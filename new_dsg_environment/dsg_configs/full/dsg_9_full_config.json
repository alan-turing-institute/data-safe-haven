--- conflicted
+++ resolved
@@ -169,13 +169,9 @@
       "gitlab": {
         "vmName": "GITLAB",
         "hostname": "GITLAB",
-<<<<<<< HEAD
         "fqdn": "GITLAB.dsgroup9.co.uk",
-        "ip": "10.250.66.151"
-=======
         "ip": "10.250.66.151",
         "rootPasswordSecretName": "dsg9-gitlab-root-password"
->>>>>>> 5d537f20
       },
       "hackmd": {
         "vmName": "HACKMD",
