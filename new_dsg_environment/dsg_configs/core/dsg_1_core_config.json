{
    "subscriptionName": "Data Study Group 1 (Prod)",
    "dsgId": "1",
    "domain": "dsgroup1.co.uk",
    "ipPrefix": "10.250.0",
    "rdsAllowedSources": "193.60.220.253,193.60.220.240",
    "computeVmImageType": "Ubuntu",
<<<<<<< HEAD
    "computeVmImageVersion": "0.0.2018120701"
=======
    "computeVmImageVersion": "0.1.2019041601",
    "packageMirrorIpPypi": "10.1.0.20",
    "packageMirrorIpCran": "10.1.0.21"
>>>>>>> 74febf40
}<|MERGE_RESOLUTION|>--- conflicted
+++ resolved
@@ -5,11 +5,5 @@
     "ipPrefix": "10.250.0",
     "rdsAllowedSources": "193.60.220.253,193.60.220.240",
     "computeVmImageType": "Ubuntu",
-<<<<<<< HEAD
-    "computeVmImageVersion": "0.0.2018120701"
-=======
-    "computeVmImageVersion": "0.1.2019041601",
-    "packageMirrorIpPypi": "10.1.0.20",
-    "packageMirrorIpCran": "10.1.0.21"
->>>>>>> 74febf40
+    "computeVmImageVersion": "0.1.2019041601"
 }