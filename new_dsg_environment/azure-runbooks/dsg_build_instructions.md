--- conflicted
+++ resolved
@@ -898,172 +898,6 @@
 
 - You can test HackMD independently of the RDS servers by connecting to `<dsg-subnet-data-prefix>.152:3000` and logging in with the full `username@<shm-domain-fqdn>` of a user in the `SG DSGROUP<dsg-id> Research Users` security group.
 
-<<<<<<< HEAD
-<<<<<<< HEAD
-=======
-### Configure GitLab Server
-
-- Connect to the **Gitlab** server at `<DSG-Subnet-Data-Prefix>.151` with Putty (or any SSH client)
-
-- Login with local user `atiadmin` and the **DSG DC** admin password from the SHM KeyVault
-
-- Update the local host file
-
-  | **Command**          | **Actions**                                                      |
-  | -- | -- |
-  | `sudo nano /etc/hosts` | Add the line: `<DSG-Subnet-Data-Prefix>.151 gitlab gitlab.dsgroup<dsg-id>.co.uk` |
-
-- Update the time-zone
-
-  | **Command**                  | **Actions**         |
-  | -- | -- |
-  | `sudo dpkg-reconfigure tzdata` | Select `Europe -> London` |
-
-- Identify the data disk (the one with no partitions on it), noting ID with `sudo lshw -C disk`
-
-- Create partition on the data drive
-
-  | **Command**         | **Detail**                                 |
-  | -- | -- |
-  | `sudo fdisk /dev/xxx` | \- xxx = disk name as noted above (likely `sdc`) |
-  |                     |                                            |
-  |                     | \- Command: n                              |
-  |                     |                                            |
-  |                     | \- Partition type: Primary                 |
-  |                     |                                            |
-  |                     | \- Partition number: 1                     |
-  |                     |                                            |
-  |                     | \- First Sector: (accept default)          |
-  |                     |                                            |
-  |                     | \- Last Sector: (accept default)           |
-  |                     |                                            |
-  |                     | \- Command: W                              |
-
-- Format Partition with `sudo mkfs.ext4 /dev/xxx1 -L DataDrive` (xxx = disk name as noted above)
-
-- Capture Partition UUID with `sudo blkid`
-
-  ![C:\\Users\\ROB\~2.CLA\\AppData\\Local\\Temp\\SNAGHTML84a1ac.PNG](images/media/image31.png)
-
-- Backup FSTAB file with `sudo cp /etc/fstab /etc/fstab.$(date +%Y-%m-%d)`
-
-- Open FSTAB file for editing with `sudo nano /etc/fstab`
-
-- Add the following lines (Change UUID to that captured above)
-
-  `UUID=<UUID CAPTURED ABOVE> /media/gitdata ext4 defaults 0 2`
-
-  ![C:\\Users\\ROB\~1.CLA\\AppData\\Local\\Temp\\SNAGHTML29309ce.PNG](images/media/image32.png)
-
-- Create home folder mount point with `sudo mkdir /media/gitdata`
-
-- Mount drive with `sudo mount -a`
-
-- Edit Gitlab config file with `sudo nano /etc/gitlab/gitlab.rb`
-
-- Uncomment the LDAP configuration lines (excluding the "EE only" and "secondary" subsections)
-
-- Update the following properties:
-
-  | **Command**                    | **Value** |
-  | -- | -- |
-  | `Gitlabrails['ldap_enabled']`  | `true` |
-  | `Host`                         | DSG DC FQDN i.e. `shmdc1.turingsafehaven.ac.uk` for production and `mgmtdevdc.dsgroupdev.co.uk` for test |
-  | `Method`                         | `Plain`|
-  | `bind_dn`                       | "`CN=DSGROUP<dsg-id> Gitlab LDAP,OU=Safe Haven Service Accounts,<shm-domain-dn>`" |
-  |                                | where `<shm-domain-dn>` is `DC=turingsafehaven,DC=ac,DC=uk` for production and `DC=dsgroupdev,DC=co,DC=uk` for test | 
-  | `password`                       | Password of GitLab LDAP service account from SHM KeyVault |
-  | `active_directory`              | `true` |
-  | `allow user name or email login` | `true` |
-  | `block_auto_created_users`    | `false` |
-  | `base`                           | OU Path to the Research Users OU i.e. |         
-  |                                | "`OU=Safe Haven Research Users,<shm-domain-dn>`", where `<shm-domain-dn>` is as above |
-  | `user_filter`                   | `(&(objectClass=user)(memberOf=CN=SG DSGROUP<dsg-id> Research Users,OU=Safe Haven Security Groups,<shm-domain-dn>))`, where `<shm-domain-dn>` is as above |
-
-  ![C:\\Users\\ROB\~1.CLA\\AppData\\Local\\Temp\\SNAGHTML29c3cf8.PNG](images/media/image33.png)
-
-- Ensure that the `EOS` line at the end of the LDAP block is uncommented.
-
-  ![C:\\Users\\ROB\~1.CLA\\AppData\\Local\\Temp\\SNAGHTML1aee41b.PNG](images/media/image35.png)
-
-- Scroll down to "For setting up different data storing directory"
-
-- Add the following under the `git_data_dir` entry
-
-  `git_data_dirs({ "default" => { "path" => "/media/gitdata" } })`
-
-  ![C:\\Users\\ROB\~2.CLA\\AppData\\Local\\Temp\\SNAGHTML205637a.PNG](images/media/image34.png)
-
-- Save the Gitlab config file and close it
-
-- Run the following command to reconfigure server: `sudo gitlab-ctl reconfigure`
-
-- Do an LDAP check: `sudo gitlab-rake gitlab:ldap:check`
-
-  ![C:\\Users\\ROB\~2.CLA\\AppData\\Local\\Temp\\SNAGHTML194a8c6.PNG](images/media/image36.png)
-
-### Configure the Gitlab Web Application
-
-#### Set the root (admin) password
-
-- Go to the Gitlab server via the browser. The first password prompt sets the password for the `root` (admin) user.
-  
-  - Generate a root password using https://passwordsgenerator.net/?length=20&symbols=0&numbers=1&lowercase=1&uppercase=1&similar=1&ambiguous=0&client=1
-  
-  - Store this root password in the SHM KeyVault with secret name `dsg-<dsg-id>-gitlab-root-password`
-
-  - Copy the password from the KeyVault secret and enter it at the password prompt on the Gitlab page
-
-#### Configure the Web Application
-
-- Log in as the `root` user using the "Standard" login tab
-
-- Go to the "admin area" by clicking on the spanner icon at the top left
-
-- Click the "settings" item in the lefthand sidebar
-
--  Disable user sign up in the "Sign-in restrictions" section
-
-  ![C:\\Users\\ROB\~1.CLA\\AppData\\Local\\Temp\\SNAGHTML1e3d554.PNG](images/media/image37.png)
-
-- Add FQDN of DSG and SHM domains to the "Restricted domains for sign-ups" box, one domain per line.
-
-  ![C:\\Users\\ROB\~1.CLA\\AppData\\Local\\Temp\\SNAGHTML29f04c3.PNG](images/media/image38.png)
-
-- Scroll to the bottom of the settings page and press "Save"
-
-- Log out of Gitlab using the signout icon in the top left
-
-#### Upgrade Gitlab on the Gitlab VM
-
-- Connect to the **HackMD** server at `<DSG-Subnet-Data-Prefix>.152` with Putty (or any SSH client)
-
-- Login with local user `atiadmin` and the **DSG DC** admin password from the SHM KeyVault
-
-- Upgrade GitLab:
-
-  ```console
-  sudo apt-get update
-  sudo apt-get install gitlab-ce=9.5.6-ce.0
-  sudo gitlab-ctl reconfigure
-  sudo gitlab-ctl restart
-  sudo apt-get update
-  sudo apt-get install gitlab-ce=10.8.7-ce.0
-  sudo gitlab-ctl reconfigure
-  sudo gitlab-ctl restart
-  sudo apt-get update
-  sudo apt upgrade
-  sudo gitlab-ctl reconfigure
-  sudo gitlab-ctl restart
-  ```
-
-- If prompted to update `waagent.conf` enter `N` (default) [TODO: Check if this should be another option].
-
-- You can test Gitlab independently of the RDS servers by connecting to `<dsg-subnet-data-prefix>.151` and logging in with the full `username@<shm-domain-fqdn>` of a user in the `SG DSGROUP<dsg-id> Research Users` security group.
-
->>>>>>> master
-=======
->>>>>>> a75ef638
 ## Deploy initial shared Compute VM
 See the [Compute VM build and deployment guide](../azure-vms/README.md).
 - Ensure you have carried out the steps in the "Pre-requisites" section
