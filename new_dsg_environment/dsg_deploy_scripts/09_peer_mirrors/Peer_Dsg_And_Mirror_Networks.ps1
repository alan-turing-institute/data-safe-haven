--- conflicted
+++ resolved
@@ -21,11 +21,7 @@
 $_ = Set-AzContext -SubscriptionId $config.shm.subscriptionName;
 # Fetch Mirrors Vnet
 $mirrorVnet = Get-AzVirtualNetwork -Name $config.dsg.mirrors.vnet.name `
-<<<<<<< HEAD
-                                -ResourceGroupName $config.dsg.mirrors.vnet.rg;
-=======
                                    -ResourceGroupName $config.dsg.mirrors.rg
->>>>>>> 76ee01de
 # Add Peering to Mirror Vnet
 $mirrorPeeringParams = @{
   "Name" = "PEER_" + $config.dsg.network.vnet.name
