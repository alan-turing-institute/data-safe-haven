--- conflicted
+++ resolved
@@ -24,12 +24,8 @@
     sudo systemctl restart sssd.service
 else
     echo -e "${BLUE}SSSD service is working. No need to restart.${END}"
-<<<<<<< HEAD
     echo "SSSD STATUS RESULT:"
-    eval $STATUS_CMD
-=======
     echo $STATUS
->>>>>>> a48f4172
     exit 0
 fi
 
@@ -38,11 +34,11 @@
 if [ "$(echo $STATUS | grep 'Active: failed')" != "" ]; then
     echo -e "${RED}SSSD service not working after restart.${END}"
     echo "SSSD STATUS RESULT:"
-    eval $STATUS_CMD
+    echo $STATUS
     exit 1
 else
     echo -e "${BLUE}SSSD service is working after restart.${END}"
     echo "SSSD STATUS RESULT:"
-    eval $STATUS_CMD
+    echo $STATUS
     exit 0
 fi