--- conflicted
+++ resolved
@@ -3,21 +3,12 @@
 ## Create new user file (Project Investigator or Research Co-ordinator)
 - Make a new copy of `UserCreate.csv`, naming it `YYYYDDMM-HHMM_UserCreate.csv`
 - Add the required details for each user
-<<<<<<< HEAD
   - `SamAccountName`: Log in username **without** the @domain bit). Use "firstname.lastname" format
   - `GivenName`: User's first / given name
   - `Surname`: User's last name / surname
   - `Mobile`: Phone number to use for initial password reset. This can be a landline or or mobile but must be accessible to the user when resetting their password and setting up MFA. They can add the authenticator app and / or another phone number during MFA setup and at least one MFA method must work when at the Turing.
    - `SecondaryEmail`: An existing organisational email address for the user. Not uploaded to their Safe Haven user account but needs to be added here so we reliably send the account activation emails with the right usernames to the right email addresses.
- - Send the file to IT (dsgsupport@turing.ac.uk)
-=======
-  - Account name (log in username **without** the @domain bit)
-  - First name (GivenName)
-  - Last name (Surname)
-  - Phone number (office or mobile - used for initial password reset + MFA setup). Can add app during MFA setup but at least one MFA method must work at Turing.
-  - Set description field to "Research User"
  - Send the file to IT
->>>>>>> 8449c79e
 
 ## User creation (Domain Admin - IT)
 - Log into the Active Directory Domain Controller (DC)
