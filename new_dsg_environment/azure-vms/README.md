# Data Safe Haven: Azure
Create VM image with full analysis environment as detailed in the [analysis environment design](https://github.com/alan-turing-institute/data-safe-haven/wiki/AnalysisEnvironmentDesign) wiki.

## Pre-requisites
In order to run `build_azure_vm_image.sh` you will need to install the Azure Command Line tools on the machine you are using.
See the [Microsoft documentation](https://docs.microsoft.com/en-us/cli/azure/install-azure-cli) for more details about how to do this.

## Running the build script
Before running the build script, make sure you have setup the Azure cli with `az login`.
You can then run `./build_azure_vm_image.sh`.
The available options for configuring the base image, resource group and name of the VM can be seen by running `./build_azure_vm_image.sh -h`.
Building on top of the Data Science VM (which is itself based on Ubuntu 16.04) takes approximately 1.5 hours.
Building on top of the Ubuntu VM takes approximately 3.5 hours (mostly due to building Torch).

```

usage: ./build_azure_vm_image.sh [-h] [-i source_image] [-n machine_name] [-r resource_group] -s subscription
  -h                 display help
  -i source image    specify source_image: either 'Ubuntu' (default) 'UbuntuTorch' (as default but with Torch included) or 'DataScience'
  -r resource_group  specify resource group - will be created if it does not already exist (defaults to 'RG_SH_IMAGEGALLERY')
  -s subscription    specify subscription for storing the VM images [required]. (Test using 'Safe Haven Management Testing')

```

### Build examples
Build an image based off Ubuntu 18.04 (used by default if not specified) called `UbuntuVM`

```bash
./build_azure_vm_image.sh -i Ubuntu -s "Safe Haven Management Testing"
```

Build an image based off the Microsoft Data Science VM in the `TestBuild` resource group

```bash
./build_azure_vm_image.sh -i DataScience -r TestBuild -s "Safe Haven Management Testing"
```

## Registering VMs in the image gallery
After running `./build_azure_vm_image.sh` script, you should wait several hours for the build to complete.
Information about how to monitor the build using ssh is given at the end of `./build_azure_vm_image.sh`.

Once the build has finished, it can be registered in the image gallery using the `./register_images_in_gallery.sh` script.
This must be provided with the name of the machine created during the build step and will register this in the shared gallery as a new version of either the DataScience- or Ubuntu-based compute machine images. This command can take between 30 minutes and 1 hour to complete, as it has to replicate the VM across 3 different regions.

```
usage: register_images_in_gallery.sh -s subscription [-h] [-i source_image] [-n machine_name] [-r resource_group] [-v version_suffix]
  -h                  display help
  -i source_image     specify an already existing image to add to the gallery.
  -n machine_name     specify a machine name to turn into an image. Ensure that the build script has completely finished before running this.
  -r resource_group   specify resource group - must match the one where the machine/image already exists (defaults to 'RG_DSG_IMAGEGALLERY')
  -s subscription     specify subscription for storing the VM images [required]. (Test using 'Safe Haven Management Testing')"
  -v version_suffix   this is needed if we build more than one image in a day. Defaults to '00' and should follow the pattern 01, 02, 03 etc.
```

### Registration examples
For example, if you have recently built a compute VM using Ubuntu 18.04 as the base image, you might run a command like.

```bash
./register_images_in_gallery.sh -n GeneralizedComputeVM-Ubuntu1804Base-201812030941 -s "Safe Haven Management Testing"
```

## Creating a DSG environment
At the moment this is not scripted (environments have been created by Rob). Watch this space...

## Deploying a VM from the image gallery into a DSG environment
VMs can be deployed into a DSG environment using the `./deploy_azure_dsg_vm.sh` script.
This deploys from an image stored in a gallery in `subscription_source` into a resource group in `subscription_target`.
This deployment should be into a pre-created environment, so the `nsg_name`, `vnet_name` and `subnet_name` must all exist before this script is run.

```
usage: ./deploy_azure_dsg_vm.sh -s subscription_source -t subscription_target [-h] [-g nsg_name] [-i source_image] [-x source_image_version] [-n machine_name] [-r resource_group] [-u user_name]
  -h                        display help
  -g nsg_name               specify which NSG to connect to (defaults to 'NSG_Linux_Servers')
  -i source_image           specify source_image: either 'Ubuntu' (default) 'UbuntuTorch' (as default but with Torch included) or 'DataScience'
  -x source_image_version   specify the version of the source image to use (defaults to prompting to select from available versions)
  -n machine_name           specify name of created VM, which must be unique in this resource group (defaults to 'DSGYYYYMMDDHHMM')
  -r resource_group         specify resource group for deploying the VM image - will be created if it does not already exist (defaults to 'RG_DSG_COMPUTE')
  -u user_name              specify a username for the admin account (defaults to 'atiadmin')
<<<<<<< HEAD
```

## Deploying the mirror servers
We use a separate resource group and associated VNet to contain all of the external and internal package repository mirrors.
This can be created and deployed using `deploy_azure_mirror_servers.sh`.

```
usage: $0 [-h] [-r resource_group] -s subscription [-v vnet_name]
  -h                  display help
  -e external_ip      specify IP range for external mirror servers (defaults to '10.0.0.0/24')
  -i internal_ip      specify IP range for internal mirror servers (defaults to '10.0.1.0/24')
  -r resource_group   specify resource group - will be created if it does not already exist (defaults to 'RG_SH_PKG_MIRRORS')
  -s subscription     specify subscription for storing the VM images [required]. (Test using 'Safe Haven Management Testing')
  -v vnet_name        specify name for VNet that mirror servers will belong to (defaults to 'VNet_SH_PKG_MIRRORS')
```

Once the script is run, it will create external and internal mirrors of the PyPI and CRAN package repositories.
A cronjob (2nd of each month) inside each of the external mirrors will update them from the remote repository.
A second cronjob (1st of each month) inside each of the external mirrors will push their data to the internal mirror.
This ensures that the internal mirror is always between one and two months behind the current version of these mirrors at any time.

The internal mirrors run webservers which allow them to produce the expected behaviour of a PyPI or CRAN server.
The VNet created when these mirrors are set up must be paired to each of the DSG environments for them to be able to use it.
=======
  -s subscription_source    specify source subscription that images are taken from [required]. (Test using 'Safe Haven Management Testing')
  -t subscription_target    specify target subscription for deploying the VM image [required]. (Test using 'Data Study Group Testing')
  -v vnet_name              specify a VNET to connect to (defaults to 'DSG_DSGROUPTEST_VNet1')
  -w subnet_name            specify a subnet to connect to (defaults to 'Subnet-Data')
  -z vm_size                specify a VM size to use (defaults to 'Standard_DS2_v2')
  -m management_vault_name  specify name of KeyVault containing management secrets (required)
  -l ldap_secret_name       specify name of KeyVault secret containing LDAP secret (required)
  -j ldap_user              specify the LDAP user (required)
  -p password_secret_name   specify name of KeyVault secret containing VM admin password (required)
  -d domain                 specify domain name for safe haven (required)

```

Example usage

```bash
./deploy_azure_dsg_vm.sh -s "Safe Haven Management Testing" -t "Data Study Group Testing" -i Ubuntu -r RS_DSG_TEST
```

For monitoring deployments without SSH access, enable "Boot Diagnostics" for that VM through the Azure portal and then access through the serial console.
>>>>>>> fa8a561b
<|MERGE_RESOLUTION|>--- conflicted
+++ resolved
@@ -13,13 +13,12 @@
 Building on top of the Ubuntu VM takes approximately 3.5 hours (mostly due to building Torch).
 
 ```
-
-usage: ./build_azure_vm_image.sh [-h] [-i source_image] [-n machine_name] [-r resource_group] -s subscription
-  -h                 display help
-  -i source image    specify source_image: either 'Ubuntu' (default) 'UbuntuTorch' (as default but with Torch included) or 'DataScience'
-  -r resource_group  specify resource group - will be created if it does not already exist (defaults to 'RG_SH_IMAGEGALLERY')
-  -s subscription    specify subscription for storing the VM images [required]. (Test using 'Safe Haven Management Testing')
-
+usage: ./build_azure_vm_image.sh [-h] -s subscription [-i source_image] [-r resource_group] [-z vm_size]
+  -h                           display help
+  -s subscription [required]   specify subscription for storing the VM images. (Test using 'Safe Haven Management Testing')
+  -i source_image              specify source image: either 'Ubuntu' (default) 'UbuntuTorch' (as 'Ubuntu' but with Torch included) or 'DataScience' (uses the Microsoft Data Science VM from the Azure Marketplace)
+  -r resource_group            specify resource group - will be created if it does not already exist (defaults to 'RG_SH_IMAGEGALLERY')
+  -z vm_size                   size of the VM to use for build (defaults to 'Standard_F2s_v2')
 ```
 
 ### Build examples
@@ -43,13 +42,13 @@
 This must be provided with the name of the machine created during the build step and will register this in the shared gallery as a new version of either the DataScience- or Ubuntu-based compute machine images. This command can take between 30 minutes and 1 hour to complete, as it has to replicate the VM across 3 different regions.
 
 ```
-usage: register_images_in_gallery.sh -s subscription [-h] [-i source_image] [-n machine_name] [-r resource_group] [-v version_suffix]
-  -h                  display help
-  -i source_image     specify an already existing image to add to the gallery.
-  -n machine_name     specify a machine name to turn into an image. Ensure that the build script has completely finished before running this.
-  -r resource_group   specify resource group - must match the one where the machine/image already exists (defaults to 'RG_DSG_IMAGEGALLERY')
-  -s subscription     specify subscription for storing the VM images [required]. (Test using 'Safe Haven Management Testing')"
-  -v version_suffix   this is needed if we build more than one image in a day. Defaults to '00' and should follow the pattern 01, 02, 03 etc.
+usage: ./register_images_in_gallery.sh [-h] -s subscription [-i source_image | -n machine_name] [-r resource_group] [-v version_suffix]
+  -h                                        display help
+  -s subscription [required]                specify subscription for storing the VM images . (Test using 'Safe Haven Management Testing')
+  -i source_image [this or '-n' required]   specify an already existing image to add to the gallery [either this or machine_name are required].
+  -n machine_name [this or '-i' required]   specify a machine name to turn into an image. Ensure that the build script has completely finished before running this [either this or source_image are required].
+  -r resource_group                         specify resource group - must match the one where the machine/image already exists (defaults to 'RG_SH_IMAGEGALLERY')
+  -v version_suffix                         this is needed if we build more than one image in a day. Defaults to next unused number. Must follow the pattern 01, 02, 03 etc.
 ```
 
 ### Registration examples
@@ -68,29 +67,51 @@
 This deployment should be into a pre-created environment, so the `nsg_name`, `vnet_name` and `subnet_name` must all exist before this script is run.
 
 ```
-usage: ./deploy_azure_dsg_vm.sh -s subscription_source -t subscription_target [-h] [-g nsg_name] [-i source_image] [-x source_image_version] [-n machine_name] [-r resource_group] [-u user_name]
-  -h                        display help
-  -g nsg_name               specify which NSG to connect to (defaults to 'NSG_Linux_Servers')
-  -i source_image           specify source_image: either 'Ubuntu' (default) 'UbuntuTorch' (as default but with Torch included) or 'DataScience'
-  -x source_image_version   specify the version of the source image to use (defaults to prompting to select from available versions)
-  -n machine_name           specify name of created VM, which must be unique in this resource group (defaults to 'DSGYYYYMMDDHHMM')
-  -r resource_group         specify resource group for deploying the VM image - will be created if it does not already exist (defaults to 'RG_DSG_COMPUTE')
-  -u user_name              specify a username for the admin account (defaults to 'atiadmin')
-<<<<<<< HEAD
+usage: ./deploy_azure_dsg_vm.sh [-h] -s subscription_source -t subscription_target -m management_vault_name -l ldap_secret_name -j ldap_user -p password_secret_name -d domain -a ad_dc_name -q ip_address [-g nsg_name] [-i source_image] [-x source_image_version] [-n machine_name] [-r resource_group] [-u user_name] [-v vnet_name] [-w subnet_name] [-z vm_size] [-b ldap_base_dn] [-c ldap_bind_dn] [-y yaml_cloud_init ]
+  -h                                    display help
+  -s subscription_source [required]     specify source subscription that images are taken from. (Test using 'Safe Haven Management Testing')
+  -t subscription_target [required]     specify target subscription for deploying the VM image. (Test using 'Data Study Group Testing')
+  -m management_vault_name [required]   specify name of KeyVault containing management secrets
+  -l ldap_secret_name [required]        specify name of KeyVault secret containing LDAP secret
+  -j ldap_user [required]               specify the LDAP user
+  -p password_secret_name [required]    specify name of KeyVault secret containing VM admin password
+  -d domain [required]                  specify domain name for safe haven
+  -a ad_dc_name [required]              specify Active Directory Domain Controller name
+  -q ip_address [required]              specify a specific IP address to deploy the VM to
+  -g nsg_name                           specify which NSG to connect to (defaults to 'NSG_Linux_Servers')
+  -i source_image                       specify source_image: either 'Ubuntu' (default) 'UbuntuTorch' (as default but with Torch included) or 'DataScience' (the Microsoft Azure DSVM) or 'DSG' (the current base image for Data Study Groups)
+  -x source_image_version               specify the version of the source image to use (defaults to prompting to select from available versions)
+  -n machine_name                       specify name of created VM, which must be unique in this resource group (defaults to 'DSG201902281129')
+  -r resource_group                     specify resource group for deploying the VM image - will be created if it does not already exist (defaults to 'RG_DSG_COMPUTE')
+  -u user_name                          specify a username for the admin account (defaults to 'atiadmin')
+  -v vnet_name                          specify a VNET to connect to (defaults to 'DSG_DSGROUPTEST_VNet1')
+  -w subnet_name                        specify a subnet to connect to (defaults to 'Subnet-Data')
+  -z vm_size                            specify a VM size to use (defaults to 'Standard_DS2_v2')
+  -b ldap_base_dn                       specify LDAP base DN
+  -c ldap_bind_dn                       specify LDAP bind DN
+  -y yaml_cloud_init                    specify a custom cloud-init YAML script
 ```
+
+Example usage
+
+```bash
+./deploy_azure_dsg_vm.sh -s "Safe Haven Management Testing" -t "Data Study Group Testing" -i Ubuntu -r RS_DSG_TEST
+```
+
+For monitoring deployments without SSH access, enable "Boot Diagnostics" for that VM through the Azure portal and then access through the serial console.
 
 ## Deploying the mirror servers
 We use a separate resource group and associated VNet to contain all of the external and internal package repository mirrors.
 This can be created and deployed using `deploy_azure_mirror_servers.sh`.
 
 ```
-usage: $0 [-h] [-r resource_group] -s subscription [-v vnet_name]
-  -h                  display help
-  -e external_ip      specify IP range for external mirror servers (defaults to '10.0.0.0/24')
-  -i internal_ip      specify IP range for internal mirror servers (defaults to '10.0.1.0/24')
-  -r resource_group   specify resource group - will be created if it does not already exist (defaults to 'RG_SH_PKG_MIRRORS')
-  -s subscription     specify subscription for storing the VM images [required]. (Test using 'Safe Haven Management Testing')
-  -v vnet_name        specify name for VNet that mirror servers will belong to (defaults to 'VNet_SH_PKG_MIRRORS')
+usage: ./deploy_azure_mirror_servers.sh [-h] -s subscription [-e external_ip] [-i internal_ip] [-r resource_group] [-v vnet_name]
+  -h                           display help
+  -s subscription [required]   specify subscription for storing the VM images . (Test using 'Safe Haven Management Testing')
+  -e external_ip               specify IP range for external mirror servers (defaults to '10.0.0.0/24')
+  -i internal_ip               specify IP range for internal mirror servers (defaults to '10.0.1.0/24')
+  -r resource_group            specify resource group - will be created if it does not already exist (defaults to 'RG_SH_PKG_MIRRORS')
+  -v vnet_name                 specify name for VNet that mirror servers will belong to (defaults to 'VNet_SH_PKG_MIRRORS')
 ```
 
 Once the script is run, it will create external and internal mirrors of the PyPI and CRAN package repositories.
@@ -100,25 +121,9 @@
 
 The internal mirrors run webservers which allow them to produce the expected behaviour of a PyPI or CRAN server.
 The VNet created when these mirrors are set up must be paired to each of the DSG environments for them to be able to use it.
-=======
-  -s subscription_source    specify source subscription that images are taken from [required]. (Test using 'Safe Haven Management Testing')
-  -t subscription_target    specify target subscription for deploying the VM image [required]. (Test using 'Data Study Group Testing')
-  -v vnet_name              specify a VNET to connect to (defaults to 'DSG_DSGROUPTEST_VNet1')
-  -w subnet_name            specify a subnet to connect to (defaults to 'Subnet-Data')
-  -z vm_size                specify a VM size to use (defaults to 'Standard_DS2_v2')
-  -m management_vault_name  specify name of KeyVault containing management secrets (required)
-  -l ldap_secret_name       specify name of KeyVault secret containing LDAP secret (required)
-  -j ldap_user              specify the LDAP user (required)
-  -p password_secret_name   specify name of KeyVault secret containing VM admin password (required)
-  -d domain                 specify domain name for safe haven (required)
-
-```
 
 Example usage
 
 ```bash
-./deploy_azure_dsg_vm.sh -s "Safe Haven Management Testing" -t "Data Study Group Testing" -i Ubuntu -r RS_DSG_TEST
-```
-
-For monitoring deployments without SSH access, enable "Boot Diagnostics" for that VM through the Azure portal and then access through the serial console.
->>>>>>> fa8a561b
+./deploy_azure_mirror_servers.sh -s "Safe Haven Management Testing"
+```