#! /bin/bash

# Constants for colourised output
BOLD="\033[1m"
RED="\033[0;31m"
BLUE="\033[0;36m"
END="\033[0m"

# Options which are configurable at the command line
SUBSCRIPTIONSOURCE="" # must be provided
SUBSCRIPTIONTARGET="" # must be provided
LDAP_SECRET_NAME=""
LDAP_USER=""
ADMIN_PASSWORD_SECRET_NAME=""
DOMAIN=""
AD_DC_NAME=""
IP_ADDRESS=""
DSG_NSG="NSG_Linux_Servers" # NB. this will disallow internet connection during deployment
SOURCEIMAGE="Ubuntu"
VERSION=""
MACHINENAME="DSG$(date '+%Y%m%d%H%M')"
RESOURCEGROUP="RG_DSG_COMPUTE"
USERNAME="atiadmin"
DSG_VNET="DSG_DSGROUPTEST_VNet1"
DSG_SUBNET="Subnet-Data"
VM_SIZE="Standard_DS2_v2"
CLOUD_INIT_YAML="cloud-init-compute-vm.yaml"
PYPI_MIRROR_IP=""
CRAN_MIRROR_IP=""

# Other constants
IMAGES_RESOURCEGROUP="RG_SH_IMAGEGALLERY"
IMAGES_GALLERY="SIG_SH_COMPUTE"
LOCATION="uksouth"
LDAP_RESOURCEGROUP="RG_SH_LDAP"
DEPLOYMENT_NSG="NSG_IMAGE_DEPLOYMENT" # NB. this will *allow* internet connection during deployment


# Document usage for this script
print_usage_and_exit() {
    echo "usage: $0 [-h] -s subscription_source -t subscription_target -m management_vault_name -l ldap_secret_name -j ldap_user -p password_secret_name -d domain -a ad_dc_name -q ip_address -e mgmnt_subnet_ip_range [-g nsg_name] [-i source_image] [-x source_image_version] [-n machine_name] [-r resource_group] [-u user_name] [-v vnet_name] [-w subnet_name] [-z vm_size] [-b ldap_base_dn] [-c ldap_bind_dn] [-f ldap_filter] [-y yaml_cloud_init ] [-k pypi_mirror_ip] [-o cran_mirror_ip]"
    echo "  -h                                    display help"
    echo "  -s subscription_source [required]     specify source subscription that images are taken from. (Test using 'Safe Haven Management Testing')"
    echo "  -t subscription_target [required]     specify target subscription for deploying the VM image. (Test using 'Data Study Group Testing')"
    echo "  -m management_vault_name [required]   specify name of KeyVault containing management secrets"
    echo "  -l ldap_secret_name [required]        specify name of KeyVault secret containing LDAP secret"
    echo "  -j ldap_user [required]               specify the LDAP user"
    echo "  -p password_secret_name [required]    specify name of KeyVault secret containing VM admin password"
    echo "  -d domain [required]                  specify domain name for safe haven"
    echo "  -a ad_dc_name [required]              specify Active Directory Domain Controller name"
    echo "  -q ip_address [required]              specify a specific IP address to deploy the VM to"
    echo "  -e mgmnt_subnet_ip_range [required]   specify IP range for safe haven management subnet"
    echo "  -g nsg_name                           specify which NSG to connect to (defaults to '${DSG_NSG}')"
    echo "  -i source_image                       specify source_image: either 'Ubuntu' (default) 'UbuntuTorch' (as default but with Torch included) or 'DataScience' (the Microsoft Azure DSVM) or 'DSG' (the current base image for Data Study Groups)"
    echo "  -x source_image_version               specify the version of the source image to use (defaults to prompting to select from available versions)"
    echo "  -n machine_name                       specify name of created VM, which must be unique in this resource group (defaults to '${MACHINENAME}')"
    echo "  -r resource_group                     specify resource group for deploying the VM image - will be created if it does not already exist (defaults to '${RESOURCEGROUP}')"
    echo "  -u user_name                          specify a username for the admin account (defaults to '${USERNAME}')"
    echo "  -v vnet_name                          specify a VNET to connect to (defaults to '${DSG_VNET}')"
    echo "  -w subnet_name                        specify a subnet to connect to (defaults to '${DSG_SUBNET}')"
    echo "  -z vm_size                            specify a VM size to use (defaults to '${VM_SIZE}')"
    echo "  -b ldap_base_dn                       specify LDAP base DN"
    echo "  -c ldap_bind_dn                       specify LDAP bind DN"
    echo "  -f ldap_filter                        specify LDAP filter"
    echo "  -y yaml_cloud_init                    specify a custom cloud-init YAML script"
    echo "  -k pypi_mirror_ip                     specify the IP address of the PyPI mirror (defaults to '${PYPI_MIRROR_IP}')"
    echo "  -o cran_mirror_ip                     specify the IP address of the CRAN mirror (defaults to '${CRAN_MIRROR_IP}')"
    exit 1
}

# Read command line arguments, overriding defaults where necessary
while getopts "a:b:c:d:e:f:g:hi:j:k:l:m:n:o:p:q:r:s:t:u:v:w:x:y:z:" opt; do
    case $opt in
        g)
            DSG_NSG=$OPTARG
            ;;
        h)
            print_usage_and_exit
            ;;
        i)
            SOURCEIMAGE=$OPTARG
            ;;
        x)
            VERSION=$OPTARG
            ;;
        n)
            MACHINENAME=$OPTARG
            ;;
        r)
            RESOURCEGROUP=$OPTARG
            ;;
        u)
            USERNAME=$OPTARG
            ;;
        s)
            SUBSCRIPTIONSOURCE=$OPTARG
            ;;
        t)
            SUBSCRIPTIONTARGET=$OPTARG
            ;;
        v)
            DSG_VNET=$OPTARG
            ;;
        w)
            DSG_SUBNET=$OPTARG
            ;;
        z)
            VM_SIZE=$OPTARG
            ;;
        m)
            MANAGEMENT_VAULT_NAME=$OPTARG
            ;;
        l)
            LDAP_SECRET_NAME=$OPTARG
            ;;
        p)
            ADMIN_PASSWORD_SECRET_NAME=$OPTARG
            ;;
        j)
            LDAP_USER=$OPTARG
            ;;
        d)
            DOMAIN=$OPTARG
            ;;
        a)
            AD_DC_NAME=$OPTARG
            ;;
        e)
            MGMNT_SUBNET_IP_RANGE=$OPTARG
            ;;
        b)
            LDAP_BASE_DN=$OPTARG
            ;;
        c)
            LDAP_BIND_DN=$OPTARG
            ;;
        f)
            LDAP_FILTER=$OPTARG
            ;;
        q)
            IP_ADDRESS=$OPTARG
            ;;
        y)
            CLOUD_INIT_YAML=$OPTARG
            ;;
        k)
            PYPI_MIRROR_IP=$OPTARG
            ;;
        o)
            CRAN_MIRROR_IP=$OPTARG
            ;;
        \?)
            echo "Invalid option: -$OPTARG" >&2
            ;;
    esac
done

# Check that a source subscription has been provided
if [ "$SUBSCRIPTIONSOURCE" = "" ]; then
    echo -e "${RED}Source subscription is a required argument!${END}"
    print_usage_and_exit
fi

# Check that a management KeyVault name has been provided
if [ "$MANAGEMENT_VAULT_NAME" = "" ]; then
    echo -e "${RED}Management KeyVault name is a required argument!${END}"
    print_usage_and_exit
fi

# Check that the machine name is valid
# NOTE: It looks like passing a blank string for machine name gives an "option requires and argument"
# error and the default value for $MACHINENAME set at the top of the script is preserved.
if [ "$MACHINENAME" = "" ]; then
    echo -e "${RED}Machine name cannot be blank!${END}"
    print_usage_and_exit
fi

# Check that an LDAP secret KeyVault secret name has been provided
if [ "$LDAP_SECRET_NAME" = "" ]; then
    echo -e "${RED}LDAP secret KeyVault secret name is a required argument!${END}"
    print_usage_and_exit
fi

# Check that an LDAP username has been provided
if [ "$LDAP_USER" = "" ]; then
    echo -e "${RED}LDAP user is a required argument!${END}"
    print_usage_and_exit
fi

# Check that an domain has been provided
if [ "$DOMAIN" = "" ]; then
    echo -e "${RED}Domain is a required argument!${END}"
    print_usage_and_exit
fi

# Check that an admin password KeyVault secret name has been provided
if [ "$ADMIN_PASSWORD_SECRET_NAME" = "" ]; then
    echo -e "${RED}Admin password KeyVault secret name is a required argument!${END}"
    print_usage_and_exit
fi

# Check that a target subscription has been provided
if [ "$SUBSCRIPTIONTARGET" = "" ]; then
    echo -e "${RED}Target subscription is a required argument!${END}"
    print_usage_and_exit
fi

# Look up specified image definition
az account set --subscription "$SUBSCRIPTIONSOURCE"
if [ "$(az account show --query 'name' | xargs)" != "$SUBSCRIPTIONSOURCE" ]; then
    echo -e "${RED}Could not set source subscription to ${BLUE}'${SUBSCRIPTIONSOURCE}'${END}${RED}. Are you a member? Current subscription is ${BLUE}'$(az account show --query 'name' | xargs)'${END}"
    print_usage_and_exit
fi

if [ "$SOURCEIMAGE" = "Ubuntu" ]; then
    IMAGE_DEFINITION="ComputeVM-Ubuntu1804Base"
elif [ "$SOURCEIMAGE" = "UbuntuTorch" ]; then
    IMAGE_DEFINITION="ComputeVM-UbuntuTorch1804Base"
elif [ "$SOURCEIMAGE" = "DataScience" ]; then
    IMAGE_DEFINITION="ComputeVM-DataScienceBase"
elif [ "$SOURCEIMAGE" = "DSG" ]; then
    IMAGE_DEFINITION="ComputeVM-DsgBase"
else
    echo -e "${RED}Could not interpret ${BLUE}${SOURCEIMAGE}${END} ${RED}as an image type${END}"
    print_usage_and_exit
fi

# Prompt user to select version if not already supplied
if [ "$VERSION" = "" ]; then
    # List available versions and set the last one in the list as default
    echo -e "${BOLD}Found the following versions of ${BLUE}$IMAGE_DEFINITION${END}"
    VERSIONS=$(az sig image-version list \
                --resource-group $IMAGES_RESOURCEGROUP \
                --gallery-name $IMAGES_GALLERY \
                --gallery-image-definition $IMAGE_DEFINITION \
                --query "[].name" -o table)
    echo -e "$VERSIONS"
    DEFAULT_VERSION=$(echo -e "$VERSIONS" | tail -n1)
    echo -e "${BOLD}Please type the version you would like to use, followed by [ENTER]. To accept the default ${BLUE}$DEFAULT_VERSION${END} ${BOLD}simply press [ENTER]${END}"
    read VERSION
    if [ "$VERSION" = "" ]; then VERSION=$DEFAULT_VERSION; fi
fi

# Check that this is a valid version and then get the image ID
echo -e "${BOLD}Finding ID for image ${BLUE}${IMAGE_DEFINITION}${END} version ${BLUE}${VERSION}${END}${BOLD}...${END}"
if [ "$(az sig image-version show --resource-group $IMAGES_RESOURCEGROUP --gallery-name $IMAGES_GALLERY --gallery-image-definition $IMAGE_DEFINITION --gallery-image-version $VERSION 2>&1 | grep 'not found')" != "" ]; then
    echo -e "${RED}Version $VERSION could not be found.${END}"
    print_usage_and_exit
fi
IMAGE_ID=$(az sig image-version show --resource-group $IMAGES_RESOURCEGROUP --gallery-name $IMAGES_GALLERY --gallery-image-definition $IMAGE_DEFINITION --gallery-image-version $VERSION --query "id" | xargs)

# Switch subscription and setup resource groups if they do not already exist
# --------------------------------------------------------------------------
az account set --subscription "$SUBSCRIPTIONTARGET"
if [ "$(az account show --query 'name' | xargs)" != "$SUBSCRIPTIONTARGET" ]; then
    echo -e "${RED}Could not set target subscription to ${BLUE}'${SUBSCRIPTIONTARGET}'${END}${RED}. Are you a member? Current subscription is ${BLUE}'$(az account show --query 'name' | xargs)'${END}"
    print_usage_and_exit
fi

if [ "$(az group exists --name $RESOURCEGROUP)" != "true" ]; then
    echo -e "${BOLD}Creating resource group ${BLUE}$RESOURCEGROUP${END} ${BOLD}in ${BLUE}$SUBSCRIPTIONTARGET${END}"
    az group create --name $RESOURCEGROUP --location $LOCATION
fi

# Check that secure NSG exists
# ----------------------------
DSG_NSG_RG=""
DSG_NSG_ID=""
for RG in $(az group list --query "[].name" -o tsv); do
    if [ "$(az network nsg show --resource-group $RG --name $DSG_NSG 2> /dev/null)" != "" ]; then
        DSG_NSG_RG=$RG;
        DSG_NSG_ID=$(az network nsg show --resource-group $RG --name $DSG_NSG --query 'id' | xargs)
    fi
done
if [ "$DSG_NSG_RG" = "" ]; then
    echo -e "${RED}Could not find NSG ${BLUE}$DSG_NSG${END} ${RED}in any resource group${END}"
    print_usage_and_exit
else
    echo -e "${BOLD}Found NSG ${BLUE}$DSG_NSG${END} ${BOLD}in resource group ${BLUE}$DSG_NSG_RG${END}"
fi

# Ensure that NSG with outbound internet access exists (used for deployment only)
# -------------------------------------------------------------------------------
if [ "$(az network nsg show --resource-group $DSG_NSG_RG --name $DEPLOYMENT_NSG 2> /dev/null)" = "" ]; then
    echo -e "${BOLD}Creating NSG ${BLUE}$DEPLOYMENT_NSG${END} ${BOLD}with outbound internet access ${RED}(for use during deployment *only*)${END}${BOLD} in resource group ${BLUE}$DSG_NSG_RG${END}"
    az network nsg create --resource-group $DSG_NSG_RG --name $DEPLOYMENT_NSG

    # Inbound: allow LDAP then deny all
    az network nsg rule create \
        --resource-group $DSG_NSG_RG \
        --nsg-name $DEPLOYMENT_NSG \
        --direction Inbound \
        --name InboundAllowLDAP \
        --description "Inbound allow LDAP" \
        --access "Allow" \
        --source-address-prefixes $MGMNT_SUBNET_IP_RANGE \
        --source-port-ranges 88 389 636 \
        --destination-address-prefixes VirtualNetwork \
        --destination-port-ranges "*" \
        --protocol "*" \
        --priority 2000
    az network nsg rule create \
        --resource-group $DSG_NSG_RG \
        --nsg-name $DEPLOYMENT_NSG \
        --direction Inbound \
        --name InboundDenyAll \
        --description "Inbound deny all" \
        --access "Deny" \
        --source-address-prefixes "*" \
        --source-port-ranges "*" \
        --destination-address-prefixes "*" \
        --destination-port-ranges "*" \
        --protocol "*" \
        --priority 3000
    # Outbound: allow LDAP then deny all Virtual Network
    az network nsg rule create \
        --resource-group $DSG_NSG_RG \
        --nsg-name $DEPLOYMENT_NSG \
        --direction Outbound \
        --name OutboundAllowLDAP \
        --description "Outbound allow LDAP" \
        --access "Allow" \
        --source-address-prefixes VirtualNetwork \
        --source-port-ranges "*" \
        --destination-address-prefixes $MGMNT_SUBNET_IP_RANGE \
        --destination-port-ranges "*" \
        --protocol "*" \
        --priority 2000
    az network nsg rule create \
        --resource-group $DSG_NSG_RG \
        --nsg-name $DEPLOYMENT_NSG \
        --direction Outbound \
        --name OutboundDenyVNet \
        --description "Outbound deny virtual network" \
        --access "Deny" \
        --source-address-prefixes "*" \
        --source-port-ranges "*" \
        --destination-address-prefixes VirtualNetwork \
        --destination-port-ranges "*" \
        --protocol "*" \
        --priority 3000
fi
DEPLOYMENT_NSG_ID=$(az network nsg show --resource-group $DSG_NSG_RG --name $DEPLOYMENT_NSG --query 'id' | xargs)
echo -e "${BOLD}Deploying into NSG ${BLUE}$DEPLOYMENT_NSG${END} ${BOLD}with outbound internet access to allow package installation. Will switch NSGs at end of deployment.${END}"

# Check that VNET and subnet exist
# --------------------------------
DSG_SUBNET_RG=""
DSG_SUBNET_ID=""
for RG in $(az group list --query "[].name" -o tsv); do
    # Check that VNET exists with subnet inside it
    if [ "$(az network vnet subnet list --resource-group $RG --vnet-name $DSG_VNET 2> /dev/null | grep $DSG_SUBNET)" != "" ]; then
        DSG_SUBNET_RG=$RG;
        DSG_SUBNET_ID=$(az network vnet subnet list --resource-group $RG --vnet-name $DSG_VNET --query "[?name == '$DSG_SUBNET'].id | [0]" | xargs)
    fi
done
if [ "$DSG_SUBNET_RG" = "" ]; then
    echo -e "${RED}Could not find subnet ${BLUE}$DSG_SUBNET${END} ${RED}in vnet ${BLUE}$DSG_VNET${END} in ${RED}any resource group${END}"
    print_usage_and_exit
else
    echo -e "${BOLD}Found subnet ${BLUE}$DSG_SUBNET${END} ${BOLD}as part of VNET ${BLUE}$DSG_VNET${END} ${BOLD}in resource group ${BLUE}$DSG_SUBNET_RG${END}"
fi

# If using the Data Science VM then the terms must be added before creating the VM
PLANDETAILS=""
if [[ "$SOURCEIMAGE" == *"DataScienceBase"* ]]; then
    PLANDETAILS="--plan-name linuxdsvmubuntubyol --plan-publisher microsoft-ads --plan-product linux-data-science-vm-ubuntu"
fi

# Construct the cloud-init yaml file for the target subscription
# --------------------------------------------------------------
# Retrieve admin password from keyvault
ADMIN_PASSWORD=$(az keyvault secret show --vault-name $MANAGEMENT_VAULT_NAME --name $ADMIN_PASSWORD_SECRET_NAME --query "value" | xargs)

# Get LDAP secret file with password in it (can't pass as a secret at VM creation)
LDAP_SECRET_PLAINTEXT=$(az keyvault secret show --vault-name $MANAGEMENT_VAULT_NAME --name $LDAP_SECRET_NAME --query "value" | xargs)

# Create a new config file with the appropriate username and LDAP password
TMP_CLOUD_CONFIG_YAML="$(mktemp).yaml"
DOMAIN_UPPER=$(echo "$DOMAIN" | tr '[:lower:]' '[:upper:]')
DOMAIN_LOWER=$(echo "$DOMAIN" | tr '[:upper:]' '[:lower:]')
AD_DC_NAME_UPPER=$(echo "$AD_DC_NAME" | tr '[:lower:]' '[:upper:]')
AD_DC_NAME_LOWER=$(echo "$AD_DC_NAME" | tr '[:upper:]' '[:lower:]')

# Define regexes
USERNAME_REGEX="s/USERNAME/"${USERNAME}"/g"
LDAP_SECRET_REGEX="s/LDAP_SECRET_PLAINTEXT/"${LDAP_SECRET_PLAINTEXT}"/g"
MACHINE_NAME_REGEX="s/MACHINENAME/${MACHINENAME}/g"
LDAP_USER_REGEX="s/LDAP_USER/${LDAP_USER}/g"
DOMAIN_LOWER_REGEX="s/DOMAIN_LOWER/${DOMAIN_LOWER}/g"
DOMAIN_UPPER_REGEX="s/DOMAIN_UPPER/${DOMAIN_UPPER}/g"
LDAP_BASE_DN_REGEX="s/LDAP_BASE_DN/${LDAP_BASE_DN}/g"
LDAP_BIND_DN_REGEX="s/LDAP_BIND_DN/${LDAP_BIND_DN}/g"
# Escape ampersand in the LDAP filter as it is a special character for sed
LDAP_FILTER_ESCAPED=${LDAP_FILTER/"&"/"\&"}
LDAP_FILTER_REGEX="s/LDAP_FILTER/${LDAP_FILTER_ESCAPED}/g"
AD_DC_NAME_UPPER_REGEX="s/AD_DC_NAME_UPPER/${AD_DC_NAME_UPPER}/g"
AD_DC_NAME_LOWER_REGEX="s/AD_DC_NAME_LOWER/${AD_DC_NAME_LOWER}/g"
PYPI_MIRROR_IP_REGEX="s/PYPI_MIRROR_IP/${PYPI_MIRROR_IP}/"
CRAN_MIRROR_IP_REGEX="s/CRAN_MIRROR_IP/${CRAN_MIRROR_IP}/"

# Substitute regexes
sed -e "${USERNAME_REGEX}" -e "${LDAP_SECRET_REGEX}" -e "${MACHINE_NAME_REGEX}" -e "${LDAP_USER_REGEX}" -e "${DOMAIN_LOWER_REGEX}" -e "${DOMAIN_UPPER_REGEX}" -e "${LDAP_CN_REGEX}" -e "${LDAP_BASE_DN_REGEX}" -e "${LDAP_FILTER_REGEX}" -e "${LDAP_BIND_DN_REGEX}" -e  "${AD_DC_NAME_UPPER_REGEX}" -e "${AD_DC_NAME_LOWER_REGEX}" -e "${PYPI_MIRROR_IP_REGEX}" -e "${CRAN_MIRROR_IP_REGEX}" $CLOUD_INIT_YAML > $TMP_CLOUD_CONFIG_YAML

# Create the VM based off the selected source image
# -------------------------------------------------
echo -e "${BOLD}Creating VM ${BLUE}$MACHINENAME${END} ${BOLD}as part of ${BLUE}$RESOURCEGROUP${END}"
echo -e "${BOLD}This will use the ${BLUE}$SOURCEIMAGE${END}${BOLD}-based compute machine image${END}"
echo -e "Starting deployment at ${BOLD}$(date)${END}"
STARTTIME=$(date +%s)

if [ "$IP_ADDRESS" = "" ]; then
    echo -e "${BOLD}Requesting a dynamic IP address${END}"
    az vm create ${PLANDETAILS} \
        --admin-password $ADMIN_PASSWORD \
        --admin-username $USERNAME \
        --custom-data $TMP_CLOUD_CONFIG_YAML \
        --image $IMAGE_ID \
        --name $MACHINENAME \
        --nsg $DEPLOYMENT_NSG_ID \
        --os-disk-name "${MACHINENAME}OSDISK" \
        --os-disk-size-gb 1024 \
        --public-ip-address "" \
        --resource-group $RESOURCEGROUP \
        --size $VM_SIZE \
        --subnet $DSG_SUBNET_ID
else
    echo -e "${BOLD}Creating VM with static IP address ${BLUE}$IP_ADDRESS${END}"
    az vm create ${PLANDETAILS} \
        --admin-password $ADMIN_PASSWORD \
        --admin-username $USERNAME \
        --custom-data $TMP_CLOUD_CONFIG_YAML \
        --image $IMAGE_ID \
        --name $MACHINENAME \
        --nsg $DEPLOYMENT_NSG_ID \
        --os-disk-name "${MACHINENAME}OSDISK" \
        --os-disk-size-gb 1024 \
        --private-ip-address $IP_ADDRESS \
        --public-ip-address "" \
        --resource-group $RESOURCEGROUP \
        --size $VM_SIZE \
        --subnet $DSG_SUBNET_ID
fi
# Remove temporary init file if it exists
rm $TMP_CLOUD_CONFIG_YAML 2> /dev/null
echo -e "${BOLD}VM creation finished at $(date)${END}"
echo -e "${BOLD}Running cloud-init for deployment...${END}"

# allow some time for the system to finish initialising
sleep 30

# Poll VM to see whether it has finished running
echo -e "${BOLD}Waiting for VM setup to finish (this will take 20+ minutes)...${END}"
while true; do
    # Check that VM is down by requiring "PowerState/stopped" and "ProvisioningState/succeeded"
    VM_DOWN=$(az vm get-instance-view --resource-group $RESOURCEGROUP --name $MACHINENAME --query "length((instanceView.statuses[].code)[?(contains(@, 'PowerState/stopped') || contains(@, 'ProvisioningState/succeeded'))]) == \`2\`")
    if [ "$VM_DOWN" == "true" ]; then break; fi
    # ... otherwise print current status and wait for 30s
    echo -e "${BOLD}Current VM status at $(date):${END}"
    az vm get-instance-view --resource-group $RESOURCEGROUP --name $MACHINENAME --query "instanceView.statuses[].code" -o tsv
    # Only check status every 5 minutes as deployment is expected to take 20 minutes
    sleep 300
done

# VM must be off for us to switch NSG. Once done we restart
<<<<<<< HEAD
echo -e "${BOLD}Switching to secure NSG: ${BLUE}${DSG_NSG}${END}"
=======
echo -e "${BOLD}Switching to secure NSG ${BLUE}${DSG_NSG}${END} ${BOLD}at $(date)${END}"
>>>>>>> de5d66e6
az network nic update --resource-group $RESOURCEGROUP --name "${MACHINENAME}VMNic" --network-security-group $DSG_NSG_ID
echo -e "${BOLD}Restarting VM: ${BLUE}${MACHINENAME}${END} ${BOLD}at $(date)${END}"
az vm start --resource-group $RESOURCEGROUP --name $MACHINENAME

# Poll VM to see whether it has finished restarting
echo -e "${BOLD}Waiting for VM to restart...${END}"
while true; do
    # Check that VM is up by requiring "PowerState/running" and "ProvisioningState/succeeded"
    VM_UP=$(az vm get-instance-view --resource-group $RESOURCEGROUP --name $MACHINENAME --query "length((instanceView.statuses[].code)[?(contains(@, 'PowerState/running') || contains(@, 'ProvisioningState/succeeded'))]) == \`2\`")
    if [ "$VM_UP" == "true" ]; then break; fi
    # ... otherwise print current status and wait for 10s
    echo -e "${BOLD}Current VM status at $(date):${END}"
    az vm get-instance-view --resource-group $RESOURCEGROUP --name $MACHINENAME --query "instanceView.statuses[].code" -o tsv
    sleep 10
done

# Get public IP address for this machine. Piping to echo removes the quotemarks around the address
PRIVATEIP=$(az vm list-ip-addresses --resource-group $RESOURCEGROUP --name $MACHINENAME --query "[0].virtualMachine.network.privateIpAddresses[0]" | xargs echo)
echo -e "${BOLD}Deployment complete at $(date)${END}"
echo -e "${BOLD}This new VM can be accessed with SSH or remote desktop at ${BLUE}${PRIVATEIP}${END}"<|MERGE_RESOLUTION|>--- conflicted
+++ resolved
@@ -463,11 +463,7 @@
 done
 
 # VM must be off for us to switch NSG. Once done we restart
-<<<<<<< HEAD
-echo -e "${BOLD}Switching to secure NSG: ${BLUE}${DSG_NSG}${END}"
-=======
 echo -e "${BOLD}Switching to secure NSG ${BLUE}${DSG_NSG}${END} ${BOLD}at $(date)${END}"
->>>>>>> de5d66e6
 az network nic update --resource-group $RESOURCEGROUP --name "${MACHINENAME}VMNic" --network-security-group $DSG_NSG_ID
 echo -e "${BOLD}Restarting VM: ${BLUE}${MACHINENAME}${END} ${BOLD}at $(date)${END}"
 az vm start --resource-group $RESOURCEGROUP --name $MACHINENAME
