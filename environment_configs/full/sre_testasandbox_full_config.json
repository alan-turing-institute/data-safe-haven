--- conflicted
+++ resolved
@@ -546,12 +546,8 @@
         }
       }
     },
-<<<<<<< HEAD
     "nexus": true,
-    "nsgPrefix": "NSG_SRE_SANDBOX",
-=======
     "nsgPrefix": "NSG_SHM_TESTA_SRE_SANDBOX",
->>>>>>> b6a20db0
     "rds": {
       "appSessionHost": {
         "adminPasswordSecretName": "sre-sandbox-vm-admin-password-rds-sh1",
