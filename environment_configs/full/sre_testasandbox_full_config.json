{
  "shm": {
    "subscriptionName": "Safe Haven Management Test A",
    "id": "testa",
    "name": "Turing Development Safe Haven A",
    "organisation": {
      "name": "The Alan Turing Institute",
      "townCity": "London",
      "stateCountyRegion": "London",
      "countryCode": "GB"
    },
    "location": "centralus",
    "adminSecurityGroupName": "Safe Haven Test Admins",
    "domain": {
      "fqdn": "testa.dsgroupdev.co.uk",
      "netbiosName": "SAFEHAVENTESTA",
      "dn": "DC=testa,DC=dsgroupdev,DC=co,DC=uk",
      "serviceServerOuPath": "OU=Safe Haven Service Servers,DC=testa,DC=dsgroupdev,DC=co,DC=uk",
      "serviceOuPath": "OU=Safe Haven Service Accounts,DC=testa,DC=dsgroupdev,DC=co,DC=uk",
      "userOuPath": "OU=Safe Haven Research Users,DC=testa,DC=dsgroupdev,DC=co,DC=uk",
      "securityOuPath": "OU=Safe Haven Security Groups,DC=testa,DC=dsgroupdev,DC=co,DC=uk",
      "securityGroups": {
        "dsvmLdapUsers": {
          "name": "SG Safe Haven LDAP Users",
          "description": "SG Safe Haven LDAP Users"
        },
        "serverAdmins": {
          "name": "SG Safe Haven Server Administrators",
          "description": "SG Safe Haven Server Administrators"
        }
      }
    },
    "network": {
      "vnet": {
        "rg": "RG_SHM_NETWORKING",
        "name": "VNET_SHM_TESTA",
        "cidr": "10.0.0.0/21"
      },
      "subnets": {
        "identity": {
          "name": "IdentitySubnet",
          "prefix": "10.0.0",
          "cidr": "10.0.0.0/24"
        },
        "web": {
          "name": "WebSubnet",
          "prefix": "10.0.1",
          "cidr": "10.0.1.0/24"
        },
        "gateway": {
          "name": "GatewaySubnet",
          "prefix": "10.0.7",
          "cidr": "10.0.7.0/24"
        }
      }
    },
    "dc": {
      "rg": "RG_SHM_DC",
      "vmName": "DC1-SHM-TESTA",
      "vmSize": "Standard_D2s_v3",
      "hostname": "DC1-SHM-TESTA",
      "fqdn": "DC1-SHM-TESTA.testa.dsgroupdev.co.uk",
      "ip": "10.0.0.250",
      "external_dns_resolver": "168.63.129.16"
    },
    "dcb": {
      "vmName": "DC2-SHM-TESTA",
      "hostname": "DC2-SHM-TESTA",
      "fqdn": "DC2-SHM-TESTA.testa.dsgroupdev.co.uk",
      "ip": "10.0.0.249"
    },
    "nps": {
      "rg": "RG_SHM_NPS",
      "vmName": "NPS-SHM-TESTA",
      "vmSize": "Standard_D2s_v3",
      "hostname": "NPS-SHM-TESTA",
      "ip": "10.0.0.248"
    },
    "storage": {
      "artifacts": {
        "rg": "RG_SHM_ARTIFACTS",
        "accountName": "shmtestaartifactsvkdrslu"
      },
      "bootdiagnostics": {
        "rg": "RG_SHM_ARTIFACTS",
        "accountName": "shmtestabootdiagsvkdrslu"
      }
    },
    "keyVault": {
      "rg": "RG_SHM_SECRETS",
      "name": "kv-shm-testa",
      "secretNames": {
        "aadAdminPassword": "shm-testa-aad-admin-password",
        "buildImageAdminUsername": "shm-testa-buildimage-admin-username",
        "buildImageAdminPassword": "shm-testa-buildimage-admin-password",
        "dcSafemodePassword": "shm-testa-dc-safemode-password",
        "domainAdminPassword": "shm-testa-domain-admin-password",
        "localAdsyncPassword": "shm-testa-localadsync-password",
        "npsAdminPassword": "shm-testa-nps-admin-password",
        "vmAdminUsername": "shm-testa-vm-admin-username",
        "vpnCaCertificate": "shm-testa-vpn-ca-cert",
        "vpnCaCertificatePlain": "shm-testa-vpn-ca-cert-plain",
        "vpnCaCertPassword": "shm-testa-vpn-ca-cert-password",
        "vpnClientCertificate": "shm-testa-vpn-client-cert",
        "vpnClientCertPassword": "shm-testa-vpn-client-cert-password"
      }
    },
    "dns": {
      "subscriptionName": "[Prod] Safe Haven Domains",
      "rg": "RG_SHM_DNS_TEST"
    },
    "mirrors": {
      "rg": "RG_SHM_PKG_MIRRORS",
      "vmSize": "Standard_B2ms",
      "diskType": "Standard_LRS",
      "pypi": {
        "ipOffset": 4,
        "diskSize": {
          "tier2": 8191,
          "tier3": 511
        }
      },
      "cran": {
        "ipOffset": 5,
        "diskSize": {
          "tier2": 127,
          "tier3": 31
        }
      }
    }
  },
  "sre": {
    "subscriptionName": "Turing SRE - Sandbox (SHM Test A)",
    "id": "sandbox",
    "shortName": "sre-sandbox",
    "location": "centralus",
    "tier": "2",
    "adminSecurityGroupName": "Safe Haven Test Admins",
    "domain": {
      "fqdn": "sandbox.testa.dsgroupdev.co.uk",
      "netbiosName": "SANDBOX",
      "dn": "DC=sandbox,DC=testa,DC=dsgroupdev,DC=co,DC=uk",
      "securityGroups": {
        "dataAdministrators": {
          "name": "SG SANDBOX Data Administrators",
          "description": "SG SANDBOX Data Administrators"
        },
        "systemAdministrators": {
          "name": "SG SANDBOX System Administrators",
          "description": "SG SANDBOX System Administrators"
        },
        "researchUsers": {
          "name": "SG SANDBOX Research Users",
          "description": "SG SANDBOX Research Users"
        },
        "reviewUsers": {
          "name": "SG SANDBOX Review Users",
          "description": "SG SANDBOX Review Users"
        }
      }
    },
    "network": {
      "vnet": {
        "rg": "RG_SRE_NETWORKING",
        "name": "VNET_SRE_SANDBOX",
        "cidr": "10.150.0.0/21"
      },
      "subnets": {
        "identity": {
          "name": "IdentitySubnet",
          "prefix": "10.150.0",
          "cidr": "10.150.0.0/24"
        },
        "rds": {
          "name": "RDSSubnet",
          "prefix": "10.150.1",
          "cidr": "10.150.1.0/24"
        },
        "data": {
          "name": "SharedDataSubnet",
          "prefix": "10.150.2",
          "cidr": "10.150.2.0/24"
        },
        "databases": {
          "name": "DatabasesSubnet",
          "prefix": "10.150.3",
          "nsg": "databases",
          "cidr": "10.150.3.0/24"
        },
        "airlock": {
          "name": "AirlockSubnet",
          "prefix": "10.150.4",
          "nsg": "airlock",
          "cidr": "10.150.4.0/24"
        }
      },
      "nsg": {
        "data": {},
<<<<<<< HEAD
        "dbingress": {
          "name": "NSG_SRE_SANDBOX_DB_INGRESS"
        },
        "airlock": {
          "name": "NSG_SRE_SANDBOX_AIRLOCK"
=======
        "databases": {
          "name": "NSG_SRE_SANDBOX_DATABASES"
>>>>>>> 8b41e55f
        }
      }
    },
    "storage": {
      "artifacts": {
        "rg": "RG_SRE_ARTIFACTS",
        "accountName": "sreartifactszvmwtqkigrld",
        "containers": {
          "gitlabAirlockName": "gitlabairlock"
        }
      },
      "bootdiagnostics": {
        "rg": "RG_SRE_ARTIFACTS",
        "accountName": "srebootdiagszvmwtqkigrld"
      }
    },
    "keyVault": {
      "name": "kv-testa-sre-sandbox",
      "rg": "RG_SRE_SECRETS",
      "secretNames": {
        "adminUsername": "sre-sandbox-vm-admin-username",
        "dataMountPassword": "sre-sandbox-datamount-password",
        "dataServerAdminPassword": "sre-sandbox-dataservervm-admin-password",
        "dsvmAdminPassword": "sre-sandbox-dsvm-admin-password",
        "dsvmDbAdminPassword": "sre-sandbox-dsvm-pgdb-admin-password",
        "dsvmDbReaderPassword": "sre-sandbox-dsvm-pgdb-reader-password",
        "dsvmDbWriterPassword": "sre-sandbox-dsvm-pgdb-writer-password",
        "dsvmLdapPassword": "sre-sandbox-dsvm-ldap-password",
        "gitlabLdapPassword": "sre-sandbox-gitlab-ldap-password",
        "gitlabRootPassword": "sre-sandbox-gitlab-root-password",
        "gitlabUserPassword": "sre-sandbox-gitlab-user-password",
        "gitlabUsername": "sre-sandbox-gitlab-username",
        "gitlabPassword": "sre-sandbox-gitlab-password",
        "gitlabAPIToken": "sre-sandbox-gitlab-api-token",
        "hackmdLdapPassword": "sre-sandbox-hackmd-ldap-password",
        "hackmdUserPassword": "sre-sandbox-hackmd-user-password",
        "gitlabReviewUsername": "sre-sandbox-gitlab-review-username",
        "gitlabReviewPassword": "sre-sandbox-gitlab-review-password",
        "gitlabReviewAPIToken": "sre-sandbox-gitlab-review-api-token",
        "letsEncryptCertificate": "sre-sandbox-lets-encrypt-certificate",
        "npsSecret": "sre-sandbox-nps-secret",
        "postgresDbAdminUsername": "sre-sandbox-postgresdb-admin-username",
        "postgresDbAdminPassword": "sre-sandbox-postgresdb-admin-password",
        "postgresVmAdminPassword": "sre-sandbox-postgresvm-admin-password",
        "rdsAdminPassword": "sre-sandbox-rdsvm-admin-password",
        "sqlAuthUpdateUsername": "sre-sandbox-sql-authupdate-user-username",
        "sqlAuthUpdateUserPassword": "sre-sandbox-sql-authupdate-user-password",
        "sqlVmAdminPassword": "sre-sandbox-sqlvm-admin-password",
        "testResearcherPassword": "sre-sandbox-test-researcher-password",
        "webappAdminPassword": "sre-sandbox-webappvm-admin-password"
      }
    },
    "users": {
      "ldap": {
        "gitlab": {
          "name": "SANDBOX Gitlab LDAP",
          "samAccountName": "gitlabldapsandbox"
        },
        "hackmd": {
          "name": "SANDBOX HackMD LDAP",
          "samAccountName": "hackmdldapsandbox"
        },
        "dsvm": {
          "name": "SANDBOX DSVM LDAP",
          "samAccountName": "dsvmldapsandbox"
        },
        "postgres": {
          "name": "SANDBOX Postgres VM LDAP",
          "samAccountName": "pgvmldapsandbox",
          "passwordSecretName": "sre-sandbox-postgresvm-ldap-password"
        }
      },
      "serviceAccounts": {
        "postgres": {
          "name": "SANDBOX Postgres DB Service Account",
          "samAccountName": "pgdbsrvcsandbox",
          "passwordSecretName": "sre-sandbox-postgresdb-service-account-password"
        }
      },
      "datamount": {
        "name": "SANDBOX Data Mount Service Account",
        "samAccountName": "datamountsandbox"
      },
      "researchers": {
        "test": {
          "name": "SANDBOX Test Researcher",
          "samAccountName": "researchersandbox"
        }
      }
    },
    "rds": {
      "rg": "RG_SRE_RDS",
      "gateway": {
        "vmName": "RDG-SRE-SANDBOX",
        "vmSize": "Standard_DS2_v2",
        "nsg": "NSG_SRE_SANDBOX_RDS_SERVER",
        "networkRules": {
          "allowedSources": "Internet",
          "outboundInternet": "Deny"
        },
        "hostname": "RDG-SRE-SANDBOX",
        "fqdn": "RDG-SRE-SANDBOX.testa.dsgroupdev.co.uk",
        "ip": "10.150.1.250"
      },
      "sessionHost1": {
        "vmName": "APP-SRE-SANDBOX",
        "vmSize": "Standard_DS2_v2",
        "nsg": "NSG_SRE_SANDBOX_RDS_SESSION_HOSTS",
        "hostname": "APP-SRE-SANDBOX",
        "fqdn": "APP-SRE-SANDBOX.testa.dsgroupdev.co.uk",
        "ip": "10.150.1.249"
      },
      "sessionHost2": {
        "vmName": "DKP-SRE-SANDBOX",
        "vmSize": "Standard_DS2_v2",
        "nsg": "NSG_SRE_SANDBOX_RDS_SESSION_HOSTS",
        "hostname": "DKP-SRE-SANDBOX",
        "fqdn": "DKP-SRE-SANDBOX.testa.dsgroupdev.co.uk",
        "ip": "10.150.1.248"
      },
      "sessionHost3": {
        "vmName": "REV-SRE-SANDBOX",
        "vmSize": "Standard_DS2_v2",
        "nsg": "NSG_SRE_SANDBOX_RDS_SESSION_HOSTS",
        "hostname": "REV-SRE-SANDBOX",
        "fqdn": "REV-SRE-SANDBOX.testa.dsgroupdev.co.uk",
        "ip": "10.150.1.247"
      }
    },
    "dataserver": {
      "rg": "RG_SRE_DATA",
      "nsg": "NSG_SRE_SANDBOX_DATA",
      "vmName": "DAT-SRE-SANDBOX",
      "vmSize": "Standard_D2s_v3",
      "hostname": "DAT-SRE-SANDBOX",
      "fqdn": "DAT-SRE-SANDBOX.testa.dsgroupdev.co.uk",
      "ip": "10.150.2.250",
      "egressDiskGb": 512,
      "ingressDiskGb": 512,
      "sharedDiskGb": 512
    },
    "webapps": {
      "rg": "RG_SRE_WEBAPPS",
      "nsg": "NSG_SRE_SANDBOX_WEBAPPS",
      "gitlab": {
        "vmName": "GITLAB-SANDBOX",
        "vmSize": "Standard_D2s_v3",
        "hostname": "GITLAB-SANDBOX",
        "fqdn": "GITLAB-SANDBOX.testa.dsgroupdev.co.uk",
        "ip": "10.150.2.151"
      },
      "gitlabreview": {
        "vmName": "GITLAB-REVIEW-SANDBOX",
        "vmSize": "Standard_D2s_v3",
        "hostname": "GITLAB-REVIEW-SANDBOX",
        "fqdn": "GITLAB-REVIEW-SANDBOX.testa.dsgroupdev.co.uk",
        "ip": "10.150.4.151"
      },
      "hackmd": {
        "vmName": "HACKMD-SANDBOX",
        "vmSize": "Standard_D2s_v3",
        "hostname": "HACKMD-SANDBOX",
        "fqdn": "HACKMD-SANDBOX.testa.dsgroupdev.co.uk",
        "ip": "10.150.2.152"
      }
    },
    "databases": {
      "rg": "RG_SRE_DATABASES",
      "dbmssql": {
        "name": "MSSQL-SANDBOX",
        "type": "MSSQL",
        "ipLastOctet": 4,
        "port": "14330",
        "sku": "sqldev",
        "subnet": "databases",
        "vmSize": "Standard_DS2_v2",
        "datadisk": {
          "size_gb": "1024",
          "type": "Standard_LRS"
        },
        "osdisk": {
          "size_gb": "128",
          "type": "Standard_LRS"
        },
        "enableSSIS": true
      },
      "dbpostgresql": {
        "name": "PSTGRS-SANDBOX",
        "type": "PostgreSQL",
        "ipLastOctet": 5,
        "port": "5432",
        "sku": "18.04-LTS",
        "subnet": "databases",
        "vmSize": "Standard_DS2_v2",
        "datadisk": {
          "size_gb": "1024",
          "type": "Standard_LRS"
        },
        "osdisk": {
          "size_gb": "128",
          "type": "Standard_LRS"
        }
      }
    },
    "dsvm": {
      "rg": "RG_SRE_COMPUTE",
      "nsg": "NSG_SRE_SANDBOX_COMPUTE",
      "deploymentNsg": "NSG_SRE_SANDBOX_COMPUTE_DEPLOYMENT",
      "vmImageSubscription": "[Prod] Safe Haven VM Images",
      "vmImageResourceGroup": "RG_SH_IMAGE_GALLERY",
      "vmImageGallery": "SAFE_HAVEN_COMPUTE_IMAGES",
      "vmSizeDefault": "Standard_D2s_v3",
      "vmImageType": "Ubuntu",
      "vmImageVersion": "0.2.2020060100",
      "osdisk": {
        "type": "Standard_LRS",
        "size_gb": "64"
      },
      "scratchdisk": {
        "type": "Standard_LRS",
        "size_gb": "512"
      },
      "homedisk": {
        "type": "Standard_LRS",
        "size_gb": "128"
      }
    },
    "mirrors": {
      "vnet": {
        "name": "VNET_SHM_TESTA_PACKAGE_MIRRORS_TIER2"
      },
      "cran": {
        "ip": "10.20.2.21"
      },
      "pypi": {
        "ip": "10.20.2.20"
      }
    }
  }
}<|MERGE_RESOLUTION|>--- conflicted
+++ resolved
@@ -196,16 +196,11 @@
       },
       "nsg": {
         "data": {},
-<<<<<<< HEAD
-        "dbingress": {
-          "name": "NSG_SRE_SANDBOX_DB_INGRESS"
+        "databases": {
+          "name": "NSG_SRE_SANDBOX_DATABASES"
         },
         "airlock": {
           "name": "NSG_SRE_SANDBOX_AIRLOCK"
-=======
-        "databases": {
-          "name": "NSG_SRE_SANDBOX_DATABASES"
->>>>>>> 8b41e55f
         }
       }
     },
