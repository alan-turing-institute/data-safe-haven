--- conflicted
+++ resolved
@@ -425,15 +425,9 @@
       },
       "fqdn": "DAT-SRE-SANDBOX.testc.dsgroupdev.co.uk",
       "hostname": "DAT-SRE-SANDBOX",
-<<<<<<< HEAD
-      "ip": "10.151.4.4",
-      "nsg": "NSG_SRE_SANDBOX_DATA",
-      "rg": "RG_SRE_SANDBOX_DATA",
-=======
-      "ip": "10.152.2.4",
+      "ip": "10.152.4.4",
       "nsg": "NSG_SHM_TESTC_SRE_SANDBOX_DATA",
       "rg": "RG_SHM_TESTC_SRE_SANDBOX_DATA",
->>>>>>> b6a20db0
       "vmName": "DAT-SRE-SANDBOX",
       "vmSize": "Standard_D2s_v3"
     },
@@ -511,7 +505,7 @@
         "rg": "RG_SHM_TESTC_SRE_SANDBOX_NETWORKING",
         "subnets": {
           "compute": {
-            "cidr": "10.151.4.0/24",
+            "cidr": "10.152.4.0/24",
             "name": "ComputeSubnet"
           },
           "data": {
@@ -592,21 +586,12 @@
         }
       },
       "artifacts": {
-<<<<<<< HEAD
         "accountName": "testcsandboxartifactsake",
-        "rg": "RG_SRE_SANDBOX_ARTIFACTS"
+        "rg": "RG_SHM_TESTC_SRE_SANDBOX_ARTIFACTS"
       },
       "bootdiagnostics": {
         "accountName": "testcsandboxbootdiagsake",
-        "rg": "RG_SRE_SANDBOX_ARTIFACTS"
-=======
-        "accountName": "sresandboxartifactsakeqz",
         "rg": "RG_SHM_TESTC_SRE_SANDBOX_ARTIFACTS"
-      },
-      "bootdiagnostics": {
-        "accountName": "sresandboxbootdiagsakeqz",
-        "rg": "RG_SHM_TESTC_SRE_SANDBOX_ARTIFACTS"
->>>>>>> b6a20db0
       },
       "data": {
         "account": {
@@ -670,11 +655,7 @@
         },
         "fqdn": "GITLAB-SRE-SANDBOX.testc.dsgroupdev.co.uk",
         "hostname": "GITLAB-SRE-SANDBOX",
-<<<<<<< HEAD
-        "ip": "10.151.4.5",
-=======
-        "ip": "10.152.2.5",
->>>>>>> b6a20db0
+        "ip": "10.152.4.5",
         "rootPasswordSecretName": "sre-sandbox-other-gitlab-root-password",
         "vmName": "GITLAB-SRE-SANDBOX",
         "vmSize": "Standard_D2s_v3"
@@ -689,11 +670,7 @@
         },
         "fqdn": "HACKMD-SRE-SANDBOX.testc.dsgroupdev.co.uk",
         "hostname": "HACKMD-SRE-SANDBOX",
-<<<<<<< HEAD
-        "ip": "10.151.4.6",
-=======
-        "ip": "10.152.2.6",
->>>>>>> b6a20db0
+        "ip": "10.152.4.6",
         "vmName": "HACKMD-SRE-SANDBOX",
         "vmSize": "Standard_D2s_v3"
       },
