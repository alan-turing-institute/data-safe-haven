{
  "shm": {
    "azureAdminGroupName": "Safe Haven Test Admins",
    "dc": {
      "disks": {
        "data": {
          "sizeGb": "20",
          "type": "Standard_LRS"
        },
        "os": {
          "sizeGb": "128",
          "type": "Standard_LRS"
        }
      },
      "external_dns_resolver": "168.63.129.16",
      "fqdn": "DC1-SHM-TESTC.testc.dsgroupdev.co.uk",
      "hostname": "DC1-SHM-TESTC",
      "ip": "10.0.0.250",
      "rg": "RG_SHM_DC",
      "safemodePasswordSecretName": "shm-testc-dc-safemode-password",
      "vmName": "DC1-SHM-TESTC",
      "vmSize": "Standard_D2s_v3"
    },
    "dcb": {
      "disks": {
        "data": {
          "sizeGb": "20",
          "type": "Standard_LRS"
        },
        "os": {
          "sizeGb": "128",
          "type": "Standard_LRS"
        }
      },
      "fqdn": "DC2-SHM-TESTC.testc.dsgroupdev.co.uk",
      "hostname": "DC2-SHM-TESTC",
      "ip": "10.0.0.249",
      "vmName": "DC2-SHM-TESTC",
      "vmSize": "Standard_D2s_v3"
    },
    "dns": {
      "rg": "RG_SHM_DNS_TEST",
      "subscriptionName": "[Prod] Safe Haven Domains"
    },
    "domain": {
      "dn": "DC=testc,DC=dsgroupdev,DC=co,DC=uk",
      "fqdn": "testc.dsgroupdev.co.uk",
      "netbiosName": "SAFEHAVENTESTC",
      "ous": {
        "dataServers": {
          "name": "Secure Research Environment Data Servers",
          "path": "OU=Secure Research Environment Data Servers,DC=testc,DC=dsgroupdev,DC=co,DC=uk"
        },
        "identityServers": {
          "name": "Safe Haven Service Servers",
          "path": "OU=Safe Haven Service Servers,DC=testc,DC=dsgroupdev,DC=co,DC=uk"
        },
        "linuxServers": {
          "name": "Secure Research Environment Data Servers",
          "path": "OU=Secure Research Environment Data Servers,DC=testc,DC=dsgroupdev,DC=co,DC=uk"
        },
        "rdsGatewayServers": {
          "name": "Secure Research Environment Service Servers",
          "path": "OU=Secure Research Environment Service Servers,DC=testc,DC=dsgroupdev,DC=co,DC=uk"
        },
        "rdsSessionServers": {
          "name": "Secure Research Environment RDS Session Servers",
          "path": "OU=Secure Research Environment RDS Session Servers,DC=testc,DC=dsgroupdev,DC=co,DC=uk"
        },
        "researchUsers": {
          "name": "Safe Haven Research Users",
          "path": "OU=Safe Haven Research Users,DC=testc,DC=dsgroupdev,DC=co,DC=uk"
        },
        "securityGroups": {
          "name": "Safe Haven Security Groups",
          "path": "OU=Safe Haven Security Groups,DC=testc,DC=dsgroupdev,DC=co,DC=uk"
        },
        "serviceAccounts": {
          "name": "Safe Haven Service Accounts",
          "path": "OU=Safe Haven Service Accounts,DC=testc,DC=dsgroupdev,DC=co,DC=uk"
        }
      },
      "securityGroups": {
        "computerManagers": {
          "description": "SG Safe Haven LDAP Users",
          "name": "SG Safe Haven LDAP Users"
        },
        "serverAdmins": {
          "description": "SG Safe Haven Server Administrators",
          "name": "SG Safe Haven Server Administrators"
        }
      }
    },
    "firewall": {
      "name": "FIREWALL-SHM-TESTC",
      "routeTableName": "ROUTE-TABLE-SHM-TESTC"
    },
    "id": "testc",
    "keyVault": {
      "name": "kv-shm-testc",
      "rg": "RG_SHM_SECRETS",
      "secretNames": {
        "aadEmergencyAdminPassword": "shm-testc-aad-emergency-admin-password",
        "aadEmergencyAdminUsername": "shm-testc-aad-emergency-admin-username",
        "buildImageAdminPassword": "shm-testc-buildimage-admin-password",
        "buildImageAdminUsername": "shm-testc-buildimage-admin-username",
        "domainAdminPassword": "shm-testc-domain-admin-password",
        "domainAdminUsername": "shm-testc-vm-admin-username",
        "vmAdminUsername": "shm-testc-vm-admin-username",
        "vpnCaCertificate": "shm-testc-vpn-ca-cert",
        "vpnCaCertificatePlain": "shm-testc-vpn-ca-cert-plain",
        "vpnCaCertPassword": "shm-testc-vpn-ca-cert-password",
        "vpnClientCertificate": "shm-testc-vpn-client-cert",
        "vpnClientCertPassword": "shm-testc-vpn-client-cert-password"
      }
    },
    "location": "centralus",
    "logging": {
      "rg": "RG_SHM_TESTC_LOGGING",
      "workspaceName": "shmtestcloganalytics"
    },
    "mirrors": {
      "cran": {
        "tier2": {
          "diskSize": 127,
          "external": {
            "adminPasswordSecretName": "shm-testc-vm-admin-password-cran-external-mirror-tier-2",
            "ipAddress": "10.20.2.5",
            "vmName": "CRAN-EXTERNAL-MIRROR-TIER-2"
          },
          "internal": {
            "adminPasswordSecretName": "shm-testc-vm-admin-password-cran-internal-mirror-tier-2",
            "ipAddress": "10.20.2.21",
            "vmName": "CRAN-INTERNAL-MIRROR-TIER-2"
          }
        },
        "tier3": {
          "diskSize": 511,
          "external": {
            "adminPasswordSecretName": "shm-testc-package-mirror-cran-external-tier-3-admin-password",
            "ipAddress": "10.20.3.5",
            "vmName": "CRAN-EXTERNAL-MIRROR-TIER-3"
          },
          "internal": {
            "adminPasswordSecretName": "shm-testc-package-mirror-cran-internal-tier-3-admin-password",
            "ipAddress": "10.20.3.21",
            "vmName": "CRAN-INTERNAL-MIRROR-TIER-3"
          }
        }
      },
      "diskType": "Standard_LRS",
      "pypi": {
        "tier2": {
          "diskSize": 8191,
          "external": {
            "adminPasswordSecretName": "shm-testc-vm-admin-password-pypi-external-mirror-tier-2",
            "ipAddress": "10.20.2.4",
            "vmName": "PYPI-EXTERNAL-MIRROR-TIER-2"
          },
          "internal": {
            "adminPasswordSecretName": "shm-testc-vm-admin-password-pypi-internal-mirror-tier-2",
            "ipAddress": "10.20.2.20",
            "vmName": "PYPI-INTERNAL-MIRROR-TIER-2"
          }
        },
        "tier3": {
          "diskSize": 511,
          "external": {
            "adminPasswordSecretName": "shm-testc-package-mirror-pypi-external-tier-3-admin-password",
            "ipAddress": "10.20.3.4",
            "vmName": "PYPI-EXTERNAL-MIRROR-TIER-3"
          },
          "internal": {
            "adminPasswordSecretName": "shm-testc-package-mirror-pypi-internal-tier-3-admin-password",
            "ipAddress": "10.20.3.20",
            "vmName": "PYPI-INTERNAL-MIRROR-TIER-3"
          }
        }
      },
      "rg": "RG_SHM_PKG_MIRRORS",
      "vmSize": "Standard_B2ms"
    },
    "name": "Turing Development Safe Haven C",
    "network": {
      "mirrorVnets": {
        "tier2": {
          "cidr": "10.20.2.0/24",
          "name": "VNET_SHM_TESTC_PACKAGE_MIRRORS_TIER2",
          "subnets": {
            "external": {
              "cidr": "10.20.2.0/28",
              "name": "ExternalPackageMirrorsTier2Subnet",
              "nsg": "externalPackageMirrorsTier2"
            },
            "internal": {
              "cidr": "10.20.2.16/28",
              "name": "InternalPackageMirrorsTier2Subnet",
              "nsg": "internalPackageMirrorsTier2"
            }
          }
        },
        "tier3": {
          "cidr": "10.20.3.0/24",
          "name": "VNET_SHM_TESTC_PACKAGE_MIRRORS_TIER3",
          "subnets": {
            "external": {
              "cidr": "10.20.3.0/28",
              "name": "ExternalPackageMirrorsTier3Subnet",
              "nsg": "externalPackageMirrorsTier3"
            },
            "internal": {
              "cidr": "10.20.3.16/28",
              "name": "InternalPackageMirrorsTier3Subnet",
              "nsg": "internalPackageMirrorsTier3"
            }
          }
        }
      },
      "nsg": {
        "externalPackageMirrorsTier2": {
          "name": "NSG_SHM_TESTC_EXTERNAL_PACKAGE_MIRRORS_TIER2"
        },
        "externalPackageMirrorsTier3": {
          "name": "NSG_SHM_TESTC_EXTERNAL_PACKAGE_MIRRORS_TIER3"
        },
        "internalPackageMirrorsTier2": {
          "name": "NSG_SHM_TESTC_INTERNAL_PACKAGE_MIRRORS_TIER2"
        },
        "internalPackageMirrorsTier3": {
          "name": "NSG_SHM_TESTC_INTERNAL_PACKAGE_MIRRORS_TIER3"
        }
      },
      "vnet": {
        "cidr": "10.0.0.0/21",
        "name": "VNET_SHM_TESTC",
        "rg": "RG_SHM_NETWORKING",
        "subnets": {
          "firewall": {
            "cidr": "10.0.2.0/24",
            "name": "AzureFirewallSubnet"
          },
          "gateway": {
            "cidr": "10.0.7.0/24",
            "name": "GatewaySubnet"
          },
          "identity": {
            "cidr": "10.0.0.0/24",
            "name": "IdentitySubnet"
          },
          "web": {
            "cidr": "10.0.1.0/24",
            "name": "WebSubnet"
          }
        }
      },
      "vpn": {
        "cidr": "172.16.201.0/24"
      }
    },
    "nps": {
      "adminPasswordSecretName": "shm-testc-nps-admin-password",
      "disks": {
        "data": {
          "sizeGb": "20",
          "type": "Standard_LRS"
        },
        "os": {
          "sizeGb": "128",
          "type": "Standard_LRS"
        }
      },
      "hostname": "NPS-SHM-TESTC",
      "ip": "10.0.0.248",
      "rg": "RG_SHM_NPS",
      "vmName": "NPS-SHM-TESTC",
      "vmSize": "Standard_D2s_v3"
    },
    "nsgPrefix": "NSG_SHM_TESTC",
    "organisation": {
      "countryCode": "GB",
      "name": "The Alan Turing Institute",
      "stateCountyRegion": "London",
      "townCity": "London"
    },
    "rgPrefix": "RG_SHM",
    "storage": {
      "artifacts": {
        "accountName": "shmtestcartifactsnxbqspy",
        "rg": "RG_SHM_ARTIFACTS"
      },
      "bootdiagnostics": {
        "accountName": "shmtestcbootdiagsnxbqspy",
        "rg": "RG_SHM_ARTIFACTS"
      }
    },
    "subscriptionName": "Safe Haven Management Test C",
    "users": {
      "computerManagers": {
        "dataServers": {
          "name": "TESTC Data Servers Manager",
          "passwordSecretName": "shm-testc-domain-admin-password",
          "samAccountName": "shmtestcadmin"
        },
        "identityServers": {
          "name": "TESTC Identity Servers Manager",
          "passwordSecretName": "shm-testc-domain-admin-password",
          "samAccountName": "shmtestcadmin"
        },
        "linuxServers": {
          "name": "TESTC Linux Servers Manager",
          "passwordSecretName": "shm-testc-domain-admin-password",
          "samAccountName": "shmtestcadmin"
        },
        "rdsGatewayServers": {
          "name": "TESTC RDS Gateway Manager",
          "passwordSecretName": "shm-testc-domain-admin-password",
          "samAccountName": "shmtestcadmin"
        },
        "rdsSessionServers": {
          "name": "TESTC RDS Session Servers Manager",
          "passwordSecretName": "shm-testc-domain-admin-password",
          "samAccountName": "shmtestcadmin"
        }
      },
      "serviceAccounts": {
        "aadLocalSync": {
          "name": "Local AD Sync Administrator",
          "passwordSecretName": "shm-testc-localadsync-password",
          "samAccountName": "localadsync",
          "usernameSecretName": "shm-testc-aad-localsync-username"
        }
      }
    }
  },
  "sre": {
    "accessPolicies": {
      "researcher": {
        "nameSuffix": "researcher",
        "permissions": "rl",
        "sasSecretName": "sre-sandbox-storage-ingress-sas-researcher"
      }
    },
    "azureAdminGroupName": "Safe Haven Test Admins",
    "databases": {
      "dbmssql": {
        "adminPasswordSecretName": "sre-sandbox-vm-admin-password-mssql",
        "dbAdminPasswordSecretName": "sre-sandbox-db-admin-password-mssql",
        "dbAdminUsernameSecretName": "sre-sandbox-db-admin-username-mssql",
        "disks": {
          "data": {
            "sizeGb": "1024",
            "type": "Standard_LRS"
          },
          "os": {
            "sizeGb": "128",
            "type": "Standard_LRS"
          }
        },
        "enableSSIS": true,
        "ip": "10.151.3.4",
        "port": "1433",
        "sku": "sqldev",
        "subnet": "databases",
        "type": "MSSQL",
        "vmName": "MSSQL-SANDBOX",
        "vmSize": "Standard_DS2_v2"
      },
      "dbpostgresql": {
        "adminPasswordSecretName": "sre-sandbox-vm-admin-password-postgresql",
        "dbAdminPasswordSecretName": "sre-sandbox-db-admin-password-postgresql",
        "dbAdminUsernameSecretName": "sre-sandbox-db-admin-username-postgresql",
        "disks": {
          "data": {
            "sizeGb": "1024",
            "type": "Standard_LRS"
          },
          "os": {
            "sizeGb": "128",
            "type": "Standard_LRS"
          }
        },
        "ip": "10.151.3.5",
        "port": "5432",
        "sku": "18.04-LTS",
        "subnet": "databases",
        "type": "PostgreSQL",
        "vmName": "PSTGRS-SANDBOX",
        "vmSize": "Standard_DS2_v2"
      },
      "rg": "RG_SRE_SANDBOX_DATABASES"
    },
    "dataserver": {
      "adminPasswordSecretName": "sre-sandbox-vm-admin-password-dataserver",
      "disks": {
        "egress": {
          "sizeGb": "512",
          "type": "Standard_LRS"
        },
        "ingress": {
          "sizeGb": "512",
          "type": "Standard_LRS"
        },
        "shared": {
          "sizeGb": "512",
          "type": "Standard_LRS"
        }
      },
      "fqdn": "DAT-SRE-SANDBOX.testc.dsgroupdev.co.uk",
      "hostname": "DAT-SRE-SANDBOX",
      "ip": "10.151.2.4",
      "nsg": "NSG_SRE_SANDBOX_DATA",
      "rg": "RG_SRE_SANDBOX_DATA",
      "vmName": "DAT-SRE-SANDBOX",
      "vmSize": "Standard_D2s_v3"
    },
    "domain": {
      "dn": "DC=sandbox,DC=testc,DC=dsgroupdev,DC=co,DC=uk",
      "fqdn": "sandbox.testc.dsgroupdev.co.uk",
      "netbiosName": "SANDBOX",
      "securityGroups": {
        "dataAdministrators": {
          "description": "SG SANDBOX Data Administrators",
          "name": "SG SANDBOX Data Administrators"
        },
        "researchUsers": {
          "description": "SG SANDBOX Research Users",
          "name": "SG SANDBOX Research Users"
        },
        "systemAdministrators": {
          "description": "SG SANDBOX System Administrators",
          "name": "SG SANDBOX System Administrators"
        }
      }
    },
    "dsvm": {
      "adminPasswordSecretName": "sre-sandbox-vm-admin-password-compute",
      "deploymentNsg": "NSG_SRE_SANDBOX_COMPUTE_DEPLOYMENT",
      "disks": {
        "home": {
          "sizeGb": "128",
          "type": "Standard_LRS"
        },
        "os": {
<<<<<<< HEAD
          "sizeGb": "128",
=======
          "sizeGb": "default",
>>>>>>> 85b8a3b1
          "type": "Standard_LRS"
        },
        "scratch": {
          "sizeGb": "512",
          "type": "Standard_LRS"
        }
      },
      "nsg": "NSG_SRE_SANDBOX_COMPUTE",
<<<<<<< HEAD
      "rg": "RG_SRE_SANDBOX_COMPUTE",
      "vmImageGallery": "SAFE_HAVEN_COMPUTE_IMAGES",
      "vmImageResourceGroup": "RG_SH_IMAGE_GALLERY",
      "vmImageSubscription": "[Prod] Safe Haven VM Images",
      "vmImageType": "Ubuntu",
      "vmImageVersion": "0.1.2019122000",
=======
      "rg": "RG_SRE_COMPUTE",
      "vmImage": {
        "gallery": "SAFE_HAVEN_COMPUTE_IMAGES",
        "rg": "RG_SH_IMAGE_GALLERY",
        "subscription": "[Prod] Safe Haven VM Images",
        "type": "Ubuntu",
        "version": "0.3.2020081900"
      },
>>>>>>> 85b8a3b1
      "vmSizeDefault": "Standard_D2s_v3"
    },
    "firewall": {
      "routeTableName": "ROUTE-TABLE-SRE-SANDBOX"
    },
    "id": "sandbox",
    "keyVault": {
      "name": "kv-testc-sre-sandbox",
      "rg": "RG_SRE_SANDBOX_SECRETS",
      "secretNames": {
        "adminUsername": "sre-sandbox-vm-admin-username",
        "letsEncryptCertificate": "sre-sandbox-lets-encrypt-certificate",
        "npsSecret": "sre-sandbox-other-nps-secret"
      }
    },
    "location": "centralus",
    "network": {
      "nsg": {
        "data": {},
        "databases": {
          "name": "NSG_SRE_SANDBOX_DATABASES"
        }
      },
      "vnet": {
        "cidr": "10.151.0.0/21",
        "name": "VNET_SRE_SANDBOX",
        "rg": "RG_SRE_SANDBOX_NETWORKING",
        "subnets": {
          "data": {
            "cidr": "10.151.2.0/24",
            "name": "SharedDataSubnet"
          },
          "databases": {
            "cidr": "10.151.3.0/24",
            "name": "DatabasesSubnet",
            "nsg": "databases"
          },
          "identity": {
            "cidr": "10.151.0.0/24",
            "name": "IdentitySubnet"
          },
          "rds": {
            "cidr": "10.151.1.0/24",
            "name": "RDSSubnet"
          }
        }
      }
    },
    "nsgPrefix": "NSG_SRE_SANDBOX",
    "rds": {
      "appSessionHost": {
        "adminPasswordSecretName": "sre-sandbox-vm-admin-password-rds-sh1",
        "disks": {
          "os": {
            "sizeGb": "128",
            "type": "Standard_LRS"
          }
        },
        "fqdn": "APP-SRE-SANDBOX.testc.dsgroupdev.co.uk",
        "hostname": "APP-SRE-SANDBOX",
        "ip": "10.151.1.5",
        "nsg": "NSG_SRE_SANDBOX_RDS_SESSION_HOSTS",
        "vmName": "APP-SRE-SANDBOX",
        "vmSize": "Standard_DS2_v2"
      },
      "gateway": {
        "adminPasswordSecretName": "sre-sandbox-vm-admin-password-rds-gateway",
        "disks": {
          "data1": {
            "sizeGb": "1023",
            "type": "Standard_LRS"
          },
          "data2": {
            "sizeGb": "1023",
            "type": "Standard_LRS"
          },
          "os": {
            "sizeGb": "128",
            "type": "Standard_LRS"
          }
        },
        "fqdn": "RDG-SRE-SANDBOX.testc.dsgroupdev.co.uk",
        "hostname": "RDG-SRE-SANDBOX",
        "ip": "10.151.1.4",
        "networkRules": {
          "allowedSources": "Internet",
          "outboundInternet": "Deny"
        },
        "nsg": "NSG_SRE_SANDBOX_RDS_SERVER",
        "vmName": "RDG-SRE-SANDBOX",
        "vmSize": "Standard_DS2_v2"
      },
      "rg": "RG_SRE_SANDBOX_RDS"
    },
    "rgPrefix": "RG_SRE",
    "shortName": "sre-sandbox",
    "storage": {
      "artifacts": {
        "accountName": "sresandboxartifactsakeqz",
        "rg": "RG_SRE_SANDBOX_ARTIFACTS"
      },
      "bootdiagnostics": {
        "accountName": "sresandboxbootdiagsakeqz",
        "rg": "RG_SRE_SANDBOX_ARTIFACTS"
      },
      "datastorage": {
        "accountName": "testcsandboxdataakeqzbwg",
        "containers": {
          "ingress": {
            "name": "ingress",
            "storageType": "Blob"
          }
        },
        "rg": "RG_SHM_TESTC_DATA_PERSISTENT"
      }
    },
    "subscriptionName": "Turing SRE - Sandbox (SHM Test C)",
    "tier": "2",
    "users": {
      "serviceAccounts": {
        "datamount": {
          "name": "SANDBOX Data Mount Service Account",
          "passwordSecretName": "sre-sandbox-other-service-account-password-datamount",
          "samAccountName": "sandboxdatamount"
        },
        "ldapSearch": {
          "name": "SANDBOX LDAP Search Service Account",
          "passwordSecretName": "sre-sandbox-other-service-account-password-ldap-search",
          "samAccountName": "sandboxldapsearch"
        },
        "postgres": {
          "name": "SANDBOX Postgres DB Service Account",
          "passwordSecretName": "sre-sandbox-db-service-account-password-postgres",
          "samAccountName": "sandboxdbpostgres"
        }
      }
    },
    "webapps": {
      "gitlab": {
        "adminPasswordSecretName": "sre-sandbox-vm-admin-password-gitlab",
        "disks": {
          "data": {
            "sizeGb": "750",
            "type": "Standard_LRS"
          },
          "os": {
            "sizeGb": "50",
            "type": "Standard_LRS"
          }
        },
        "fqdn": "GITLAB-SRE-SANDBOX.testc.dsgroupdev.co.uk",
        "hostname": "GITLAB-SRE-SANDBOX",
        "ip": "10.151.2.5",
        "rootPasswordSecretName": "sre-sandbox-other-gitlab-root-password",
        "vmName": "GITLAB-SRE-SANDBOX",
        "vmSize": "Standard_D2s_v3"
      },
      "hackmd": {
        "adminPasswordSecretName": "sre-sandbox-vm-admin-password-hackmd",
        "disks": {
          "os": {
            "sizeGb": "750",
            "type": "Standard_LRS"
          }
        },
        "fqdn": "HACKMD-SRE-SANDBOX.testc.dsgroupdev.co.uk",
        "hostname": "HACKMD-SRE-SANDBOX",
        "ip": "10.151.2.6",
        "vmName": "HACKMD-SRE-SANDBOX",
        "vmSize": "Standard_D2s_v3"
      },
      "nsg": "NSG_SRE_SANDBOX_WEBAPPS",
      "rg": "RG_SRE_SANDBOX_WEBAPPS"
    }
  }
}<|MERGE_RESOLUTION|>--- conflicted
+++ resolved
@@ -135,14 +135,14 @@
           }
         },
         "tier3": {
-          "diskSize": 511,
+          "diskSize": 31,
           "external": {
-            "adminPasswordSecretName": "shm-testc-package-mirror-cran-external-tier-3-admin-password",
+            "adminPasswordSecretName": "shm-testc-vm-admin-password-cran-external-mirror-tier-3",
             "ipAddress": "10.20.3.5",
             "vmName": "CRAN-EXTERNAL-MIRROR-TIER-3"
           },
           "internal": {
-            "adminPasswordSecretName": "shm-testc-package-mirror-cran-internal-tier-3-admin-password",
+            "adminPasswordSecretName": "shm-testc-vm-admin-password-cran-internal-mirror-tier-3",
             "ipAddress": "10.20.3.21",
             "vmName": "CRAN-INTERNAL-MIRROR-TIER-3"
           }
@@ -166,18 +166,18 @@
         "tier3": {
           "diskSize": 511,
           "external": {
-            "adminPasswordSecretName": "shm-testc-package-mirror-pypi-external-tier-3-admin-password",
+            "adminPasswordSecretName": "shm-testc-vm-admin-password-pypi-external-mirror-tier-3",
             "ipAddress": "10.20.3.4",
             "vmName": "PYPI-EXTERNAL-MIRROR-TIER-3"
           },
           "internal": {
-            "adminPasswordSecretName": "shm-testc-package-mirror-pypi-internal-tier-3-admin-password",
+            "adminPasswordSecretName": "shm-testc-vm-admin-password-pypi-internal-mirror-tier-3",
             "ipAddress": "10.20.3.20",
             "vmName": "PYPI-INTERNAL-MIRROR-TIER-3"
           }
         }
       },
-      "rg": "RG_SHM_PKG_MIRRORS",
+      "rg": "RG_SHM_TESTC_PKG_MIRRORS",
       "vmSize": "Standard_B2ms"
     },
     "name": "Turing Development Safe Haven C",
@@ -441,11 +441,7 @@
           "type": "Standard_LRS"
         },
         "os": {
-<<<<<<< HEAD
-          "sizeGb": "128",
-=======
           "sizeGb": "default",
->>>>>>> 85b8a3b1
           "type": "Standard_LRS"
         },
         "scratch": {
@@ -454,15 +450,7 @@
         }
       },
       "nsg": "NSG_SRE_SANDBOX_COMPUTE",
-<<<<<<< HEAD
       "rg": "RG_SRE_SANDBOX_COMPUTE",
-      "vmImageGallery": "SAFE_HAVEN_COMPUTE_IMAGES",
-      "vmImageResourceGroup": "RG_SH_IMAGE_GALLERY",
-      "vmImageSubscription": "[Prod] Safe Haven VM Images",
-      "vmImageType": "Ubuntu",
-      "vmImageVersion": "0.1.2019122000",
-=======
-      "rg": "RG_SRE_COMPUTE",
       "vmImage": {
         "gallery": "SAFE_HAVEN_COMPUTE_IMAGES",
         "rg": "RG_SH_IMAGE_GALLERY",
@@ -470,7 +458,6 @@
         "type": "Ubuntu",
         "version": "0.3.2020081900"
       },
->>>>>>> 85b8a3b1
       "vmSizeDefault": "Standard_D2s_v3"
     },
     "firewall": {
@@ -565,7 +552,7 @@
       },
       "rg": "RG_SRE_SANDBOX_RDS"
     },
-    "rgPrefix": "RG_SRE",
+    "rgPrefix": "RG_SRE_SANDBOX",
     "shortName": "sre-sandbox",
     "storage": {
       "artifacts": {
