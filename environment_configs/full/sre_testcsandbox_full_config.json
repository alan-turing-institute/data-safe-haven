--- conflicted
+++ resolved
@@ -80,16 +80,6 @@
           "path": "OU=Safe Haven Service Accounts,DC=testc,DC=dsgroupdev,DC=co,DC=uk"
         }
       },
-<<<<<<< HEAD
-      "bootdiagnostics": {
-        "rg": "RG_SHM_ARTIFACTS",
-        "accountName": "shmtestcbootdiagsnxbqspy"
-      },
-      "datastorage": {
-        "rg": "RG_SHM_DATA_STORAGE",
-        "accountName": "testcsandboxstorageconne",
-        "GroupId": "Blob"
-=======
       "securityGroups": {
         "computerManagers": {
           "description": "SG Safe Haven LDAP Users",
@@ -99,7 +89,6 @@
           "description": "SG Safe Haven Server Administrators",
           "name": "SG Safe Haven Server Administrators"
         }
->>>>>>> 49386ba2
       }
     },
     "firewall": {
@@ -299,6 +288,11 @@
       "bootdiagnostics": {
         "accountName": "shmtestcbootdiagsnxbqspy",
         "rg": "RG_SHM_ARTIFACTS"
+      },
+      "datastorage": {
+        "accountName": "testcsandboxstorageconne",
+        "GroupId": "Blob",
+        "rg": "RG_SHM_DATA_STORAGE"
       }
     },
     "subscriptionName": "Safe Haven Management Test C",
@@ -448,17 +442,9 @@
           "sizeGb": "64",
           "type": "Standard_LRS"
         },
-<<<<<<< HEAD
-        "databases": {
-          "name": "DatabasesSubnet",
-          "prefix": "10.151.3",
-          "nsg": "databases",
-          "cidr": "10.151.3.0/24"
-=======
         "scratch": {
           "sizeGb": "512",
           "type": "Standard_LRS"
->>>>>>> 49386ba2
         }
       },
       "nsg": "NSG_SRE_SANDBOX_COMPUTE",
@@ -481,21 +467,8 @@
         "adminUsername": "sre-sandbox-vm-admin-username",
         "gitlabRootPassword": "sre-sandbox-gitlab-root-password",
         "letsEncryptCertificate": "sre-sandbox-lets-encrypt-certificate",
-<<<<<<< HEAD
-        "npsSecret": "sre-sandbox-nps-secret",
-        "postgresDbAdminUsername": "sre-sandbox-postgresdb-admin-username",
-        "postgresDbAdminPassword": "sre-sandbox-postgresdb-admin-password",
-        "postgresVmAdminPassword": "sre-sandbox-postgresvm-admin-password",
-        "rdsAdminPassword": "sre-sandbox-rdsvm-admin-password",
-        "sqlAuthUpdateUsername": "sre-sandbox-sql-authupdate-user-username",
-        "sqlAuthUpdateUserPassword": "sre-sandbox-sql-authupdate-user-password",
-        "sqlVmAdminPassword": "sre-sandbox-sqlvm-admin-password",
+        "npsSecret": "sre-sandbox-nps-secret"
         "storageIngressSAS": "sre-sandbox-storage-ingress-sas",
-        "testResearcherPassword": "sre-sandbox-test-researcher-password",
-        "webappAdminPassword": "sre-sandbox-webappvm-admin-password"
-=======
-        "npsSecret": "sre-sandbox-nps-secret"
->>>>>>> 49386ba2
       }
     },
     "location": "centralus",
