--- conflicted
+++ resolved
@@ -135,11 +135,7 @@
           }
         },
         "tier3": {
-<<<<<<< HEAD
-          "diskSize": 31,
-=======
           "diskSize": 32,
->>>>>>> 09eaa96c
           "external": {
             "adminPasswordSecretName": "shm-testc-vm-admin-password-cran-external-mirror-tier-3",
             "ipAddress": "10.20.3.5",
@@ -582,13 +578,22 @@
         }
       },
       "artifacts": {
-<<<<<<< HEAD
         "accountName": "testcsandboxartifactsake",
         "rg": "RG_SRE_SANDBOX_ARTIFACTS"
       },
       "bootdiagnostics": {
         "accountName": "testcsandboxbootdiagsake",
         "rg": "RG_SRE_SANDBOX_ARTIFACTS"
+      },
+      "data": {
+        "egress": {
+          "accountName": "testcsandboxegressakeqzb",
+          "containerName": "egress"
+        },
+        "ingress": {
+          "accountName": "testcsandboxingressakeqz",
+          "containerName": "ingress"
+        }
       },
       "datastorage": {
         "accountName": "testcsandboxdataakeqzbwg",
@@ -600,24 +605,6 @@
         },
         "rg": "RG_SHM_TESTC_DATA_PERSISTENT",
         "storageType": "BlobStorage"
-=======
-        "accountName": "sresandboxartifactsakeqz",
-        "rg": "RG_SRE_SANDBOX_ARTIFACTS"
-      },
-      "bootdiagnostics": {
-        "accountName": "sresandboxbootdiagsakeqz",
-        "rg": "RG_SRE_SANDBOX_ARTIFACTS"
-      },
-      "data": {
-        "egress": {
-          "accountName": "sresandboxegressakeqzbwg",
-          "containerName": "egress"
-        },
-        "ingress": {
-          "accountName": "sresandboxingressakeqzbw",
-          "containerName": "ingress"
-        }
->>>>>>> 09eaa96c
       }
     },
     "subscriptionName": "Turing SRE - Sandbox (SHM Test C)",
