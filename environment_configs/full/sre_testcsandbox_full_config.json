{
  "shm": {
    "subscriptionName": "Safe Haven Management Test C",
    "id": "testc",
    "name": "Turing Development Safe Haven C",
    "organisation": {
      "name": "The Alan Turing Institute",
      "townCity": "London",
      "countryCode": "GB",
      "stateCountyRegion": "London"
    },
    "location": "centralus",
    "adminSecurityGroupName": "Safe Haven Test Admins",
    "domain": {
      "fqdn": "testc.dsgroupdev.co.uk",
      "netbiosName": "SAFEHAVENTESTC",
      "dn": "DC=testc,DC=dsgroupdev,DC=co,DC=uk",
      "ous": {
        "dataServers": {
          "name": "Secure Research Environment Data Servers",
          "path": "OU=Secure Research Environment Data Servers,DC=testc,DC=dsgroupdev,DC=co,DC=uk"
        },
        "linuxServers": {
          "name": "Secure Research Environment Data Servers",
          "path": "OU=Secure Research Environment Data Servers,DC=testc,DC=dsgroupdev,DC=co,DC=uk"
        },
        "rdsGatewayServers": {
          "name": "Secure Research Environment Service Servers",
          "path": "OU=Secure Research Environment Service Servers,DC=testc,DC=dsgroupdev,DC=co,DC=uk"
        },
        "rdsSessionServers": {
          "name": "Secure Research Environment RDS Session Servers",
          "path": "OU=Secure Research Environment RDS Session Servers,DC=testc,DC=dsgroupdev,DC=co,DC=uk"
        },
        "researchUsers": {
          "name": "Safe Haven Research Users",
          "path": "OU=Safe Haven Research Users,DC=testc,DC=dsgroupdev,DC=co,DC=uk"
        },
        "securityGroups": {
          "name": "Safe Haven Security Groups",
          "path": "OU=Safe Haven Security Groups,DC=testc,DC=dsgroupdev,DC=co,DC=uk"
        },
        "serviceAccounts": {
          "name": "Safe Haven Service Accounts",
          "path": "OU=Safe Haven Service Accounts,DC=testc,DC=dsgroupdev,DC=co,DC=uk"
        },
        "identityServers": {
          "name": "Safe Haven Service Servers",
          "path": "OU=Safe Haven Service Servers,DC=testc,DC=dsgroupdev,DC=co,DC=uk"
        }
      },
      "securityGroups": {
        "computerManagers": {
          "name": "SG Safe Haven LDAP Users",
          "description": "SG Safe Haven LDAP Users"
        },
        "serverAdmins": {
          "name": "SG Safe Haven Server Administrators",
          "description": "SG Safe Haven Server Administrators"
        }
      }
    },
    "logging": {
      "rg": "RG_SHM_LOGGING",
      "workspaceName": "shmtestcloganalyticsnxbqspytauwdljovmcrh"
    },
    "network": {
      "vnet": {
        "rg": "RG_SHM_NETWORKING",
        "name": "VNET_SHM_TESTC",
        "cidr": "10.0.0.0/21",
        "subnets": {
          "identity": {
            "name": "IdentitySubnet",
            "cidr": "10.0.0.0/24"
          },
          "web": {
            "name": "WebSubnet",
            "cidr": "10.0.1.0/24"
          },
          "gateway": {
            "name": "GatewaySubnet",
            "cidr": "10.0.7.0/24"
          }
        }
      },
      "mirrorVnets": {
        "tier2": {
          "name": "VNET_SHM_TESTC_PACKAGE_MIRRORS_TIER2",
          "cidr": "10.20.2.0/24",
          "subnets": {
            "external": {
              "name": "ExternalPackageMirrorsTier2Subnet",
              "cidr": "10.20.2.0/28",
              "nsg": "externalPackageMirrorsTier2"
            },
            "internal": {
              "name": "InternalPackageMirrorsTier2Subnet",
              "cidr": "10.20.2.16/28",
              "nsg": "internalPackageMirrorsTier2"
            }
          }
        },
        "tier3": {
          "name": "VNET_SHM_TESTC_PACKAGE_MIRRORS_TIER3",
          "cidr": "10.20.3.0/24",
          "subnets": {
            "external": {
              "name": "ExternalPackageMirrorsTier3Subnet",
              "cidr": "10.20.3.0/28",
              "nsg": "externalPackageMirrorsTier3"
            },
            "internal": {
              "name": "InternalPackageMirrorsTier3Subnet",
              "cidr": "10.20.3.16/28",
              "nsg": "internalPackageMirrorsTier3"
            }
          }
        }
      },
      "nsg": {
        "externalPackageMirrorsTier2": {
          "name": "NSG_SHM_TESTC_EXTERNAL_PACKAGE_MIRRORS_TIER2"
        },
        "externalPackageMirrorsTier3": {
          "name": "NSG_SHM_TESTC_EXTERNAL_PACKAGE_MIRRORS_TIER3"
        },
        "internalPackageMirrorsTier2": {
          "name": "NSG_SHM_TESTC_INTERNAL_PACKAGE_MIRRORS_TIER2"
        },
        "internalPackageMirrorsTier3": {
          "name": "NSG_SHM_TESTC_INTERNAL_PACKAGE_MIRRORS_TIER3"
        }
      }
    },
    "keyVault": {
      "rg": "RG_SHM_SECRETS",
      "name": "kv-shm-testc",
      "secretNames": {
        "aadAdminPassword": "shm-testc-aad-admin-password",
        "buildImageAdminUsername": "shm-testc-buildimage-admin-username",
        "buildImageAdminPassword": "shm-testc-buildimage-admin-password",
        "domainAdminUsername": "shm-testc-vm-admin-username",
        "domainAdminPassword": "shm-testc-domain-admin-password",
        "vpnCaCertificate": "shm-testc-vpn-ca-cert",
        "vpnCaCertificatePlain": "shm-testc-vpn-ca-cert-plain",
        "vpnCaCertPassword": "shm-testc-vpn-ca-cert-password",
        "vpnClientCertificate": "shm-testc-vpn-client-cert",
        "vpnClientCertPassword": "shm-testc-vpn-client-cert-password"
      }
    },
    "users": {
      "computerManagers": {
        "identityServers": {
          "name": "TESTC Identity Servers Manager",
          "samAccountName": "shmtestcadmin",
          "passwordSecretName": "shm-testc-domain-admin-password"
        },
        "dataServers": {
          "name": "TESTC Data Servers Manager",
          "samAccountName": "shmtestcadmin",
          "passwordSecretName": "shm-testc-domain-admin-password"
        },
        "linuxServers": {
          "name": "TESTC Linux Servers Manager",
          "samAccountName": "shmtestcadmin",
          "passwordSecretName": "shm-testc-domain-admin-password"
        },
        "rdsGatewayServers": {
          "name": "TESTC RDS Gateway Manager",
          "samAccountName": "shmtestcadmin",
          "passwordSecretName": "shm-testc-domain-admin-password"
        },
        "rdsSessionServers": {
          "name": "TESTC RDS Session Servers Manager",
          "samAccountName": "shmtestcadmin",
          "passwordSecretName": "shm-testc-domain-admin-password"
        }
      },
<<<<<<< HEAD
      "serviceAccounts": {
        "aadLocalSync": {
          "name": "Local AD Sync Administrator",
          "samAccountName": "localadsync",
          "passwordSecretName": "shm-testc-localadsync-password"
=======
      "vpn": {
        "cidr": "172.16.201.0/24"
      },
      "subnets": {
        "identity": {
          "name": "IdentitySubnet",
          "prefix": "10.0.0",
          "cidr": "10.0.0.0/24"
        },
        "web": {
          "name": "WebSubnet",
          "prefix": "10.0.1",
          "cidr": "10.0.1.0/24"
        },
        "firewall": {
          "name": "AzureFirewallSubnet",
          "prefix": "10.0.2",
          "cidr": "10.0.2.0/24"
        },
        "gateway": {
          "name": "GatewaySubnet",
          "prefix": "10.0.7",
          "cidr": "10.0.7.0/24"
>>>>>>> cf77c7e3
        }
      }
    },
    "dc": {
      "rg": "RG_SHM_DC",
      "vmName": "DC1-SHM-TESTC",
      "vmSize": "Standard_D2s_v3",
      "hostname": "DC1-SHM-TESTC",
      "fqdn": "DC1-SHM-TESTC.testc.dsgroupdev.co.uk",
      "ip": "10.0.0.250",
      "external_dns_resolver": "168.63.129.16",
      "safemodePasswordSecretName": "shm-testc-dc-safemode-password",
      "disks": {
        "data": {
          "sizeGb": "20",
          "type": "Standard_LRS"
        },
        "os": {
          "sizeGb": "128",
          "type": "Standard_LRS"
        }
      }
    },
    "dcb": {
      "vmName": "DC2-SHM-TESTC",
      "vmSize": "Standard_D2s_v3",
      "hostname": "DC2-SHM-TESTC",
      "fqdn": "DC2-SHM-TESTC.testc.dsgroupdev.co.uk",
      "ip": "10.0.0.249",
      "disks": {
        "data": {
          "sizeGb": "20",
          "type": "Standard_LRS"
        },
        "os": {
          "sizeGb": "128",
          "type": "Standard_LRS"
        }
      }
    },
    "nps": {
      "adminPasswordSecretName": "shm-testc-nps-admin-password",
      "rg": "RG_SHM_NPS",
      "vmName": "NPS-SHM-TESTC",
      "vmSize": "Standard_D2s_v3",
      "hostname": "NPS-SHM-TESTC",
      "ip": "10.0.0.248",
      "disks": {
        "data": {
          "sizeGb": "20",
          "type": "Standard_LRS"
        },
        "os": {
          "sizeGb": "128",
          "type": "Standard_LRS"
        }
      }
    },
    "firewall": {
      "name": "FIREWALL-SHM-TESTC",
      "routeTableName": "FIREWALL-SHM-TESTC-ROUTE-TABLE"
    },
    "storage": {
      "artifacts": {
        "rg": "RG_SHM_ARTIFACTS",
        "accountName": "shmtestcartifactsnxbqspy"
      },
      "bootdiagnostics": {
        "rg": "RG_SHM_ARTIFACTS",
        "accountName": "shmtestcbootdiagsnxbqspy"
      }
    },
    "dns": {
      "subscriptionName": "[Prod] Safe Haven Domains",
      "rg": "RG_SHM_DNS_TEST"
    },
    "mirrors": {
      "rg": "RG_SHM_TESTC_PKG_MIRRORS",
      "vmSize": "Standard_B2ms",
      "diskType": "Standard_LRS",
      "pypi": {
        "tier2": {
          "diskSize": 8191,
          "internal": {
            "adminPasswordSecretName": "shm-testc-vm-admin-password-pypi-internal-mirror-tier-2",
            "ipAddress": "10.20.2.20",
            "vmName": "PYPI-INTERNAL-MIRROR-TIER-2"
          },
          "external": {
            "adminPasswordSecretName": "shm-testc-vm-admin-password-pypi-external-mirror-tier-2",
            "ipAddress": "10.20.2.4",
            "vmName": "PYPI-EXTERNAL-MIRROR-TIER-2"
          }
        },
        "tier3": {
          "diskSize": 511,
          "internal": {
            "adminPasswordSecretName": "shm-testc-vm-admin-password-pypi-internal-mirror-tier-3",
            "ipAddress": "10.20.3.20",
            "vmName": "PYPI-INTERNAL-MIRROR-TIER-3"
          },
          "external": {
            "adminPasswordSecretName": "shm-testc-vm-admin-password-pypi-external-mirror-tier-3",
            "ipAddress": "10.20.3.4",
            "vmName": "PYPI-EXTERNAL-MIRROR-TIER-3"
          }
        }
      },
      "cran": {
        "tier2": {
          "diskSize": 127,
          "internal": {
            "adminPasswordSecretName": "shm-testc-vm-admin-password-cran-internal-mirror-tier-2",
            "ipAddress": "10.20.2.21",
            "vmName": "CRAN-INTERNAL-MIRROR-TIER-2"
          },
          "external": {
            "adminPasswordSecretName": "shm-testc-vm-admin-password-cran-external-mirror-tier-2",
            "ipAddress": "10.20.2.5",
            "vmName": "CRAN-EXTERNAL-MIRROR-TIER-2"
          }
        },
        "tier3": {
          "diskSize": 31,
          "internal": {
            "adminPasswordSecretName": "shm-testc-vm-admin-password-cran-internal-mirror-tier-3",
            "ipAddress": "10.20.3.21",
            "vmName": "CRAN-INTERNAL-MIRROR-TIER-3"
          },
          "external": {
            "adminPasswordSecretName": "shm-testc-vm-admin-password-cran-external-mirror-tier-3",
            "ipAddress": "10.20.3.5",
            "vmName": "CRAN-EXTERNAL-MIRROR-TIER-3"
          }
        }
      }
    }
  },
  "sre": {
    "subscriptionName": "Turing SRE - Sandbox (SHM Test C)",
    "id": "sandbox",
    "shortName": "sre-sandbox",
<<<<<<< HEAD
=======
    "location": "centralus",
>>>>>>> cf77c7e3
    "tier": "2",
    "adminSecurityGroupName": "Safe Haven Test Admins",
    "location": "centralus",
    "domain": {
      "fqdn": "sandbox.testc.dsgroupdev.co.uk",
      "netbiosName": "SANDBOX",
      "dn": "DC=sandbox,DC=testc,DC=dsgroupdev,DC=co,DC=uk",
      "securityGroups": {
        "dataAdministrators": {
          "name": "SG SANDBOX Data Administrators",
          "description": "SG SANDBOX Data Administrators"
        },
        "systemAdministrators": {
          "name": "SG SANDBOX System Administrators",
          "description": "SG SANDBOX System Administrators"
        },
        "researchUsers": {
          "name": "SG SANDBOX Research Users",
          "description": "SG SANDBOX Research Users"
        }
      }
    },
    "network": {
      "vnet": {
        "rg": "RG_SRE_NETWORKING",
        "name": "VNET_SRE_SANDBOX",
<<<<<<< HEAD
        "cidr": "10.151.0.0/21",
        "subnets": {
          "identity": {
            "name": "IdentitySubnet",
            "cidr": "10.151.0.0/24"
          },
          "rds": {
            "name": "RDSSubnet",
            "cidr": "10.151.1.0/24"
          },
          "data": {
            "name": "SharedDataSubnet",
            "cidr": "10.151.2.0/24"
          },
          "databases": {
            "name": "DatabasesSubnet",
            "cidr": "10.151.3.0/24",
            "nsg": "databases"
          }
=======
        "cidr": "10.151.0.0/21"
      },
      "subnets": {
        "identity": {
          "name": "IdentitySubnet",
          "prefix": "10.151.0",
          "cidr": "10.151.0.0/24"
        },
        "rds": {
          "name": "RDSSubnet",
          "prefix": "10.151.1",
          "cidr": "10.151.1.0/24"
        },
        "data": {
          "name": "SharedDataSubnet",
          "prefix": "10.151.2",
          "cidr": "10.151.2.0/24"
        },
        "databases": {
          "name": "DbIngressSubnet",
          "prefix": "10.151.3",
          "nsg": "databases",
          "cidr": "10.151.3.0/24"
>>>>>>> cf77c7e3
        }
      },
      "nsg": {
        "data": {},
        "databases": {
          "name": "NSG_SRE_SANDBOX_DATABASES"
        }
      }
    },
    "storage": {
      "artifacts": {
        "rg": "RG_SRE_ARTIFACTS",
        "accountName": "sreartifactszvmwtqkigrld"
      },
      "bootdiagnostics": {
        "rg": "RG_SRE_ARTIFACTS",
        "accountName": "srebootdiagszvmwtqkigrld"
      }
    },
    "keyVault": {
      "name": "kv-testc-sre-sandbox",
      "rg": "RG_SRE_SECRETS",
      "secretNames": {
        "adminUsername": "sre-sandbox-vm-admin-username",
        "letsEncryptCertificate": "sre-sandbox-lets-encrypt-certificate",
        "npsSecret": "sre-sandbox-nps-secret",
<<<<<<< HEAD
        "gitlabRootPassword": "sre-sandbox-gitlab-root-password"
=======
        "postgresDbAdminUsername": "sre-sandbox-postgresdb-admin-username",
        "postgresDbAdminPassword": "sre-sandbox-postgresdb-admin-password",
        "postgresVmAdminPassword": "sre-sandbox-postgresvm-admin-password",
        "rdsAdminPassword": "sre-sandbox-rdsvm-admin-password",
        "sqlAuthUpdateUsername": "sre-sandbox-sql-authupdate-user-username",
        "sqlAuthUpdateUserPassword": "sre-sandbox-sql-authupdate-user-password",
        "sqlVmAdminPassword": "sre-sandbox-sqlvm-admin-password",
        "testResearcherPassword": "sre-sandbox-test-researcher-password",
        "webappAdminPassword": "sre-sandbox-webappvm-admin-password"
>>>>>>> cf77c7e3
      }
    },
    "users": {
      "serviceAccounts": {
        "ldapSearch": {
          "name": "SANDBOX Gitlab LDAP",
          "samAccountName": "gitlabldapsandbox",
          "passwordSecretName": "sre-sandbox-gitlab-ldap-password"
        },
        "postgres": {
          "name": "SANDBOX Postgres DB Service Account",
          "samAccountName": "pgdbsrvcsandbox",
          "passwordSecretName": "sre-sandbox-postgresdb-service-account-password"
        },
<<<<<<< HEAD
        "datamount": {
          "name": "SANDBOX Data Mount Service Account",
          "samAccountName": "datamountsandbox",
          "passwordSecretName": "sre-sandbox-datamount-password"
=======
        "dsvm": {
          "name": "SANDBOX DSVM LDAP",
          "samAccountName": "dsvmldapsandbox"
        },
        "postgres": {
          "name": "SANDBOX Postgres VM LDAP",
          "samAccountName": "pgvmldapsandbox",
          "passwordSecretName": "sre-sandbox-postgresvm-ldap-password"
        }
      },
      "serviceAccounts": {
        "postgres": {
          "name": "SANDBOX Postgres DB Service Account",
          "samAccountName": "pgdbsrvcsandbox",
          "passwordSecretName": "sre-sandbox-postgresdb-service-account-password"
        }
      },
      "datamount": {
        "name": "SANDBOX Data Mount Service Account",
        "samAccountName": "datamountsandbox"
      },
      "researchers": {
        "test": {
          "name": "SANDBOX Test Researcher",
          "samAccountName": "testresrchsandbox"
>>>>>>> cf77c7e3
        }
      }
    },
    "rds": {
      "rg": "RG_SRE_RDS",
      "gateway": {
        "adminPasswordSecretName": "sre-sandbox-rdsvm-admin-password",
        "vmName": "RDG-SRE-SANDBOX",
        "vmSize": "Standard_DS2_v2",
        "ip": "10.151.1.250",
        "nsg": "NSG_SRE_SANDBOX_RDS_SERVER",
        "networkRules": {
          "allowedSources": "Internet",
          "outboundInternet": "Deny"
        },
        "disks": {
          "data1": {
            "sizeGb": "1023",
            "type": "Standard_LRS"
          },
          "data2": {
            "sizeGb": "1023",
            "type": "Standard_LRS"
          },
          "os": {
            "sizeGb": "128",
            "type": "Standard_LRS"
          }
        },
        "hostname": "RDG-SRE-SANDBOX",
        "fqdn": "RDG-SRE-SANDBOX.testc.dsgroupdev.co.uk"
      },
      "sessionHost1": {
        "adminPasswordSecretName": "sre-sandbox-rdsvm-admin-password",
        "vmName": "APP-SRE-SANDBOX",
        "vmSize": "Standard_DS2_v2",
        "ip": "10.151.1.249",
        "nsg": "NSG_SRE_SANDBOX_RDS_SESSION_HOSTS",
        "disks": {
          "os": {
            "sizeGb": "128",
            "type": "Standard_LRS"
          }
        },
        "hostname": "APP-SRE-SANDBOX",
        "fqdn": "APP-SRE-SANDBOX.testc.dsgroupdev.co.uk"
      },
      "sessionHost2": {
        "adminPasswordSecretName": "sre-sandbox-rdsvm-admin-password",
        "vmName": "DKP-SRE-SANDBOX",
        "vmSize": "Standard_DS2_v2",
        "ip": "10.151.1.248",
        "nsg": "NSG_SRE_SANDBOX_RDS_SESSION_HOSTS",
        "disks": {
          "os": {
            "sizeGb": "128",
            "type": "Standard_LRS"
          }
        },
        "hostname": "DKP-SRE-SANDBOX",
        "fqdn": "DKP-SRE-SANDBOX.testc.dsgroupdev.co.uk"
      }
    },
    "dataserver": {
      "adminPasswordSecretName": "sre-sandbox-dataservervm-admin-password",
      "rg": "RG_SRE_DATA",
      "nsg": "NSG_SRE_SANDBOX_DATA",
      "vmName": "DAT-SRE-SANDBOX",
      "vmSize": "Standard_D2s_v3",
      "hostname": "DAT-SRE-SANDBOX",
      "fqdn": "DAT-SRE-SANDBOX.testc.dsgroupdev.co.uk",
      "ip": "10.151.2.250",
      "disks": {
        "egress": {
          "sizeGb": "512",
          "type": "Standard_LRS"
        },
        "ingress": {
          "sizeGb": "512",
          "type": "Standard_LRS"
        },
        "shared": {
          "sizeGb": "512",
          "type": "Standard_LRS"
        }
      }
    },
    "webapps": {
      "rg": "RG_SRE_WEBAPPS",
      "nsg": "NSG_SRE_SANDBOX_WEBAPPS",
      "gitlab": {
        "adminPasswordSecretName": "sre-sandbox-webappvm-admin-password",
        "vmName": "GITLAB-SRE-SANDBOX",
        "vmSize": "Standard_D2s_v3",
        "ip": "10.151.2.151",
        "rootPasswordSecretName": "sre-sandbox-other-gitlab-root-password",
        "disks": {
          "data": {
            "sizeGb": "750",
            "type": "Standard_LRS"
          },
          "os": {
            "sizeGb": "50",
            "type": "Standard_LRS"
          }
        },
        "hostname": "GITLAB-SRE-SANDBOX",
        "fqdn": "GITLAB-SRE-SANDBOX.testc.dsgroupdev.co.uk"
      },
      "hackmd": {
        "adminPasswordSecretName": "sre-sandbox-webappvm-admin-password",
        "vmName": "HACKMD-SRE-SANDBOX",
        "vmSize": "Standard_D2s_v3",
        "ip": "10.151.2.152",
        "disks": {
          "os": {
            "sizeGb": "750",
            "type": "Standard_LRS"
          }
        },
        "hostname": "HACKMD-SRE-SANDBOX",
        "fqdn": "HACKMD-SRE-SANDBOX.testc.dsgroupdev.co.uk"
      }
    },
    "databases": {
<<<<<<< HEAD
      "rg": "RG_SRE_DATABASES",
      "dbmssql": {
        "adminPasswordSecretName": "sre-sandbox-sqlvm-admin-password",
        "dbAdminUsername": "sre-sandbox-sql-authupdate-user-username",
        "dbAdminPassword": "sre-sandbox-sql-authupdate-user-password",
        "vmName": "SQL-ING-SANDBOX",
        "type": "MSSQL",
        "ip": "10.151.3.4",
        "port": "14330",
        "sku": "sqldev",
        "subnet": "databases",
        "vmSize": "Standard_DS2_v2",
        "disks": {
          "data": {
            "sizeGb": "1024",
            "type": "Standard_LRS"
          },
          "os": {
            "sizeGb": "128",
            "type": "Standard_LRS"
          }
        },
        "enableSSIS": true,
        "datadisk": {
          "size_gb": "2048"
        }
      },
      "dbpostgresql": {
        "adminPasswordSecretName": "sre-sandbox-postgresvm-admin-password",
        "dbAdminUsername": "sre-sandbox-postgresdb-admin-username",
        "dbAdminPassword": "sre-sandbox-postgresdb-admin-password",
        "vmName": "PSTGRS-SANDBOX",
        "type": "PostgreSQL",
        "ip": "10.151.3.5",
        "port": "5432",
        "sku": "18.04-LTS",
        "subnet": "databases",
        "vmSize": "Standard_DS2_v2",
        "disks": {
          "data": {
            "sizeGb": "1024",
            "type": "Standard_LRS"
          },
          "os": {
            "sizeGb": "128",
            "type": "Standard_LRS"
          }
        }
      }
=======
      "rg": "RG_SRE_DATABASES"
>>>>>>> cf77c7e3
    },
    "dsvm": {
      "adminPasswordSecretName": "sre-sandbox-dsvm-admin-password",
      "rg": "RG_SRE_COMPUTE",
      "nsg": "NSG_SRE_SANDBOX_COMPUTE",
      "deploymentNsg": "NSG_SRE_SANDBOX_COMPUTE_DEPLOYMENT",
      "vmImageSubscription": "[Prod] Safe Haven VM Images",
      "vmImageResourceGroup": "RG_SH_IMAGE_GALLERY",
      "vmImageGallery": "SAFE_HAVEN_COMPUTE_IMAGES",
      "vmSizeDefault": "Standard_D2s_v3",
      "vmImageType": "Ubuntu",
      "vmImageVersion": "0.1.2019122000",
      "disks": {
        "home": {
          "sizeGb": "128",
          "type": "Standard_LRS"
        },
        "os": {
          "sizeGb": "64",
          "type": "Standard_LRS"
        },
        "scratch": {
          "sizeGb": "512",
          "type": "Standard_LRS"
        }
      }
    },
    "firewall": {
      "routeTableName": "ROUTE-TABLE-SRE-SANDBOX"
    }
  }
}<|MERGE_RESOLUTION|>--- conflicted
+++ resolved
@@ -62,7 +62,7 @@
     },
     "logging": {
       "rg": "RG_SHM_LOGGING",
-      "workspaceName": "shmtestcloganalyticsnxbqspytauwdljovmcrh"
+      "workspaceName": "shmtestcloganalytics"
     },
     "network": {
       "vnet": {
@@ -77,6 +77,10 @@
           "web": {
             "name": "WebSubnet",
             "cidr": "10.0.1.0/24"
+          },
+          "firewall": {
+            "name": "AzureFirewallSubnet",
+            "cidr": "10.0.2.0/24"
           },
           "gateway": {
             "name": "GatewaySubnet",
@@ -133,6 +137,10 @@
         }
       }
     },
+    "firewall": {
+      "name": "FIREWALL-SHM-TESTC",
+      "routeTableName": "ROUTE-TABLE-SHM-TESTC"
+    },
     "keyVault": {
       "rg": "RG_SHM_SECRETS",
       "name": "kv-shm-testc",
@@ -177,37 +185,11 @@
           "passwordSecretName": "shm-testc-domain-admin-password"
         }
       },
-<<<<<<< HEAD
       "serviceAccounts": {
         "aadLocalSync": {
           "name": "Local AD Sync Administrator",
           "samAccountName": "localadsync",
           "passwordSecretName": "shm-testc-localadsync-password"
-=======
-      "vpn": {
-        "cidr": "172.16.201.0/24"
-      },
-      "subnets": {
-        "identity": {
-          "name": "IdentitySubnet",
-          "prefix": "10.0.0",
-          "cidr": "10.0.0.0/24"
-        },
-        "web": {
-          "name": "WebSubnet",
-          "prefix": "10.0.1",
-          "cidr": "10.0.1.0/24"
-        },
-        "firewall": {
-          "name": "AzureFirewallSubnet",
-          "prefix": "10.0.2",
-          "cidr": "10.0.2.0/24"
-        },
-        "gateway": {
-          "name": "GatewaySubnet",
-          "prefix": "10.0.7",
-          "cidr": "10.0.7.0/24"
->>>>>>> cf77c7e3
         }
       }
     },
@@ -266,10 +248,6 @@
         }
       }
     },
-    "firewall": {
-      "name": "FIREWALL-SHM-TESTC",
-      "routeTableName": "FIREWALL-SHM-TESTC-ROUTE-TABLE"
-    },
     "storage": {
       "artifacts": {
         "rg": "RG_SHM_ARTIFACTS",
@@ -350,10 +328,6 @@
     "subscriptionName": "Turing SRE - Sandbox (SHM Test C)",
     "id": "sandbox",
     "shortName": "sre-sandbox",
-<<<<<<< HEAD
-=======
-    "location": "centralus",
->>>>>>> cf77c7e3
     "tier": "2",
     "adminSecurityGroupName": "Safe Haven Test Admins",
     "location": "centralus",
@@ -380,7 +354,6 @@
       "vnet": {
         "rg": "RG_SRE_NETWORKING",
         "name": "VNET_SRE_SANDBOX",
-<<<<<<< HEAD
         "cidr": "10.151.0.0/21",
         "subnets": {
           "identity": {
@@ -400,31 +373,6 @@
             "cidr": "10.151.3.0/24",
             "nsg": "databases"
           }
-=======
-        "cidr": "10.151.0.0/21"
-      },
-      "subnets": {
-        "identity": {
-          "name": "IdentitySubnet",
-          "prefix": "10.151.0",
-          "cidr": "10.151.0.0/24"
-        },
-        "rds": {
-          "name": "RDSSubnet",
-          "prefix": "10.151.1",
-          "cidr": "10.151.1.0/24"
-        },
-        "data": {
-          "name": "SharedDataSubnet",
-          "prefix": "10.151.2",
-          "cidr": "10.151.2.0/24"
-        },
-        "databases": {
-          "name": "DbIngressSubnet",
-          "prefix": "10.151.3",
-          "nsg": "databases",
-          "cidr": "10.151.3.0/24"
->>>>>>> cf77c7e3
         }
       },
       "nsg": {
@@ -433,6 +381,9 @@
           "name": "NSG_SRE_SANDBOX_DATABASES"
         }
       }
+    },
+    "firewall": {
+      "routeTableName": "ROUTE-TABLE-SRE-SANDBOX"
     },
     "storage": {
       "artifacts": {
@@ -451,19 +402,7 @@
         "adminUsername": "sre-sandbox-vm-admin-username",
         "letsEncryptCertificate": "sre-sandbox-lets-encrypt-certificate",
         "npsSecret": "sre-sandbox-nps-secret",
-<<<<<<< HEAD
         "gitlabRootPassword": "sre-sandbox-gitlab-root-password"
-=======
-        "postgresDbAdminUsername": "sre-sandbox-postgresdb-admin-username",
-        "postgresDbAdminPassword": "sre-sandbox-postgresdb-admin-password",
-        "postgresVmAdminPassword": "sre-sandbox-postgresvm-admin-password",
-        "rdsAdminPassword": "sre-sandbox-rdsvm-admin-password",
-        "sqlAuthUpdateUsername": "sre-sandbox-sql-authupdate-user-username",
-        "sqlAuthUpdateUserPassword": "sre-sandbox-sql-authupdate-user-password",
-        "sqlVmAdminPassword": "sre-sandbox-sqlvm-admin-password",
-        "testResearcherPassword": "sre-sandbox-test-researcher-password",
-        "webappAdminPassword": "sre-sandbox-webappvm-admin-password"
->>>>>>> cf77c7e3
       }
     },
     "users": {
@@ -478,38 +417,10 @@
           "samAccountName": "pgdbsrvcsandbox",
           "passwordSecretName": "sre-sandbox-postgresdb-service-account-password"
         },
-<<<<<<< HEAD
         "datamount": {
           "name": "SANDBOX Data Mount Service Account",
           "samAccountName": "datamountsandbox",
           "passwordSecretName": "sre-sandbox-datamount-password"
-=======
-        "dsvm": {
-          "name": "SANDBOX DSVM LDAP",
-          "samAccountName": "dsvmldapsandbox"
-        },
-        "postgres": {
-          "name": "SANDBOX Postgres VM LDAP",
-          "samAccountName": "pgvmldapsandbox",
-          "passwordSecretName": "sre-sandbox-postgresvm-ldap-password"
-        }
-      },
-      "serviceAccounts": {
-        "postgres": {
-          "name": "SANDBOX Postgres DB Service Account",
-          "samAccountName": "pgdbsrvcsandbox",
-          "passwordSecretName": "sre-sandbox-postgresdb-service-account-password"
-        }
-      },
-      "datamount": {
-        "name": "SANDBOX Data Mount Service Account",
-        "samAccountName": "datamountsandbox"
-      },
-      "researchers": {
-        "test": {
-          "name": "SANDBOX Test Researcher",
-          "samAccountName": "testresrchsandbox"
->>>>>>> cf77c7e3
         }
       }
     },
@@ -635,7 +546,6 @@
       }
     },
     "databases": {
-<<<<<<< HEAD
       "rg": "RG_SRE_DATABASES",
       "dbmssql": {
         "adminPasswordSecretName": "sre-sandbox-sqlvm-admin-password",
@@ -685,9 +595,6 @@
           }
         }
       }
-=======
-      "rg": "RG_SRE_DATABASES"
->>>>>>> cf77c7e3
     },
     "dsvm": {
       "adminPasswordSecretName": "sre-sandbox-dsvm-admin-password",
@@ -714,9 +621,6 @@
           "type": "Standard_LRS"
         }
       }
-    },
-    "firewall": {
-      "routeTableName": "ROUTE-TABLE-SRE-SANDBOX"
     }
   }
 }