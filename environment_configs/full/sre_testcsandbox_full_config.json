<<<<<<< HEAD
{
  "shm": {
    "subscriptionName": "Safe Haven Management Test C",
    "id": "testc",
    "name": "Turing Development Safe Haven C",
    "organisation": {
      "name": "The Alan Turing Institute",
      "townCity": "London",
      "stateCountyRegion": "London",
      "countryCode": "GB"
    },
    "location": "centralus",
    "adminSecurityGroupName": "Safe Haven Test Admins",
    "domain": {
      "fqdn": "testc.dsgroupdev.co.uk",
      "netbiosName": "SAFEHAVENTESTC",
      "dn": "DC=testc,DC=dsgroupdev,DC=co,DC=uk",
      "serviceServerOuPath": "OU=Safe Haven Service Servers,DC=testc,DC=dsgroupdev,DC=co,DC=uk",
      "serviceOuPath": "OU=Safe Haven Service Accounts,DC=testc,DC=dsgroupdev,DC=co,DC=uk",
      "userOuPath": "OU=Safe Haven Research Users,DC=testc,DC=dsgroupdev,DC=co,DC=uk",
      "securityOuPath": "OU=Safe Haven Security Groups,DC=testc,DC=dsgroupdev,DC=co,DC=uk",
      "securityGroups": {
        "dsvmLdapUsers": {
          "name": "SG Safe Haven LDAP Users",
          "description": "SG Safe Haven LDAP Users"
        },
        "serverAdmins": {
          "name": "SG Safe Haven Server Administrators",
          "description": "SG Safe Haven Server Administrators"
        }
      }
    },
    "network": {
      "vnet": {
        "rg": "RG_SHM_NETWORKING",
        "name": "VNET_SHM_TESTC",
        "cidr": "10.0.0.0/21"
      },
      "subnets": {
        "identity": {
          "name": "IdentitySubnet",
          "prefix": "10.0.0",
          "cidr": "10.0.0.0/24"
        },
        "web": {
          "name": "WebSubnet",
          "prefix": "10.0.1",
          "cidr": "10.0.1.0/24"
        },
        "gateway": {
          "name": "GatewaySubnet",
          "prefix": "10.0.7",
          "cidr": "10.0.7.0/24"
        }
      }
    },
    "dc": {
      "rg": "RG_SHM_DC",
      "vmName": "DC1-SHM-TESTC",
      "vmSize": "Standard_D2s_v3",
      "hostname": "DC1-SHM-TESTC",
      "fqdn": "DC1-SHM-TESTC.testc.dsgroupdev.co.uk",
      "ip": "10.0.0.250",
      "external_dns_resolver": "168.63.129.16"
    },
    "dcb": {
      "vmName": "DC2-SHM-TESTC",
      "hostname": "DC2-SHM-TESTC",
      "fqdn": "DC2-SHM-TESTC.testc.dsgroupdev.co.uk",
      "ip": "10.0.0.249"
    },
    "nps": {
      "rg": "RG_SHM_NPS",
      "vmName": "NPS-SHM-TESTC",
      "vmSize": "Standard_D2s_v3",
      "hostname": "NPS-SHM-TESTC",
      "ip": "10.0.0.248"
    },
    "storage": {
      "artifacts": {
        "rg": "RG_SHM_ARTIFACTS",
        "accountName": "shmtestcartifactsnxbqspy"
      },
      "bootdiagnostics": {
        "rg": "RG_SHM_ARTIFACTS",
        "accountName": "shmtestcbootdiagsnxbqspy"
      },
      "datastorage": {
        "rg": "RG_SHM_DATA_STORAGE"
      },


    },
    "keyVault": {
      "rg": "RG_SHM_SECRETS",
      "name": "kv-shm-testc",
      "secretNames": {
        "aadAdminPassword": "shm-testc-aad-admin-password",
        "buildImageAdminUsername": "shm-testc-buildimage-admin-username",
        "buildImageAdminPassword": "shm-testc-buildimage-admin-password",
        "dcSafemodePassword": "shm-testc-dc-safemode-password",
        "domainAdminPassword": "shm-testc-domain-admin-password",
        "localAdsyncPassword": "shm-testc-localadsync-password",
        "npsAdminPassword": "shm-testc-nps-admin-password",
        "vmAdminUsername": "shm-testc-vm-admin-username",
        "vpnCaCertificate": "shm-testc-vpn-ca-cert",
        "vpnCaCertificatePlain": "shm-testc-vpn-ca-cert-plain",
        "vpnCaCertPassword": "shm-testc-vpn-ca-cert-password",
        "vpnClientCertificate": "shm-testc-vpn-client-cert",
        "vpnClientCertPassword": "shm-testc-vpn-client-cert-password"
      }
    },
    "dns": {
      "subscriptionName": "Turing Safe Haven Domains",
      "rg": "RG_SHM_DNS_TEST"
    },
    "mirrors": {
      "rg": "RG_SHM_PKG_MIRRORS",
      "vmSize": "Standard_B2ms",
      "diskType": "Standard_LRS",
      "pypi": {
        "ipOffset": 4,
        "diskSize": {
          "tier2": 8191,
          "tier3": 511
        }
      },
      "cran": {
        "ipOffset": 5,
        "diskSize": {
          "tier2": 127,
          "tier3": 31
        }
      }
    }
  },
  "sre": {
    "subscriptionName": "Turing SRE - Sandbox (SHM Test C)",
    "id": "sandbox",
    "shortName": "sre-sandbox",
    "location": "centralus",
    "tier": "2",
    "adminSecurityGroupName": "Safe Haven Test Admins",
    "domain": {
      "fqdn": "sandbox.testc.dsgroupdev.co.uk",
      "netbiosName": "SANDBOX",
      "dn": "DC=sandbox,DC=testc,DC=dsgroupdev,DC=co,DC=uk",
      "securityGroups": {
        "dataAdministrators": {
          "name": "SG SANDBOX Data Administrators",
          "description": "SG SANDBOX Data Administrators"
        },
        "systemAdministrators": {
          "name": "SG SANDBOX System Administrators",
          "description": "SG SANDBOX System Administrators"
        },
        "researchUsers": {
          "name": "SG SANDBOX Research Users",
          "description": "SG SANDBOX Research Users"
        }
      }
    },
    "network": {
      "vnet": {
        "rg": "RG_SRE_NETWORKING",
        "name": "VNET_SRE_SANDBOX",
        "cidr": "10.151.0.0/21"
      },
      "subnets": {
        "identity": {
          "name": "IdentitySubnet",
          "prefix": "10.151.0",
          "cidr": "10.151.0.0/24"
        },
        "rds": {
          "name": "RDSSubnet",
          "prefix": "10.151.1",
          "cidr": "10.151.1.0/24"
        },
        "data": {
          "name": "SharedDataSubnet",
          "prefix": "10.151.2",
          "cidr": "10.151.2.0/24"
        },
        "databases": {
          "name": "DatabasesSubnet",
          "prefix": "10.151.3",
          "nsg": "databases",
          "cidr": "10.151.3.0/24"
        }
      },
      "nsg": {
        "data": {},
        "databases": {
          "name": "NSG_SRE_SANDBOX_DATABASES"
        }
      }
    },
    "storage": {
      "artifacts": {
        "rg": "RG_SRE_ARTIFACTS",
        "accountName": "sreartifactsjazbmpthnsgk"
      },
      "bootdiagnostics": {
        "rg": "RG_SRE_ARTIFACTS",
        "accountName": "srebootdiagsjazbmpthnsgk"
      }
    },
    "keyVault": {
      "name": "kv-testc-sre-sandbox",
      "rg": "RG_SRE_SECRETS",
      "secretNames": {
        "adminUsername": "sre-sandbox-vm-admin-username",
        "dataMountPassword": "sre-sandbox-datamount-password",
        "dataServerAdminPassword": "sre-sandbox-dataservervm-admin-password",
        "dsvmAdminPassword": "sre-sandbox-dsvm-admin-password",
        "dsvmDbAdminPassword": "sre-sandbox-dsvm-pgdb-admin-password",
        "dsvmDbReaderPassword": "sre-sandbox-dsvm-pgdb-reader-password",
        "dsvmDbWriterPassword": "sre-sandbox-dsvm-pgdb-writer-password",
        "dsvmLdapPassword": "sre-sandbox-dsvm-ldap-password",
        "gitlabLdapPassword": "sre-sandbox-gitlab-ldap-password",
        "gitlabRootPassword": "sre-sandbox-gitlab-root-password",
        "gitlabUserPassword": "sre-sandbox-gitlab-user-password",
        "hackmdLdapPassword": "sre-sandbox-hackmd-ldap-password",
        "hackmdUserPassword": "sre-sandbox-hackmd-user-password",
        "letsEncryptCertificate": "sre-sandbox-lets-encrypt-certificate",
        "npsSecret": "sre-sandbox-nps-secret",
        "postgresDbAdminUsername": "sre-sandbox-postgresdb-admin-username",
        "postgresDbAdminPassword": "sre-sandbox-postgresdb-admin-password",
        "postgresVmAdminPassword": "sre-sandbox-postgresvm-admin-password",
        "rdsAdminPassword": "sre-sandbox-rdsvm-admin-password",
        "sqlAuthUpdateUsername": "sre-sandbox-sql-authupdate-user-username",
        "sqlAuthUpdateUserPassword": "sre-sandbox-sql-authupdate-user-password",
        "sqlVmAdminPassword": "sre-sandbox-sqlvm-admin-password",
        "storageIngressSAS": "sre-sandbox-storage-ingress-sas",
        "testResearcherPassword": "sre-sandbox-test-researcher-password",
        "webappAdminPassword": "sre-sandbox-webappvm-admin-password"
      }
    },
    "users": {
      "ldap": {
        "gitlab": {
          "name": "SANDBOX Gitlab LDAP",
          "samAccountName": "gitlabldapsandbox"
        },
        "hackmd": {
          "name": "SANDBOX HackMD LDAP",
          "samAccountName": "hackmdldapsandbox"
        },
        "dsvm": {
          "name": "SANDBOX DSVM LDAP",
          "samAccountName": "dsvmldapsandbox"
        },
        "postgres": {
          "name": "SANDBOX Postgres VM LDAP",
          "samAccountName": "pgvmldapsandbox",
          "passwordSecretName": "sre-sandbox-postgresvm-ldap-password"
        }
      },
      "serviceAccounts": {
        "postgres": {
          "name": "SANDBOX Postgres DB Service Account",
          "samAccountName": "pgdbsrvcsandbox",
          "passwordSecretName": "sre-sandbox-postgresdb-service-account-password"
        }
      },
      "datamount": {
        "name": "SANDBOX Data Mount Service Account",
        "samAccountName": "datamountsandbox"
      },
      "researchers": {
        "test": {
          "name": "SANDBOX Test Researcher",
          "samAccountName": "testresrchsandbox"
        }
      }
    },
    "rds": {
      "rg": "RG_SRE_RDS",
      "gateway": {
        "vmName": "RDG-SRE-SANDBOX",
        "vmSize": "Standard_DS2_v2",
        "nsg": "NSG_SRE_SANDBOX_RDS_SERVER",
        "networkRules": {
          "allowedSources": "Internet",
          "outboundInternet": "Deny"
        },
        "hostname": "RDG-SRE-SANDBOX",
        "fqdn": "RDG-SRE-SANDBOX.testc.dsgroupdev.co.uk",
        "ip": "10.151.1.250"
      },
      "sessionHost1": {
        "vmName": "APP-SRE-SANDBOX",
        "vmSize": "Standard_DS2_v2",
        "nsg": "NSG_SRE_SANDBOX_RDS_SESSION_HOSTS",
        "hostname": "APP-SRE-SANDBOX",
        "fqdn": "APP-SRE-SANDBOX.testc.dsgroupdev.co.uk",
        "ip": "10.151.1.249"
      },
      "sessionHost2": {
        "vmName": "DKP-SRE-SANDBOX",
        "vmSize": "Standard_DS2_v2",
        "nsg": "NSG_SRE_SANDBOX_RDS_SESSION_HOSTS",
        "hostname": "DKP-SRE-SANDBOX",
        "fqdn": "DKP-SRE-SANDBOX.testc.dsgroupdev.co.uk",
        "ip": "10.151.1.248"
      }
    },
    "dataserver": {
      "rg": "RG_SRE_DATA",
      "nsg": "NSG_SRE_SANDBOX_DATA",
      "vmName": "DAT-SRE-SANDBOX",
      "vmSize": "Standard_D2s_v3",
      "hostname": "DAT-SRE-SANDBOX",
      "fqdn": "DAT-SRE-SANDBOX.testc.dsgroupdev.co.uk",
      "ip": "10.151.2.250",
      "egressDiskGb": 512,
      "ingressDiskGb": 512,
      "sharedDiskGb": 512
    },
    "webapps": {
      "rg": "RG_SRE_WEBAPPS",
      "nsg": "NSG_SRE_SANDBOX_WEBAPPS",
      "gitlab": {
        "vmName": "GITLAB-SRE-SANDBOX",
        "vmSize": "Standard_D2s_v3",
        "hostname": "GITLAB-SRE-SANDBOX",
        "fqdn": "GITLAB-SRE-SANDBOX.testc.dsgroupdev.co.uk",
        "ip": "10.151.2.151"
      },
      "hackmd": {
        "vmName": "HACKMD-SRE-SANDBOX",
        "vmSize": "Standard_D2s_v3",
        "hostname": "HACKMD-SRE-SANDBOX",
        "fqdn": "HACKMD-SRE-SANDBOX.testc.dsgroupdev.co.uk",
        "ip": "10.151.2.152"
      }
    },
    "databases": {
      "rg": "RG_SRE_DATABASES"
    },
    "dsvm": {
      "rg": "RG_SRE_COMPUTE",
      "nsg": "NSG_SRE_SANDBOX_COMPUTE",
      "deploymentNsg": "NSG_SRE_SANDBOX_COMPUTE_DEPLOYMENT",
      "vmImageSubscription": "[Prod] Safe Haven VM Images",
      "vmImageResourceGroup": "RG_SH_IMAGE_GALLERY",
      "vmImageGallery": "SAFE_HAVEN_COMPUTE_IMAGES",
      "vmSizeDefault": "Standard_D2s_v3",
      "vmImageType": "Ubuntu",
      "vmImageVersion": "0.1.2019122000",
      "osdisk": {
        "type": "Standard_LRS",
        "size_gb": "64"
      },
      "scratchdisk": {
        "type": "Standard_LRS",
        "size_gb": "512"
      },
      "homedisk": {
        "type": "Standard_LRS",
        "size_gb": "128"
      }
    },
    "mirrors": {
      "vnet": {
        "name": "VNET_SHM_TESTC_PACKAGE_MIRRORS_TIER2"
      },
      "cran": {
        "ip": "10.20.2.21"
      },
      "pypi": {
        "ip": "10.20.2.20"
      }
    },
    "storageAccount": {
      "accountName": "testcsandboxstorage1"
    }
  }
}
=======
{
  "shm": {
    "subscriptionName": "Safe Haven Management Test C",
    "id": "testc",
    "name": "Turing Development Safe Haven C",
    "organisation": {
      "name": "The Alan Turing Institute",
      "townCity": "London",
      "stateCountyRegion": "London",
      "countryCode": "GB"
    },
    "location": "centralus",
    "adminSecurityGroupName": "Safe Haven Test Admins",
    "domain": {
      "fqdn": "testc.dsgroupdev.co.uk",
      "netbiosName": "SAFEHAVENTESTC",
      "dn": "DC=testc,DC=dsgroupdev,DC=co,DC=uk",
      "serviceServerOuPath": "OU=Safe Haven Service Servers,DC=testc,DC=dsgroupdev,DC=co,DC=uk",
      "serviceOuPath": "OU=Safe Haven Service Accounts,DC=testc,DC=dsgroupdev,DC=co,DC=uk",
      "userOuPath": "OU=Safe Haven Research Users,DC=testc,DC=dsgroupdev,DC=co,DC=uk",
      "securityOuPath": "OU=Safe Haven Security Groups,DC=testc,DC=dsgroupdev,DC=co,DC=uk",
      "securityGroups": {
        "dsvmLdapUsers": {
          "name": "SG Safe Haven LDAP Users",
          "description": "SG Safe Haven LDAP Users"
        },
        "serverAdmins": {
          "name": "SG Safe Haven Server Administrators",
          "description": "SG Safe Haven Server Administrators"
        }
      }
    },
    "logging": {
      "rg": "RG_SHM_LOGGING",
      "workspaceName": "shmtestcloganalyticsnxbqspytauwdljovmcrh"
    },
    "network": {
      "vnet": {
        "rg": "RG_SHM_NETWORKING",
        "name": "VNET_SHM_TESTC",
        "cidr": "10.0.0.0/21"
      },
      "vpn": {
        "cidr": "172.16.201.0/24"
      },
      "subnets": {
        "identity": {
          "name": "IdentitySubnet",
          "prefix": "10.0.0",
          "cidr": "10.0.0.0/24"
        },
        "web": {
          "name": "WebSubnet",
          "prefix": "10.0.1",
          "cidr": "10.0.1.0/24"
        },
        "firewall": {
          "name": "AzureFirewallSubnet",
          "prefix": "10.0.2",
          "cidr": "10.0.2.0/24"
        },
        "gateway": {
          "name": "GatewaySubnet",
          "prefix": "10.0.7",
          "cidr": "10.0.7.0/24"
        }
      }
    },
    "dc": {
      "rg": "RG_SHM_DC",
      "vmName": "DC1-SHM-TESTC",
      "vmSize": "Standard_D2s_v3",
      "hostname": "DC1-SHM-TESTC",
      "fqdn": "DC1-SHM-TESTC.testc.dsgroupdev.co.uk",
      "ip": "10.0.0.250",
      "external_dns_resolver": "168.63.129.16"
    },
    "dcb": {
      "vmName": "DC2-SHM-TESTC",
      "hostname": "DC2-SHM-TESTC",
      "fqdn": "DC2-SHM-TESTC.testc.dsgroupdev.co.uk",
      "ip": "10.0.0.249"
    },
    "nps": {
      "rg": "RG_SHM_NPS",
      "vmName": "NPS-SHM-TESTC",
      "vmSize": "Standard_D2s_v3",
      "hostname": "NPS-SHM-TESTC",
      "ip": "10.0.0.248"
    },
    "firewall": {
      "name": "FIREWALL-SHM-TESTC",
      "routeTableName": "FIREWALL-SHM-TESTC-ROUTE-TABLE"
    },
    "storage": {
      "artifacts": {
        "rg": "RG_SHM_ARTIFACTS",
        "accountName": "shmtestcartifactsnxbqspy"
      },
      "bootdiagnostics": {
        "rg": "RG_SHM_ARTIFACTS",
        "accountName": "shmtestcbootdiagsnxbqspy"
      }
    },
    "keyVault": {
      "rg": "RG_SHM_SECRETS",
      "name": "kv-shm-testc",
      "secretNames": {
        "aadAdminPassword": "shm-testc-aad-admin-password",
        "buildImageAdminUsername": "shm-testc-buildimage-admin-username",
        "buildImageAdminPassword": "shm-testc-buildimage-admin-password",
        "dcSafemodePassword": "shm-testc-dc-safemode-password",
        "domainAdminPassword": "shm-testc-domain-admin-password",
        "localAdsyncPassword": "shm-testc-localadsync-password",
        "npsAdminPassword": "shm-testc-nps-admin-password",
        "vmAdminUsername": "shm-testc-vm-admin-username",
        "vpnCaCertificate": "shm-testc-vpn-ca-cert",
        "vpnCaCertificatePlain": "shm-testc-vpn-ca-cert-plain",
        "vpnCaCertPassword": "shm-testc-vpn-ca-cert-password",
        "vpnClientCertificate": "shm-testc-vpn-client-cert",
        "vpnClientCertPassword": "shm-testc-vpn-client-cert-password"
      }
    },
    "dns": {
      "subscriptionName": "Turing Safe Haven Domains",
      "rg": "RG_SHM_DNS_TEST"
    },
    "mirrors": {
      "rg": "RG_SHM_PKG_MIRRORS",
      "vmSize": "Standard_B2ms",
      "diskType": "Standard_LRS",
      "pypi": {
        "ipOffset": 4,
        "diskSize": {
          "tier2": 8191,
          "tier3": 511
        }
      },
      "cran": {
        "ipOffset": 5,
        "diskSize": {
          "tier2": 127,
          "tier3": 31
        }
      }
    }
  },
  "sre": {
    "subscriptionName": "Turing SRE - Sandbox (SHM Test C)",
    "id": "sandbox",
    "shortName": "sre-sandbox",
    "location": "centralus",
    "tier": "2",
    "adminSecurityGroupName": "Safe Haven Test Admins",
    "domain": {
      "fqdn": "sandbox.testc.dsgroupdev.co.uk",
      "netbiosName": "SANDBOX",
      "dn": "DC=sandbox,DC=testc,DC=dsgroupdev,DC=co,DC=uk",
      "securityGroups": {
        "dataAdministrators": {
          "name": "SG SANDBOX Data Administrators",
          "description": "SG SANDBOX Data Administrators"
        },
        "systemAdministrators": {
          "name": "SG SANDBOX System Administrators",
          "description": "SG SANDBOX System Administrators"
        },
        "researchUsers": {
          "name": "SG SANDBOX Research Users",
          "description": "SG SANDBOX Research Users"
        }
      }
    },
    "network": {
      "vnet": {
        "rg": "RG_SRE_NETWORKING",
        "name": "VNET_SRE_SANDBOX",
        "cidr": "10.151.0.0/21"
      },
      "subnets": {
        "identity": {
          "name": "IdentitySubnet",
          "prefix": "10.151.0",
          "cidr": "10.151.0.0/24"
        },
        "rds": {
          "name": "RDSSubnet",
          "prefix": "10.151.1",
          "cidr": "10.151.1.0/24"
        },
        "data": {
          "name": "SharedDataSubnet",
          "prefix": "10.151.2",
          "cidr": "10.151.2.0/24"
        },
        "databases": {
          "name": "DbIngressSubnet",
          "prefix": "10.151.3",
          "nsg": "databases",
          "cidr": "10.151.3.0/24"
        }
      },
      "nsg": {
        "data": {},
        "databases": {
          "name": "NSG_SRE_SANDBOX_DATABASES"
        }
      }
    },
    "storage": {
      "artifacts": {
        "rg": "RG_SRE_ARTIFACTS",
        "accountName": "sreartifactsjazbmpthnsgk"
      },
      "bootdiagnostics": {
        "rg": "RG_SRE_ARTIFACTS",
        "accountName": "srebootdiagsjazbmpthnsgk"
      }
    },
    "keyVault": {
      "name": "kv-testc-sre-sandbox",
      "rg": "RG_SRE_SECRETS",
      "secretNames": {
        "adminUsername": "sre-sandbox-vm-admin-username",
        "dataMountPassword": "sre-sandbox-datamount-password",
        "dataServerAdminPassword": "sre-sandbox-dataservervm-admin-password",
        "dsvmAdminPassword": "sre-sandbox-dsvm-admin-password",
        "dsvmDbAdminPassword": "sre-sandbox-dsvm-pgdb-admin-password",
        "dsvmDbReaderPassword": "sre-sandbox-dsvm-pgdb-reader-password",
        "dsvmDbWriterPassword": "sre-sandbox-dsvm-pgdb-writer-password",
        "dsvmLdapPassword": "sre-sandbox-dsvm-ldap-password",
        "gitlabLdapPassword": "sre-sandbox-gitlab-ldap-password",
        "gitlabRootPassword": "sre-sandbox-gitlab-root-password",
        "gitlabUserPassword": "sre-sandbox-gitlab-user-password",
        "hackmdLdapPassword": "sre-sandbox-hackmd-ldap-password",
        "hackmdUserPassword": "sre-sandbox-hackmd-user-password",
        "letsEncryptCertificate": "sre-sandbox-lets-encrypt-certificate",
        "npsSecret": "sre-sandbox-nps-secret",
        "postgresDbAdminUsername": "sre-sandbox-postgresdb-admin-username",
        "postgresDbAdminPassword": "sre-sandbox-postgresdb-admin-password",
        "postgresVmAdminPassword": "sre-sandbox-postgresvm-admin-password",
        "rdsAdminPassword": "sre-sandbox-rdsvm-admin-password",
        "sqlAuthUpdateUsername": "sre-sandbox-sql-authupdate-user-username",
        "sqlAuthUpdateUserPassword": "sre-sandbox-sql-authupdate-user-password",
        "sqlVmAdminPassword": "sre-sandbox-sqlvm-admin-password",
        "testResearcherPassword": "sre-sandbox-test-researcher-password",
        "webappAdminPassword": "sre-sandbox-webappvm-admin-password"
      }
    },
    "users": {
      "ldap": {
        "gitlab": {
          "name": "SANDBOX Gitlab LDAP",
          "samAccountName": "gitlabldapsandbox"
        },
        "hackmd": {
          "name": "SANDBOX HackMD LDAP",
          "samAccountName": "hackmdldapsandbox"
        },
        "dsvm": {
          "name": "SANDBOX DSVM LDAP",
          "samAccountName": "dsvmldapsandbox"
        },
        "postgres": {
          "name": "SANDBOX Postgres VM LDAP",
          "samAccountName": "pgvmldapsandbox",
          "passwordSecretName": "sre-sandbox-postgresvm-ldap-password"
        }
      },
      "serviceAccounts": {
        "postgres": {
          "name": "SANDBOX Postgres DB Service Account",
          "samAccountName": "pgdbsrvcsandbox",
          "passwordSecretName": "sre-sandbox-postgresdb-service-account-password"
        }
      },
      "datamount": {
        "name": "SANDBOX Data Mount Service Account",
        "samAccountName": "datamountsandbox"
      },
      "researchers": {
        "test": {
          "name": "SANDBOX Test Researcher",
          "samAccountName": "testresrchsandbox"
        }
      }
    },
    "rds": {
      "rg": "RG_SRE_RDS",
      "gateway": {
        "vmName": "RDG-SRE-SANDBOX",
        "vmSize": "Standard_DS2_v2",
        "nsg": "NSG_SRE_SANDBOX_RDS_SERVER",
        "networkRules": {
          "allowedSources": "Internet",
          "outboundInternet": "Deny"
        },
        "hostname": "RDG-SRE-SANDBOX",
        "fqdn": "RDG-SRE-SANDBOX.testc.dsgroupdev.co.uk",
        "ip": "10.151.1.250"
      },
      "sessionHost1": {
        "vmName": "APP-SRE-SANDBOX",
        "vmSize": "Standard_DS2_v2",
        "nsg": "NSG_SRE_SANDBOX_RDS_SESSION_HOSTS",
        "hostname": "APP-SRE-SANDBOX",
        "fqdn": "APP-SRE-SANDBOX.testc.dsgroupdev.co.uk",
        "ip": "10.151.1.249"
      },
      "sessionHost2": {
        "vmName": "DKP-SRE-SANDBOX",
        "vmSize": "Standard_DS2_v2",
        "nsg": "NSG_SRE_SANDBOX_RDS_SESSION_HOSTS",
        "hostname": "DKP-SRE-SANDBOX",
        "fqdn": "DKP-SRE-SANDBOX.testc.dsgroupdev.co.uk",
        "ip": "10.151.1.248"
      }
    },
    "dataserver": {
      "rg": "RG_SRE_DATA",
      "nsg": "NSG_SRE_SANDBOX_DATA",
      "vmName": "DAT-SRE-SANDBOX",
      "vmSize": "Standard_D2s_v3",
      "hostname": "DAT-SRE-SANDBOX",
      "fqdn": "DAT-SRE-SANDBOX.testc.dsgroupdev.co.uk",
      "ip": "10.151.2.250",
      "egressDiskGb": 512,
      "ingressDiskGb": 512,
      "sharedDiskGb": 512
    },
    "webapps": {
      "rg": "RG_SRE_WEBAPPS",
      "nsg": "NSG_SRE_SANDBOX_WEBAPPS",
      "gitlab": {
        "vmName": "GITLAB-SRE-SANDBOX",
        "vmSize": "Standard_D2s_v3",
        "hostname": "GITLAB-SRE-SANDBOX",
        "fqdn": "GITLAB-SRE-SANDBOX.testc.dsgroupdev.co.uk",
        "ip": "10.151.2.151"
      },
      "hackmd": {
        "vmName": "HACKMD-SRE-SANDBOX",
        "vmSize": "Standard_D2s_v3",
        "hostname": "HACKMD-SRE-SANDBOX",
        "fqdn": "HACKMD-SRE-SANDBOX.testc.dsgroupdev.co.uk",
        "ip": "10.151.2.152"
      }
    },
    "databases": {
      "rg": "RG_SRE_DATABASES"
    },
    "dsvm": {
      "rg": "RG_SRE_COMPUTE",
      "nsg": "NSG_SRE_SANDBOX_COMPUTE",
      "deploymentNsg": "NSG_SRE_SANDBOX_COMPUTE_DEPLOYMENT",
      "vmImageSubscription": "[Prod] Safe Haven VM Images",
      "vmImageResourceGroup": "RG_SH_IMAGE_GALLERY",
      "vmImageGallery": "SAFE_HAVEN_COMPUTE_IMAGES",
      "vmSizeDefault": "Standard_D2s_v3",
      "vmImageType": "Ubuntu",
      "vmImageVersion": "0.1.2019122000",
      "osdisk": {
        "type": "Standard_LRS",
        "size_gb": "64"
      },
      "scratchdisk": {
        "type": "Standard_LRS",
        "size_gb": "512"
      },
      "homedisk": {
        "type": "Standard_LRS",
        "size_gb": "128"
      }
    },
    "mirrors": {
      "vnet": {
        "name": "VNET_SHM_TESTC_PACKAGE_MIRRORS_TIER2"
      },
      "cran": {
        "ip": "10.20.2.21"
      },
      "pypi": {
        "ip": "10.20.2.20"
      }
    },
    "firewall": {
      "routeTableName": "ROUTE-TABLE-SRE-SANDBOX"
    }
  }
}
>>>>>>> b9c86ac4
<|MERGE_RESOLUTION|>--- conflicted
+++ resolved
@@ -1,4 +1,3 @@
-<<<<<<< HEAD
 {
   "shm": {
     "subscriptionName": "Safe Haven Management Test C",
@@ -31,12 +30,19 @@
         }
       }
     },
+    "logging": {
+      "rg": "RG_SHM_LOGGING",
+      "workspaceName": "shmtestcloganalyticsnxbqspytauwdljovmcrh"
+    },
     "network": {
       "vnet": {
         "rg": "RG_SHM_NETWORKING",
         "name": "VNET_SHM_TESTC",
         "cidr": "10.0.0.0/21"
       },
+      "vpn": {
+        "cidr": "172.16.201.0/24"
+      },
       "subnets": {
         "identity": {
           "name": "IdentitySubnet",
@@ -47,6 +53,11 @@
           "name": "WebSubnet",
           "prefix": "10.0.1",
           "cidr": "10.0.1.0/24"
+        },
+        "firewall": {
+          "name": "AzureFirewallSubnet",
+          "prefix": "10.0.2",
+          "cidr": "10.0.2.0/24"
         },
         "gateway": {
           "name": "GatewaySubnet",
@@ -77,6 +88,10 @@
       "hostname": "NPS-SHM-TESTC",
       "ip": "10.0.0.248"
     },
+    "firewall": {
+      "name": "FIREWALL-SHM-TESTC",
+      "routeTableName": "FIREWALL-SHM-TESTC-ROUTE-TABLE"
+    },
     "storage": {
       "artifacts": {
         "rg": "RG_SHM_ARTIFACTS",
@@ -88,9 +103,7 @@
       },
       "datastorage": {
         "rg": "RG_SHM_DATA_STORAGE"
-      },
-
-
+      }
     },
     "keyVault": {
       "rg": "RG_SHM_SECRETS",
@@ -184,7 +197,7 @@
           "cidr": "10.151.2.0/24"
         },
         "databases": {
-          "name": "DatabasesSubnet",
+          "name": "DbIngressSubnet",
           "prefix": "10.151.3",
           "nsg": "databases",
           "cidr": "10.151.3.0/24"
@@ -374,400 +387,11 @@
         "ip": "10.20.2.20"
       }
     },
+    "firewall": {
+      "routeTableName": "ROUTE-TABLE-SRE-SANDBOX"
+    },
     "storageAccount": {
       "accountName": "testcsandboxstorage1"
     }
   }
-}
-=======
-{
-  "shm": {
-    "subscriptionName": "Safe Haven Management Test C",
-    "id": "testc",
-    "name": "Turing Development Safe Haven C",
-    "organisation": {
-      "name": "The Alan Turing Institute",
-      "townCity": "London",
-      "stateCountyRegion": "London",
-      "countryCode": "GB"
-    },
-    "location": "centralus",
-    "adminSecurityGroupName": "Safe Haven Test Admins",
-    "domain": {
-      "fqdn": "testc.dsgroupdev.co.uk",
-      "netbiosName": "SAFEHAVENTESTC",
-      "dn": "DC=testc,DC=dsgroupdev,DC=co,DC=uk",
-      "serviceServerOuPath": "OU=Safe Haven Service Servers,DC=testc,DC=dsgroupdev,DC=co,DC=uk",
-      "serviceOuPath": "OU=Safe Haven Service Accounts,DC=testc,DC=dsgroupdev,DC=co,DC=uk",
-      "userOuPath": "OU=Safe Haven Research Users,DC=testc,DC=dsgroupdev,DC=co,DC=uk",
-      "securityOuPath": "OU=Safe Haven Security Groups,DC=testc,DC=dsgroupdev,DC=co,DC=uk",
-      "securityGroups": {
-        "dsvmLdapUsers": {
-          "name": "SG Safe Haven LDAP Users",
-          "description": "SG Safe Haven LDAP Users"
-        },
-        "serverAdmins": {
-          "name": "SG Safe Haven Server Administrators",
-          "description": "SG Safe Haven Server Administrators"
-        }
-      }
-    },
-    "logging": {
-      "rg": "RG_SHM_LOGGING",
-      "workspaceName": "shmtestcloganalyticsnxbqspytauwdljovmcrh"
-    },
-    "network": {
-      "vnet": {
-        "rg": "RG_SHM_NETWORKING",
-        "name": "VNET_SHM_TESTC",
-        "cidr": "10.0.0.0/21"
-      },
-      "vpn": {
-        "cidr": "172.16.201.0/24"
-      },
-      "subnets": {
-        "identity": {
-          "name": "IdentitySubnet",
-          "prefix": "10.0.0",
-          "cidr": "10.0.0.0/24"
-        },
-        "web": {
-          "name": "WebSubnet",
-          "prefix": "10.0.1",
-          "cidr": "10.0.1.0/24"
-        },
-        "firewall": {
-          "name": "AzureFirewallSubnet",
-          "prefix": "10.0.2",
-          "cidr": "10.0.2.0/24"
-        },
-        "gateway": {
-          "name": "GatewaySubnet",
-          "prefix": "10.0.7",
-          "cidr": "10.0.7.0/24"
-        }
-      }
-    },
-    "dc": {
-      "rg": "RG_SHM_DC",
-      "vmName": "DC1-SHM-TESTC",
-      "vmSize": "Standard_D2s_v3",
-      "hostname": "DC1-SHM-TESTC",
-      "fqdn": "DC1-SHM-TESTC.testc.dsgroupdev.co.uk",
-      "ip": "10.0.0.250",
-      "external_dns_resolver": "168.63.129.16"
-    },
-    "dcb": {
-      "vmName": "DC2-SHM-TESTC",
-      "hostname": "DC2-SHM-TESTC",
-      "fqdn": "DC2-SHM-TESTC.testc.dsgroupdev.co.uk",
-      "ip": "10.0.0.249"
-    },
-    "nps": {
-      "rg": "RG_SHM_NPS",
-      "vmName": "NPS-SHM-TESTC",
-      "vmSize": "Standard_D2s_v3",
-      "hostname": "NPS-SHM-TESTC",
-      "ip": "10.0.0.248"
-    },
-    "firewall": {
-      "name": "FIREWALL-SHM-TESTC",
-      "routeTableName": "FIREWALL-SHM-TESTC-ROUTE-TABLE"
-    },
-    "storage": {
-      "artifacts": {
-        "rg": "RG_SHM_ARTIFACTS",
-        "accountName": "shmtestcartifactsnxbqspy"
-      },
-      "bootdiagnostics": {
-        "rg": "RG_SHM_ARTIFACTS",
-        "accountName": "shmtestcbootdiagsnxbqspy"
-      }
-    },
-    "keyVault": {
-      "rg": "RG_SHM_SECRETS",
-      "name": "kv-shm-testc",
-      "secretNames": {
-        "aadAdminPassword": "shm-testc-aad-admin-password",
-        "buildImageAdminUsername": "shm-testc-buildimage-admin-username",
-        "buildImageAdminPassword": "shm-testc-buildimage-admin-password",
-        "dcSafemodePassword": "shm-testc-dc-safemode-password",
-        "domainAdminPassword": "shm-testc-domain-admin-password",
-        "localAdsyncPassword": "shm-testc-localadsync-password",
-        "npsAdminPassword": "shm-testc-nps-admin-password",
-        "vmAdminUsername": "shm-testc-vm-admin-username",
-        "vpnCaCertificate": "shm-testc-vpn-ca-cert",
-        "vpnCaCertificatePlain": "shm-testc-vpn-ca-cert-plain",
-        "vpnCaCertPassword": "shm-testc-vpn-ca-cert-password",
-        "vpnClientCertificate": "shm-testc-vpn-client-cert",
-        "vpnClientCertPassword": "shm-testc-vpn-client-cert-password"
-      }
-    },
-    "dns": {
-      "subscriptionName": "Turing Safe Haven Domains",
-      "rg": "RG_SHM_DNS_TEST"
-    },
-    "mirrors": {
-      "rg": "RG_SHM_PKG_MIRRORS",
-      "vmSize": "Standard_B2ms",
-      "diskType": "Standard_LRS",
-      "pypi": {
-        "ipOffset": 4,
-        "diskSize": {
-          "tier2": 8191,
-          "tier3": 511
-        }
-      },
-      "cran": {
-        "ipOffset": 5,
-        "diskSize": {
-          "tier2": 127,
-          "tier3": 31
-        }
-      }
-    }
-  },
-  "sre": {
-    "subscriptionName": "Turing SRE - Sandbox (SHM Test C)",
-    "id": "sandbox",
-    "shortName": "sre-sandbox",
-    "location": "centralus",
-    "tier": "2",
-    "adminSecurityGroupName": "Safe Haven Test Admins",
-    "domain": {
-      "fqdn": "sandbox.testc.dsgroupdev.co.uk",
-      "netbiosName": "SANDBOX",
-      "dn": "DC=sandbox,DC=testc,DC=dsgroupdev,DC=co,DC=uk",
-      "securityGroups": {
-        "dataAdministrators": {
-          "name": "SG SANDBOX Data Administrators",
-          "description": "SG SANDBOX Data Administrators"
-        },
-        "systemAdministrators": {
-          "name": "SG SANDBOX System Administrators",
-          "description": "SG SANDBOX System Administrators"
-        },
-        "researchUsers": {
-          "name": "SG SANDBOX Research Users",
-          "description": "SG SANDBOX Research Users"
-        }
-      }
-    },
-    "network": {
-      "vnet": {
-        "rg": "RG_SRE_NETWORKING",
-        "name": "VNET_SRE_SANDBOX",
-        "cidr": "10.151.0.0/21"
-      },
-      "subnets": {
-        "identity": {
-          "name": "IdentitySubnet",
-          "prefix": "10.151.0",
-          "cidr": "10.151.0.0/24"
-        },
-        "rds": {
-          "name": "RDSSubnet",
-          "prefix": "10.151.1",
-          "cidr": "10.151.1.0/24"
-        },
-        "data": {
-          "name": "SharedDataSubnet",
-          "prefix": "10.151.2",
-          "cidr": "10.151.2.0/24"
-        },
-        "databases": {
-          "name": "DbIngressSubnet",
-          "prefix": "10.151.3",
-          "nsg": "databases",
-          "cidr": "10.151.3.0/24"
-        }
-      },
-      "nsg": {
-        "data": {},
-        "databases": {
-          "name": "NSG_SRE_SANDBOX_DATABASES"
-        }
-      }
-    },
-    "storage": {
-      "artifacts": {
-        "rg": "RG_SRE_ARTIFACTS",
-        "accountName": "sreartifactsjazbmpthnsgk"
-      },
-      "bootdiagnostics": {
-        "rg": "RG_SRE_ARTIFACTS",
-        "accountName": "srebootdiagsjazbmpthnsgk"
-      }
-    },
-    "keyVault": {
-      "name": "kv-testc-sre-sandbox",
-      "rg": "RG_SRE_SECRETS",
-      "secretNames": {
-        "adminUsername": "sre-sandbox-vm-admin-username",
-        "dataMountPassword": "sre-sandbox-datamount-password",
-        "dataServerAdminPassword": "sre-sandbox-dataservervm-admin-password",
-        "dsvmAdminPassword": "sre-sandbox-dsvm-admin-password",
-        "dsvmDbAdminPassword": "sre-sandbox-dsvm-pgdb-admin-password",
-        "dsvmDbReaderPassword": "sre-sandbox-dsvm-pgdb-reader-password",
-        "dsvmDbWriterPassword": "sre-sandbox-dsvm-pgdb-writer-password",
-        "dsvmLdapPassword": "sre-sandbox-dsvm-ldap-password",
-        "gitlabLdapPassword": "sre-sandbox-gitlab-ldap-password",
-        "gitlabRootPassword": "sre-sandbox-gitlab-root-password",
-        "gitlabUserPassword": "sre-sandbox-gitlab-user-password",
-        "hackmdLdapPassword": "sre-sandbox-hackmd-ldap-password",
-        "hackmdUserPassword": "sre-sandbox-hackmd-user-password",
-        "letsEncryptCertificate": "sre-sandbox-lets-encrypt-certificate",
-        "npsSecret": "sre-sandbox-nps-secret",
-        "postgresDbAdminUsername": "sre-sandbox-postgresdb-admin-username",
-        "postgresDbAdminPassword": "sre-sandbox-postgresdb-admin-password",
-        "postgresVmAdminPassword": "sre-sandbox-postgresvm-admin-password",
-        "rdsAdminPassword": "sre-sandbox-rdsvm-admin-password",
-        "sqlAuthUpdateUsername": "sre-sandbox-sql-authupdate-user-username",
-        "sqlAuthUpdateUserPassword": "sre-sandbox-sql-authupdate-user-password",
-        "sqlVmAdminPassword": "sre-sandbox-sqlvm-admin-password",
-        "testResearcherPassword": "sre-sandbox-test-researcher-password",
-        "webappAdminPassword": "sre-sandbox-webappvm-admin-password"
-      }
-    },
-    "users": {
-      "ldap": {
-        "gitlab": {
-          "name": "SANDBOX Gitlab LDAP",
-          "samAccountName": "gitlabldapsandbox"
-        },
-        "hackmd": {
-          "name": "SANDBOX HackMD LDAP",
-          "samAccountName": "hackmdldapsandbox"
-        },
-        "dsvm": {
-          "name": "SANDBOX DSVM LDAP",
-          "samAccountName": "dsvmldapsandbox"
-        },
-        "postgres": {
-          "name": "SANDBOX Postgres VM LDAP",
-          "samAccountName": "pgvmldapsandbox",
-          "passwordSecretName": "sre-sandbox-postgresvm-ldap-password"
-        }
-      },
-      "serviceAccounts": {
-        "postgres": {
-          "name": "SANDBOX Postgres DB Service Account",
-          "samAccountName": "pgdbsrvcsandbox",
-          "passwordSecretName": "sre-sandbox-postgresdb-service-account-password"
-        }
-      },
-      "datamount": {
-        "name": "SANDBOX Data Mount Service Account",
-        "samAccountName": "datamountsandbox"
-      },
-      "researchers": {
-        "test": {
-          "name": "SANDBOX Test Researcher",
-          "samAccountName": "testresrchsandbox"
-        }
-      }
-    },
-    "rds": {
-      "rg": "RG_SRE_RDS",
-      "gateway": {
-        "vmName": "RDG-SRE-SANDBOX",
-        "vmSize": "Standard_DS2_v2",
-        "nsg": "NSG_SRE_SANDBOX_RDS_SERVER",
-        "networkRules": {
-          "allowedSources": "Internet",
-          "outboundInternet": "Deny"
-        },
-        "hostname": "RDG-SRE-SANDBOX",
-        "fqdn": "RDG-SRE-SANDBOX.testc.dsgroupdev.co.uk",
-        "ip": "10.151.1.250"
-      },
-      "sessionHost1": {
-        "vmName": "APP-SRE-SANDBOX",
-        "vmSize": "Standard_DS2_v2",
-        "nsg": "NSG_SRE_SANDBOX_RDS_SESSION_HOSTS",
-        "hostname": "APP-SRE-SANDBOX",
-        "fqdn": "APP-SRE-SANDBOX.testc.dsgroupdev.co.uk",
-        "ip": "10.151.1.249"
-      },
-      "sessionHost2": {
-        "vmName": "DKP-SRE-SANDBOX",
-        "vmSize": "Standard_DS2_v2",
-        "nsg": "NSG_SRE_SANDBOX_RDS_SESSION_HOSTS",
-        "hostname": "DKP-SRE-SANDBOX",
-        "fqdn": "DKP-SRE-SANDBOX.testc.dsgroupdev.co.uk",
-        "ip": "10.151.1.248"
-      }
-    },
-    "dataserver": {
-      "rg": "RG_SRE_DATA",
-      "nsg": "NSG_SRE_SANDBOX_DATA",
-      "vmName": "DAT-SRE-SANDBOX",
-      "vmSize": "Standard_D2s_v3",
-      "hostname": "DAT-SRE-SANDBOX",
-      "fqdn": "DAT-SRE-SANDBOX.testc.dsgroupdev.co.uk",
-      "ip": "10.151.2.250",
-      "egressDiskGb": 512,
-      "ingressDiskGb": 512,
-      "sharedDiskGb": 512
-    },
-    "webapps": {
-      "rg": "RG_SRE_WEBAPPS",
-      "nsg": "NSG_SRE_SANDBOX_WEBAPPS",
-      "gitlab": {
-        "vmName": "GITLAB-SRE-SANDBOX",
-        "vmSize": "Standard_D2s_v3",
-        "hostname": "GITLAB-SRE-SANDBOX",
-        "fqdn": "GITLAB-SRE-SANDBOX.testc.dsgroupdev.co.uk",
-        "ip": "10.151.2.151"
-      },
-      "hackmd": {
-        "vmName": "HACKMD-SRE-SANDBOX",
-        "vmSize": "Standard_D2s_v3",
-        "hostname": "HACKMD-SRE-SANDBOX",
-        "fqdn": "HACKMD-SRE-SANDBOX.testc.dsgroupdev.co.uk",
-        "ip": "10.151.2.152"
-      }
-    },
-    "databases": {
-      "rg": "RG_SRE_DATABASES"
-    },
-    "dsvm": {
-      "rg": "RG_SRE_COMPUTE",
-      "nsg": "NSG_SRE_SANDBOX_COMPUTE",
-      "deploymentNsg": "NSG_SRE_SANDBOX_COMPUTE_DEPLOYMENT",
-      "vmImageSubscription": "[Prod] Safe Haven VM Images",
-      "vmImageResourceGroup": "RG_SH_IMAGE_GALLERY",
-      "vmImageGallery": "SAFE_HAVEN_COMPUTE_IMAGES",
-      "vmSizeDefault": "Standard_D2s_v3",
-      "vmImageType": "Ubuntu",
-      "vmImageVersion": "0.1.2019122000",
-      "osdisk": {
-        "type": "Standard_LRS",
-        "size_gb": "64"
-      },
-      "scratchdisk": {
-        "type": "Standard_LRS",
-        "size_gb": "512"
-      },
-      "homedisk": {
-        "type": "Standard_LRS",
-        "size_gb": "128"
-      }
-    },
-    "mirrors": {
-      "vnet": {
-        "name": "VNET_SHM_TESTC_PACKAGE_MIRRORS_TIER2"
-      },
-      "cran": {
-        "ip": "10.20.2.21"
-      },
-      "pypi": {
-        "ip": "10.20.2.20"
-      }
-    },
-    "firewall": {
-      "routeTableName": "ROUTE-TABLE-SRE-SANDBOX"
-    }
-  }
-}
->>>>>>> b9c86ac4
+}