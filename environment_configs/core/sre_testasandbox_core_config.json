{
    "subscriptionName": "Turing SRE - Sandbox (SHM Test A)",
    "adminSecurityGroupName": "Safe Haven Test Admins",
    "sreId": "sandbox",
    "shmId": "testa",
    "tier": "2",
    "domain": "sandbox.testa.dsgroupdev.co.uk",
    "netbiosName": "SANDBOX",
    "ipPrefix": "10.150.0",
    "rdsAllowedSources": "default",
    "rdsInternetAccess": "default",
    "computeVmImageType": "Ubuntu",
<<<<<<< HEAD
    "computeVmImageVersion": "0.2.2020060100"
=======
    "computeVmImageVersion": "0.2.2020050300",
    "databases": ["MSSQL", "PostgreSQL"]
>>>>>>> b38c9886
}<|MERGE_RESOLUTION|>--- conflicted
+++ resolved
@@ -10,10 +10,6 @@
     "rdsAllowedSources": "default",
     "rdsInternetAccess": "default",
     "computeVmImageType": "Ubuntu",
-<<<<<<< HEAD
     "computeVmImageVersion": "0.2.2020060100"
-=======
-    "computeVmImageVersion": "0.2.2020050300",
     "databases": ["MSSQL", "PostgreSQL"]
->>>>>>> b38c9886
 }