from pathlib import Path
from shutil import which
from subprocess import run

import pytest
import yaml
from azure.core.credentials import AccessToken, TokenCredential
from azure.mgmt.resource.subscriptions.models import Subscription
from pulumi.automation import ProjectSettings
from pytest import fixture

import data_safe_haven.config.context_manager as context_mod
import data_safe_haven.logging.logger
from data_safe_haven.config import (
    Context,
    ContextManager,
    DSHPulumiConfig,
    DSHPulumiProject,
    SHMConfig,
    SREConfig,
)
from data_safe_haven.config.config_sections import (
    ConfigSectionAzure,
    ConfigSectionDockerHub,
    ConfigSectionSHM,
    ConfigSectionSRE,
    ConfigSubsectionRemoteDesktopOpts,
)
from data_safe_haven.exceptions import DataSafeHavenAzureError
from data_safe_haven.external import AzureSdk, PulumiAccount
from data_safe_haven.external.api.credentials import AzureSdkCredential
from data_safe_haven.infrastructure import SREProjectManager
from data_safe_haven.infrastructure.project_manager import ProjectManager
from data_safe_haven.logging import init_logging


def pytest_configure():
    """Define constants for use across multiple tests"""
    pytest.guid_admin = "00edec65-b071-4d26-8779-a9fe791c6e14"
    pytest.guid_entra = "48b2425b-5f2c-4cbd-9458-0441daa8994c"
    pytest.guid_subscription = "35ebced1-4e7a-4c1f-b634-c0886937085d"
    pytest.guid_tenant = "d5c5c439-1115-4cb6-ab50-b8e547b6c8dd"


@fixture
def config_section_azure():
    return ConfigSectionAzure(
        location="uksouth",
        subscription_id=pytest.guid_subscription,
        tenant_id=pytest.guid_tenant,
    )


@fixture
def config_section_shm(config_section_shm_dict):
    return ConfigSectionSHM(**config_section_shm_dict)


@fixture
def config_section_shm_dict():
    return {
        "admin_group_id": "d5c5c439-1115-4cb6-ab50-b8e547b6c8dd",
        "entra_tenant_id": "d5c5c439-1115-4cb6-ab50-b8e547b6c8dd",
        "fqdn": "shm.acme.com",
    }


@fixture
def config_section_dockerhub() -> ConfigSectionDockerHub:
    return ConfigSectionDockerHub(
        access_token="dummytoken",
        username="exampleuser",
    )


@fixture
def config_section_sre() -> ConfigSectionSRE:
    return ConfigSectionSRE(
        admin_email_address="admin@example.com",
        admin_ip_addresses=["1.2.3.4"],
        timezone="Europe/London",
    )


@fixture
def context(context_dict):
    return Context(**context_dict)


@fixture
def context_dict():
    return {
        "admin_group_name": "Acme Admins",
        "description": "Acme Deployment",
        "name": "acmedeployment",
        "subscription_name": "Data Safe Haven Acme",
    }


@fixture
def context_no_secrets(monkeypatch, context_dict) -> Context:
    monkeypatch.setattr(Context, "pulumi_secrets_provider_url", None)
    return Context(**context_dict)


@fixture
def context_manager(context_yaml) -> ContextManager:
    return ContextManager.from_yaml(context_yaml)


@fixture
def context_tmpdir(context_dict, tmpdir, monkeypatch) -> tuple[Context, Path]:
    monkeypatch.setattr(context_mod, "config_dir", lambda: Path(tmpdir))
    return (Context(**context_dict), tmpdir)


@fixture
def context_yaml():
    content = """---
    selected: acmedeployment
    contexts:
        acmedeployment:
            admin_group_name: Acme Admins
            description: Acme Deployment
            name: acmedeployment
            subscription_name: Data Safe Haven Acme
        gems:
            admin_group_name: Gems Admins
            description: Gems
            name: gems
            subscription_name: Data Safe Haven Gems
    """
    return yaml.dump(yaml.safe_load(content))


@fixture
def local_project_settings(context_no_secrets, mocker):  # noqa: ARG001
    """Overwrite adjust project settings to work locally, no secrets"""
    mocker.patch.object(
        ProjectManager,
        "project_settings",
        ProjectSettings(
            name="data-safe-haven",
            runtime="python",
        ),
    )


@fixture(autouse=True, scope="session")
def local_pulumi_login():
    pulumi_path = which("pulumi")
    run([pulumi_path, "login", "--local"], check=False)
    yield
    run([pulumi_path, "logout"], check=False)


@fixture(autouse=True, scope="session")
def log_directory(session_mocker, tmp_path_factory):
    session_mocker.patch.object(
        data_safe_haven.logging.logger, "logfile_name", return_value="test.log"
    )
    log_dir = tmp_path_factory.mktemp("logs")
    session_mocker.patch.object(
        data_safe_haven.logging.logger, "log_dir", return_value=log_dir
    )
    init_logging()
    return log_dir


@fixture
def mock_azureapi_get_subscription(mocker):
    subscription = Subscription()
    subscription.display_name = "Data Safe Haven Acme"
    subscription.subscription_id = pytest.guid_subscription
    subscription.tenant_id = pytest.guid_tenant
    mocker.patch.object(
        AzureSdk,
        "get_subscription",
        return_value=subscription,
    )


@fixture
def mock_azureapicredential_get_credential(mocker):
    class MockCredential(TokenCredential):
        def get_token(*args, **kwargs):  # noqa: ARG002
            return AccessToken("dummy-token", 0)

    mocker.patch.object(
        AzureSdkCredential,
        "get_credential",
        return_value=MockCredential(),
    )


@fixture
def mock_azureapicredential_get_credential_failure(mocker):
    def fail_get_credential():
        print("mock get_credential")  # noqa: T201
        msg = "mock get_credential error"
        raise DataSafeHavenAzureError(msg)

    mocker.patch.object(
        AzureSdkCredential,
        "get_credential",
        side_effect=fail_get_credential,
    )


@fixture
def mock_install_plugins(mocker):
    mocker.patch.object(ProjectManager, "install_plugins", return_value=None)


@fixture
def mock_key_vault_key(monkeypatch):
    class MockKeyVaultKey:
        def __init__(self, key_name, key_vault_name):
            self.key_name = key_name
            self.key_vault_name = key_vault_name
            self.id = "mock_key/version"

    def mock_get_keyvault_key(self, key_name, key_vault_name):  # noqa: ARG001
        return MockKeyVaultKey(key_name, key_vault_name)

    monkeypatch.setattr(AzureSdk, "get_keyvault_key", mock_get_keyvault_key)


@fixture
def offline_pulumi_account(monkeypatch):
    """Overwrite PulumiAccount so that it runs locally"""
    monkeypatch.setattr(
        PulumiAccount, "env", {"PULUMI_CONFIG_PASSPHRASE": "passphrase"}
    )


@fixture
def pulumi_config(
    pulumi_project: DSHPulumiProject, pulumi_project_other: DSHPulumiProject
) -> DSHPulumiConfig:
    return DSHPulumiConfig(
        encrypted_key="CALbHybtRdxKjSnr9UYY",
        projects={
            "acmedeployment": pulumi_project,
            "other_project": pulumi_project_other,
        },
    )


@fixture
def pulumi_config_empty() -> DSHPulumiConfig:
    return DSHPulumiConfig(
        encrypted_key=None,
        projects={},
    )


@fixture
def pulumi_config_no_key(
    pulumi_project: DSHPulumiProject,
    pulumi_project_other: DSHPulumiProject,
    pulumi_project_sandbox: DSHPulumiProject,
) -> DSHPulumiConfig:
    return DSHPulumiConfig(
        encrypted_key=None,
        projects={
            "acmedeployment": pulumi_project,
            "other_project": pulumi_project_other,
            "sandbox": pulumi_project_sandbox,
        },
    )


@fixture
def pulumi_project(pulumi_project_stack_config) -> DSHPulumiProject:
    return DSHPulumiProject(
        stack_config=pulumi_project_stack_config,
    )


@fixture
def pulumi_project_other() -> DSHPulumiProject:
    return DSHPulumiProject(
        stack_config={
            "azure-native:location": "uksouth",
            "azure-native:subscriptionId": "def",
            "data-safe-haven:variable": "-3",
        },
    )


@fixture
def pulumi_project_sandbox() -> DSHPulumiProject:
    return DSHPulumiProject(
        stack_config={
            "azure-native:location": "uksouth",
            "azure-native:subscriptionId": "ghi",
            "data-safe-haven:variable": "8",
        },
    )


@fixture
def pulumi_project_stack_config():
    return {
        "azure-native:location": "uksouth",
        "azure-native:subscriptionId": "abc",
        "data-safe-haven:variable": "5",
    }


@fixture
def pulumi_config_yaml() -> str:
    content = """---
    encrypted_key: CALbHybtRdxKjSnr9UYY
    projects:
        acmedeployment:
            stack_config:
                azure-native:location: uksouth
                azure-native:subscriptionId: abc
                data-safe-haven:variable: 5
        other_project:
            stack_config:
                azure-native:location: uksouth
                azure-native:subscriptionId: def
                data-safe-haven:variable: -3
    """
    return yaml.dump(yaml.safe_load(content))


@fixture
def remote_desktop_config() -> ConfigSubsectionRemoteDesktopOpts:
    return ConfigSubsectionRemoteDesktopOpts()


@fixture
def shm_config(
    config_section_azure: ConfigSectionAzure, config_section_shm: ConfigSectionSHM
) -> SHMConfig:
    return SHMConfig(
        azure=config_section_azure,
        shm=config_section_shm,
    )


@fixture
def shm_config_alternate(
    config_section_azure: ConfigSectionAzure, config_section_shm: ConfigSectionSHM
) -> SHMConfig:
    config_section_shm.fqdn = "shm-alternate.acme.com"
    return SHMConfig(
        azure=config_section_azure,
        shm=config_section_shm,
    )


@fixture
def shm_config_file(shm_config_yaml: str, tmp_path: Path) -> Path:
    config_file_path = tmp_path / "shm.yaml"
    with open(config_file_path, "w") as f:
        f.write(shm_config_yaml)
    return config_file_path


@fixture
<<<<<<< HEAD
def shm_config_section(shm_config_section_dict):
    return ConfigSectionSHM(**shm_config_section_dict)


@fixture
def shm_config_section_dict():
    return {
        "admin_group_id": pytest.guid_admin,
        "entra_tenant_id": pytest.guid_entra,
        "fqdn": "shm.acme.com",
    }


@fixture
=======
>>>>>>> cfd6aaff
def shm_config_yaml():
    content = (
        """---
    azure:
        location: uksouth
        subscription_id: guid_subscription
        tenant_id: guid_tenant
    shm:
        admin_group_id: guid_admin
        entra_tenant_id: guid_entra
        fqdn: shm.acme.com
    """.replace(
            "guid_admin", pytest.guid_admin
        )
        .replace("guid_entra", pytest.guid_entra)
        .replace("guid_subscription", pytest.guid_subscription)
        .replace("guid_tenant", pytest.guid_tenant)
    )
    return yaml.dump(yaml.safe_load(content))


@fixture
def sre_config_file(sre_config_yaml, tmp_path):
    config_file_path = tmp_path / "config.yaml"
    with open(config_file_path, "w") as f:
        f.write(sre_config_yaml)
    return config_file_path


@fixture
def sre_config(
    config_section_azure: ConfigSectionAzure,
    config_section_dockerhub: ConfigSectionDockerHub,
    config_section_sre: ConfigSectionSRE,
) -> SREConfig:
    return SREConfig(
        azure=config_section_azure,
        description="Sandbox Project",
        dockerhub=config_section_dockerhub,
        name="sandbox",
        sre=config_section_sre,
    )


@fixture
def sre_config_alternate(
    config_section_azure: ConfigSectionAzure,
    config_section_dockerhub: ConfigSectionDockerHub,
    config_section_sre: ConfigSectionSRE,
) -> SREConfig:
    config_section_sre.admin_ip_addresses = ["2.3.4.5"]
    return SREConfig(
        azure=config_section_azure,
        description="Alternative Project",
        dockerhub=config_section_dockerhub,
        name="alternative",
        sre=config_section_sre,
    )


@fixture
def sre_config_yaml():
    content = """---
    azure:
        location: uksouth
        subscription_id: guid_subscription
        tenant_id: guid_tenant
    description: Sandbox Project
    dockerhub:
        access_token: dummytoken
        username: exampleuser
    name: sandbox
    sre:
        admin_email_address: admin@example.com
        admin_ip_addresses:
        - 1.2.3.4/32
        data_provider_ip_addresses: []
        databases: []
        remote_desktop:
            allow_copy: false
            allow_paste: false
        research_user_ip_addresses: []
        software_packages: none
        timezone: Europe/London
        workspace_skus: []
    """.replace(
        "guid_subscription", pytest.guid_subscription
    ).replace(
        "guid_tenant", pytest.guid_tenant
    )
    return yaml.dump(yaml.safe_load(content))


@fixture
def sre_project_manager(
    context_no_secrets,
    sre_config,
    pulumi_config_no_key,
    local_project_settings,  # noqa: ARG001
    mock_azureapi_get_subscription,  # noqa: ARG001
    mock_azureapicredential_get_credential,  # noqa: ARG001
    offline_pulumi_account,  # noqa: ARG001
):
    return SREProjectManager(
        context=context_no_secrets,
        config=sre_config,
        pulumi_config=pulumi_config_no_key,
    )<|MERGE_RESOLUTION|>--- conflicted
+++ resolved
@@ -59,8 +59,8 @@
 @fixture
 def config_section_shm_dict():
     return {
-        "admin_group_id": "d5c5c439-1115-4cb6-ab50-b8e547b6c8dd",
-        "entra_tenant_id": "d5c5c439-1115-4cb6-ab50-b8e547b6c8dd",
+        "admin_group_id": pytest.guid_admin,
+        "entra_tenant_id": pytest.guid_entra,
         "fqdn": "shm.acme.com",
     }
 
@@ -363,23 +363,6 @@
 
 
 @fixture
-<<<<<<< HEAD
-def shm_config_section(shm_config_section_dict):
-    return ConfigSectionSHM(**shm_config_section_dict)
-
-
-@fixture
-def shm_config_section_dict():
-    return {
-        "admin_group_id": pytest.guid_admin,
-        "entra_tenant_id": pytest.guid_entra,
-        "fqdn": "shm.acme.com",
-    }
-
-
-@fixture
-=======
->>>>>>> cfd6aaff
 def shm_config_yaml():
     content = (
         """---
