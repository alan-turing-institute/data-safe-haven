from pathlib import Path
from shutil import which
from subprocess import run

import yaml
from pulumi.automation import ProjectSettings
from pytest import fixture

import data_safe_haven.context.context_settings as context_mod
import data_safe_haven.logging.logger
from data_safe_haven.config import (
    DSHPulumiConfig,
    DSHPulumiProject,
    SHMConfig,
    SREConfig,
)
from data_safe_haven.config.config_sections import (
    ConfigSectionAzure,
    ConfigSectionSHM,
    ConfigSectionSRE,
    ConfigSubsectionRemoteDesktopOpts,
)
from data_safe_haven.context import Context
from data_safe_haven.external import AzureApi, AzureCliSingleton, PulumiAccount
from data_safe_haven.infrastructure import SHMProjectManager
<<<<<<< HEAD
from data_safe_haven.infrastructure.project_manager import ProjectManager
=======
from data_safe_haven.infrastructure.project_manager import (
    AzureCliSingleton,
    ProjectManager,
    PulumiAccount,
)
from data_safe_haven.logging import init_logging
>>>>>>> a5bbe3aa


@fixture
def azure_config():
    return ConfigSectionAzure(
        subscription_id="d5c5c439-1115-4cb6-ab50-b8e547b6c8dd",
        tenant_id="d5c5c439-1115-4cb6-ab50-b8e547b6c8dd",
    )


@fixture
def context(context_dict):
    return Context(**context_dict)


@fixture(autouse=True)
def log_directory(mocker, monkeypatch, tmp_path):
    monkeypatch.setenv("DSH_LOG_DIRECTORY", tmp_path)
    mocker.patch.object(
        data_safe_haven.logging.logger, "logfile_name", return_value="test.log"
    )
    init_logging()
    return tmp_path


@fixture
def context_dict():
    return {
        "admin_group_id": "d5c5c439-1115-4cb6-ab50-b8e547b6c8dd",
        "location": "uksouth",
        "name": "Acme Deployment",
        "subscription_name": "Data Safe Haven Acme",
    }


@fixture
def context_no_secrets(monkeypatch, context_dict):
    monkeypatch.setattr(Context, "pulumi_secrets_provider_url", None)
    return Context(**context_dict)


@fixture
def context_tmpdir(context_dict, tmpdir, monkeypatch):
    monkeypatch.setattr(context_mod, "config_dir", lambda: Path(tmpdir))
    return Context(**context_dict), tmpdir


@fixture
def context_yaml():
    content = """---
    selected: acme_deployment
    contexts:
        acme_deployment:
            name: Acme Deployment
            admin_group_id: d5c5c439-1115-4cb6-ab50-b8e547b6c8dd
            location: uksouth
            subscription_name: Data Safe Haven Acme
        gems:
            name: Gems
            admin_group_id: d5c5c439-1115-4cb6-ab50-b8e547b6c8dd
            location: uksouth
            subscription_name: Data Safe Haven Gems
    """
    return yaml.dump(yaml.safe_load(content))


@fixture(autouse=True, scope="session")
def local_pulumi_login():
    pulumi_path = which("pulumi")
    run([pulumi_path, "login", "--local"], check=False)
    yield
    run([pulumi_path, "logout"], check=False)


@fixture
def local_project_settings(context_no_secrets, mocker):  # noqa: ARG001
    """Overwrite adjust project settings to work locally, no secrets"""
    mocker.patch.object(
        ProjectManager,
        "project_settings",
        ProjectSettings(
            name="data-safe-haven",
            runtime="python",
        ),
    )


@fixture
def mock_azure_cli_confirm(monkeypatch):
    """Always pass AzureCliSingleton.confirm without attempting login"""
    monkeypatch.setattr(AzureCliSingleton, "confirm", lambda self: None)  # noqa: ARG005


@fixture
def mock_install_plugins(monkeypatch):
    """Skip installing Pulumi plugins"""
    monkeypatch.setattr(
        ProjectManager, "install_plugins", lambda self: None  # noqa: ARG005
    )


@fixture
def mock_key_vault_key(monkeypatch):
    class MockKeyVaultKey:
        def __init__(self, key_name, key_vault_name):
            self.key_name = key_name
            self.key_vault_name = key_vault_name
            self.id = "mock_key/version"

    def mock_get_keyvault_key(self, key_name, key_vault_name):  # noqa: ARG001
        return MockKeyVaultKey(key_name, key_vault_name)

    monkeypatch.setattr(AzureApi, "get_keyvault_key", mock_get_keyvault_key)


@fixture
def offline_pulumi_account(monkeypatch, mock_azure_cli_confirm):  # noqa: ARG001
    """Overwrite PulumiAccount so that it runs locally"""
    monkeypatch.setattr(
        PulumiAccount, "env", {"PULUMI_CONFIG_PASSPHRASE": "passphrase"}
    )


@fixture
def pulumi_config(
    pulumi_project: DSHPulumiProject, pulumi_project2: DSHPulumiProject
) -> DSHPulumiConfig:
    return DSHPulumiConfig(
        encrypted_key="CALbHybtRdxKjSnr9UYY",
        projects={"acmedeployment": pulumi_project, "other_project": pulumi_project2},
    )


@fixture
def pulumi_config_empty() -> DSHPulumiConfig:
    return DSHPulumiConfig(
        encrypted_key=None,
        projects={},
    )


@fixture
def pulumi_config_no_key(
    pulumi_project: DSHPulumiProject, pulumi_project2: DSHPulumiProject
) -> DSHPulumiConfig:
    return DSHPulumiConfig(
        encrypted_key=None,
        projects={"acmedeployment": pulumi_project, "other_project": pulumi_project2},
    )


@fixture
def pulumi_project(stack_config) -> DSHPulumiProject:
    return DSHPulumiProject(
        stack_config=stack_config,
    )


@fixture
def pulumi_project2() -> DSHPulumiProject:
    return DSHPulumiProject(
        stack_config={
            "azure-native:location": "uksouth",
            "azure-native:subscriptionId": "def",
            "data-safe-haven:variable": -3,
        },
    )


@fixture
def pulumi_config_yaml() -> str:
    content = """---
    encrypted_key: CALbHybtRdxKjSnr9UYY
    projects:
        acmedeployment:
            stack_config:
                azure-native:location: uksouth
                azure-native:subscriptionId: abc
                data-safe-haven:variable: 5
        other_project:
            stack_config:
                azure-native:location: uksouth
                azure-native:subscriptionId: def
                data-safe-haven:variable: -3
    """
    return yaml.dump(yaml.safe_load(content))


@fixture
def remote_desktop_config() -> ConfigSubsectionRemoteDesktopOpts:
    return ConfigSubsectionRemoteDesktopOpts()


@fixture
def shm_config(
    azure_config: ConfigSectionAzure, shm_config_section: ConfigSectionSHM
) -> SHMConfig:
    return SHMConfig(
        azure=azure_config,
        shm=shm_config_section,
    )


@fixture
def shm_config_alternate(
    azure_config: ConfigSectionAzure, shm_config_section: ConfigSectionSHM
) -> SHMConfig:
    shm_config_section.fqdn = "shm-alternate.acme.com"
    return SHMConfig(
        azure=azure_config,
        shm=shm_config_section,
    )


@fixture
def shm_config_file(shm_config_yaml: str, tmp_path: Path) -> Path:
    config_file_path = tmp_path / "shm.yaml"
    with open(config_file_path, "w") as f:
        f.write(shm_config_yaml)
    return config_file_path


@fixture
def shm_config_section():
    return ConfigSectionSHM(
        admin_ip_addresses=["1.2.3.4"],
        entra_tenant_id="d5c5c439-1115-4cb6-ab50-b8e547b6c8dd",
        fqdn="shm.acme.com",
    )


@fixture
def shm_config_yaml():
    content = """---
    azure:
        subscription_id: d5c5c439-1115-4cb6-ab50-b8e547b6c8dd
        tenant_id: d5c5c439-1115-4cb6-ab50-b8e547b6c8dd
    shm:
        entra_tenant_id: d5c5c439-1115-4cb6-ab50-b8e547b6c8dd
        fqdn: shm.acme.com
    """
    return yaml.dump(yaml.safe_load(content))


@fixture
def shm_stack_manager(
    context_no_secrets,
    sre_config,
    pulumi_config_no_key,
    mock_azure_cli_confirm,  # noqa: ARG001
    mock_install_plugins,  # noqa: ARG001
    mock_key_vault_key,  # noqa: ARG001
    offline_pulumi_account,  # noqa: ARG001
    local_project_settings,  # noqa: ARG001
):
    return SHMProjectManager(
        context=context_no_secrets,
        config=sre_config,
        pulumi_config=pulumi_config_no_key,
    )


@fixture
def sre_config_file(sre_config_yaml, tmp_path):
    config_file_path = tmp_path / "config.yaml"
    with open(config_file_path, "w") as f:
        f.write(sre_config_yaml)
    return config_file_path


@fixture
def sre_config(
    azure_config: ConfigSectionAzure,
    sre_config_section: ConfigSectionSRE,
) -> SREConfig:
    return SREConfig(
        azure=azure_config,
        name="sandbox",
        sre=sre_config_section,
    )


@fixture
def sre_config_alternate(
    azure_config: ConfigSectionAzure,
    sre_config_section: ConfigSectionSRE,
) -> SREConfig:
    sre_config_section.admin_ip_addresses = ["2.3.4.5"]
    return SREConfig(
        azure=azure_config,
        name="alternative",
        sre=sre_config_section,
    )


@fixture
def sre_config_section() -> ConfigSectionSRE:
    return ConfigSectionSRE(
        admin_email_address="admin@example.com",
        admin_ip_addresses=["1.2.3.4"],
        timezone="Europe/London",
    )


@fixture
def sre_config_yaml():
    content = """---
    azure:
        subscription_id: d5c5c439-1115-4cb6-ab50-b8e547b6c8dd
        tenant_id: d5c5c439-1115-4cb6-ab50-b8e547b6c8dd
    name: sandbox
    sre:
        admin_email_address: admin@example.com
        admin_ip_addresses:
        - 1.2.3.4/32
        data_provider_ip_addresses: []
        databases: []
        remote_desktop:
            allow_copy: false
            allow_paste: false
        research_user_ip_addresses: []
        software_packages: none
        timezone: Europe/London
        workspace_skus: []
    """
    return yaml.dump(yaml.safe_load(content))


@fixture
def stack_config():
    return {
        "azure-native:location": "uksouth",
        "azure-native:subscriptionId": "abc",
        "data-safe-haven:variable": "5",
    }<|MERGE_RESOLUTION|>--- conflicted
+++ resolved
@@ -23,16 +23,8 @@
 from data_safe_haven.context import Context
 from data_safe_haven.external import AzureApi, AzureCliSingleton, PulumiAccount
 from data_safe_haven.infrastructure import SHMProjectManager
-<<<<<<< HEAD
 from data_safe_haven.infrastructure.project_manager import ProjectManager
-=======
-from data_safe_haven.infrastructure.project_manager import (
-    AzureCliSingleton,
-    ProjectManager,
-    PulumiAccount,
-)
 from data_safe_haven.logging import init_logging
->>>>>>> a5bbe3aa
 
 
 @fixture
@@ -46,16 +38,6 @@
 @fixture
 def context(context_dict):
     return Context(**context_dict)
-
-
-@fixture(autouse=True)
-def log_directory(mocker, monkeypatch, tmp_path):
-    monkeypatch.setenv("DSH_LOG_DIRECTORY", tmp_path)
-    mocker.patch.object(
-        data_safe_haven.logging.logger, "logfile_name", return_value="test.log"
-    )
-    init_logging()
-    return tmp_path
 
 
 @fixture
@@ -118,6 +100,16 @@
             runtime="python",
         ),
     )
+
+
+@fixture(autouse=True)
+def log_directory(mocker, monkeypatch, tmp_path):
+    monkeypatch.setenv("DSH_LOG_DIRECTORY", tmp_path)
+    mocker.patch.object(
+        data_safe_haven.logging.logger, "logfile_name", return_value="test.log"
+    )
+    init_logging()
+    return tmp_path
 
 
 @fixture
