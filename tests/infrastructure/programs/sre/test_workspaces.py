from data_safe_haven.infrastructure.programs.sre.workspaces import (
    SREWorkspacesComponent,
)


class TestTemplateCloudInit:
    def test_template_cloudinit(self):
        cloudinit = SREWorkspacesComponent.template_cloudinit(
            storage_account_desired_state_name="sadesiredstate",
        )

        assert (
<<<<<<< HEAD
            '- ["sadesiredstate.blob.core.windows.net:/sadesiredstate/desiredstate", /desired_state, nfs, "ro,'
=======
            '- ["storageaccount.blob.core.windows.net:/storageaccount/desiredstate", /var/local/ansible, nfs, "ro,'
>>>>>>> 126bb23b
            in cloudinit
        )<|MERGE_RESOLUTION|>--- conflicted
+++ resolved
@@ -10,10 +10,6 @@
         )
 
         assert (
-<<<<<<< HEAD
-            '- ["sadesiredstate.blob.core.windows.net:/sadesiredstate/desiredstate", /desired_state, nfs, "ro,'
-=======
-            '- ["storageaccount.blob.core.windows.net:/storageaccount/desiredstate", /var/local/ansible, nfs, "ro,'
->>>>>>> 126bb23b
+            '- ["sadesiredstate.blob.core.windows.net:/sadesiredstate/desiredstate", /var/local/ansible, nfs, "ro,'
             in cloudinit
         )