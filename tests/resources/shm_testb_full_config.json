{
  "azureAdminGroupName": "Safe Haven Test Admins",
  "dc": {
    "adDirectory": "C:\\ActiveDirectory",
    "disks": {
      "os": {
        "sizeGb": "128",
        "type": "Standard_GRS"
      }
    },
    "external_dns_resolver": "168.63.129.16",
    "fqdn": "DC1-SHM-TESTB.testb.dsgroupdev.co.uk",
    "hostname": "DC1-SHM-TESTB",
    "hostnameLower": "dc1-shm-testb",
    "hostnameUpper": "DC1-SHM-TESTB",
    "installationDirectory": "C:\\Installation",
    "ip": "10.0.0.4",
    "rg": "RG_SHM_TESTB_DC",
    "safemodePasswordSecretName": "shm-testb-vm-safemode-password-dc",
    "vmName": "DC1-SHM-TESTB",
    "vmSize": "Standard_D2s_v3"
  },
  "dcb": {
    "fqdn": "DC2-SHM-TESTB.testb.dsgroupdev.co.uk",
    "hostname": "DC2-SHM-TESTB",
    "ip": "10.0.0.5",
    "vmName": "DC2-SHM-TESTB"
  },
  "dns": {
    "rg": "RG_SHM_DNS_TEST",
    "subscriptionName": "[Prod] Safe Haven Domains"
  },
  "domain": {
    "dn": "DC=testb,DC=dsgroupdev,DC=co,DC=uk",
    "fqdn": "testb.dsgroupdev.co.uk",
    "fqdnLower": "testb.dsgroupdev.co.uk",
    "fqdnUpper": "TESTB.DSGROUPDEV.CO.UK",
    "netbiosName": "TESTB",
    "ous": {
      "databaseServers": {
        "name": "Secure Research Environment Database Servers",
        "path": "OU=Secure Research Environment Database Servers,DC=testb,DC=dsgroupdev,DC=co,DC=uk"
      },
      "identityServers": {
        "name": "Safe Haven Identity Servers",
        "path": "OU=Safe Haven Identity Servers,DC=testb,DC=dsgroupdev,DC=co,DC=uk"
      },
      "linuxServers": {
        "name": "Secure Research Environment Linux Servers",
        "path": "OU=Secure Research Environment Linux Servers,DC=testb,DC=dsgroupdev,DC=co,DC=uk"
      },
      "rdsGatewayServers": {
        "name": "Secure Research Environment RDS Gateway Servers",
        "path": "OU=Secure Research Environment RDS Gateway Servers,DC=testb,DC=dsgroupdev,DC=co,DC=uk"
      },
      "rdsSessionServers": {
        "name": "Secure Research Environment RDS Session Servers",
        "path": "OU=Secure Research Environment RDS Session Servers,DC=testb,DC=dsgroupdev,DC=co,DC=uk"
      },
      "researchUsers": {
        "name": "Safe Haven Research Users",
        "path": "OU=Safe Haven Research Users,DC=testb,DC=dsgroupdev,DC=co,DC=uk"
      },
      "securityGroups": {
        "name": "Safe Haven Security Groups",
        "path": "OU=Safe Haven Security Groups,DC=testb,DC=dsgroupdev,DC=co,DC=uk"
      },
      "serviceAccounts": {
        "name": "Safe Haven Service Accounts",
        "path": "OU=Safe Haven Service Accounts,DC=testb,DC=dsgroupdev,DC=co,DC=uk"
      }
    },
    "securityGroups": {
      "computerManagers": {
        "description": "SG Safe Haven Computer Management Users",
        "name": "SG Safe Haven Computer Management Users"
      },
      "serverAdmins": {
        "description": "SG Safe Haven Server Administrators",
        "name": "SG Safe Haven Server Administrators"
      }
    }
  },
  "firewall": {
    "name": "FIREWALL-SHM-TESTB",
    "routeTableName": "ROUTE-TABLE-SHM-TESTB"
  },
  "id": "testb",
  "keyVault": {
    "name": "kv-shm-testb",
    "rg": "RG_SHM_TESTB_SECRETS",
    "secretNames": {
      "aadEmergencyAdminPassword": "shm-testb-aad-emergency-admin-password",
      "aadEmergencyAdminUsername": "shm-testb-aad-emergency-admin-username",
      "buildImageAdminPassword": "shm-testb-buildimage-admin-password",
      "buildImageAdminUsername": "shm-testb-buildimage-admin-username",
      "domainAdminPassword": "shm-testb-domain-admin-password",
      "domainAdminUsername": "shm-testb-domain-admin-username",
      "vmAdminUsername": "shm-testb-vm-admin-username",
      "vpnCaCertificate": "shm-testb-vpn-ca-cert",
      "vpnCaCertificatePlain": "shm-testb-vpn-ca-cert-plain",
      "vpnCaCertPassword": "shm-testb-vpn-ca-cert-password",
      "vpnClientCertificate": "shm-testb-vpn-client-cert",
      "vpnClientCertPassword": "shm-testb-vpn-client-cert-password"
    }
  },
  "location": "uksouth",
  "monitoring": {
    "automationAccount": {
      "name": "shm-testb-automation"
    },
    "loggingWorkspace": {
      "name": "shm-testb-loganalytics"
    },
    "privatelink": {
      "name": "shm-testb-privatelinkscope"
    },
    "rg": "RG_SHM_TESTB_MONITORING",
    "updateServers": {
      "externalIpAddresses": {
        "azureAutomation": [
          "13.66.145.80",
          "13.69.109.177",
          "13.71.175.151",
          "13.71.199.178",
          "13.75.34.150",
          "13.77.55.200",
          "20.140.131.132",
          "20.192.168.149",
          "20.36.108.243",
          "20.49.90.25",
          "40.78.236.132",
          "40.78.236.133",
          "40.79.173.18",
          "40.79.187.166",
          "40.80.176.49",
          "51.105.77.83",
          "51.107.60.86",
          "52.138.229.87",
          "52.167.107.72",
          "52.167.107.74",
          "52.236.186.244"
        ],
        "linux": [
          "72.32.157.246",
          "87.238.57.227",
          "147.75.85.69",
          "217.196.149.55",
          "91.189.91.38",
          "91.189.91.39",
          "185.125.190.36",
          "185.125.190.39",
          "104.16.219.84",
          "104.16.218.84",
          "104.131.190.124",
          "3.10.17.128/25",
          "3.101.158.0/23",
          "3.11.53.0/24",
          "3.128.93.0/24",
          "3.134.215.0/24",
          "3.231.2.0/25",
          "3.234.232.224/27",
          "3.236.169.192/26",
          "3.236.48.0/23",
          "3.35.130.128/25",
          "13.113.196.64/26",
          "13.113.203.0/24",
          "13.124.199.0/24",
          "13.210.67.128/26",
          "13.224.0.0/14",
          "13.228.69.0/24",
          "13.233.177.192/26",
          "13.249.0.0/16",
          "13.32.0.0/15",
          "13.35.0.0/16",
          "13.48.32.0/24",
          "13.54.63.128/26",
          "13.59.250.0/26",
          "15.158.0.0/16",
          "15.188.184.0/24",
          "15.207.13.128/25",
          "15.207.213.128/25",
          "18.154.0.0/15",
          "18.160.0.0/15",
          "18.164.0.0/15",
          "18.172.0.0/15",
          "18.192.142.0/23",
          "18.200.212.0/23",
          "18.216.170.128/25",
          "18.229.220.192/26",
          "18.238.0.0/15",
          "18.244.0.0/15",
          "18.64.0.0/14",
          "18.68.0.0/16",
          "34.195.252.0/24",
          "34.216.51.0/25",
          "34.223.12.224/27",
          "34.223.80.192/26",
          "34.226.14.0/24",
          "35.158.136.0/24",
          "35.162.63.192/26",
          "35.167.191.128/26",
          "36.103.232.0/25",
          "36.103.232.128/26",
          "44.227.178.0/24",
          "44.234.108.128/25",
          "44.234.90.252/30",
          "52.124.128.0/17",
          "52.15.127.128/26",
          "52.199.127.192/26",
          "52.212.248.0/26",
          "52.220.191.0/26",
          "52.222.128.0/17",
          "52.46.0.0/18",
          "52.47.139.0/24",
          "52.52.191.128/26",
          "52.56.127.0/25",
          "52.57.254.0/24",
          "52.66.194.128/26",
          "52.78.247.128/26",
          "52.82.128.0/19",
          "52.84.0.0/15",
          "54.182.0.0/16",
          "54.192.0.0/16",
          "54.230.0.0/17",
          "54.230.128.0/18",
          "54.230.200.0/21",
          "54.230.208.0/20",
          "54.230.224.0/19",
          "54.233.255.128/26",
          "54.239.128.0/18",
          "54.239.192.0/19",
          "54.240.128.0/18",
          "58.254.138.0/25",
          "58.254.138.128/26",
          "64.252.128.0/18",
          "64.252.64.0/18",
          "65.8.0.0/16",
          "65.9.0.0/17",
          "65.9.128.0/18",
          "70.132.0.0/18",
          "71.152.0.0/17",
          "99.79.169.0/24",
          "99.84.0.0/16",
          "99.86.0.0/16",
          "108.138.0.0/15",
          "108.156.0.0/14",
          "116.129.226.0/25",
          "116.129.226.128/26",
          "118.193.97.128/25",
          "118.193.97.64/26",
          "119.147.182.0/25",
          "119.147.182.128/26",
          "120.232.236.0/25",
          "120.232.236.128/26",
          "120.253.240.192/26",
          "120.253.241.160/27",
          "120.253.245.128/26",
          "120.253.245.192/27",
          "120.52.12.64/26",
          "120.52.153.192/26",
          "120.52.22.96/27",
          "120.52.39.128/27",
          "130.176.0.0/17",
          "130.176.128.0/18",
          "130.176.192.0/19",
          "130.176.224.0/20",
          "143.204.0.0/16",
          "144.220.0.0/16",
          "180.163.57.0/25",
          "180.163.57.128/26",
          "204.246.164.0/22",
          "204.246.168.0/22",
          "204.246.172.0/24",
          "204.246.173.0/24",
          "204.246.174.0/23",
          "204.246.176.0/20",
          "205.251.200.0/21",
          "205.251.208.0/20",
          "205.251.249.0/24",
          "205.251.250.0/23",
          "205.251.252.0/23",
          "205.251.254.0/24",
          "216.137.32.0/19",
          "223.71.11.0/27",
          "223.71.71.128/25",
          "223.71.71.96/27",
          "152.199.20.126",
          "104.18.26.123",
          "104.18.27.123",
          "52.52.144.96",
          "54.176.201.225",
          "104.21.71.41",
          "144.76.174.102",
          "172.67.143.23",
          "4.128.0.0/12",
          "4.144.0.0/12",
          "4.160.0.0/12",
          "4.176.0.0/12",
          "4.192.0.0/12",
          "4.208.0.0/12",
          "4.224.0.0/12",
          "4.240.0.0/12",
          "13.64.0.0/11",
          "13.96.0.0/13",
          "13.104.0.0/14",
          "20.0.0.0/11",
          "20.33.0.0/16",
          "20.34.0.0/15",
          "20.36.0.0/14",
          "20.40.0.0/13",
          "20.48.0.0/12",
          "20.64.0.0/10",
          "20.128.0.0/16",
          "20.130.0.0/16",
          "20.135.0.0/16",
          "20.136.0.0/16",
          "20.140.0.0/15",
          "20.143.0.0/16",
          "20.144.0.0/14",
          "20.150.0.0/15",
          "20.152.0.0/16",
          "20.153.0.0/16",
          "20.157.0.0/16",
          "20.158.0.0/15",
          "20.160.0.0/12",
          "20.176.0.0/14",
          "20.180.0.0/14",
          "20.184.0.0/13",
          "20.192.0.0/10",
          "23.96.0.0/13",
          "40.64.0.0/10",
          "40.162.0.0/16",
          "42.159.0.0/16",
          "51.4.0.0/15",
          "51.8.0.0/16",
          "51.10.0.0/15",
          "51.12.0.0/15",
          "51.18.0.0/16",
          "51.51.0.0/16",
          "51.53.0.0/16",
          "51.103.0.0/16",
          "51.104.0.0/15",
          "51.107.0.0/16",
          "51.116.0.0/16",
          "51.120.0.0/16",
          "51.124.0.0/16",
          "51.132.0.0/16",
          "51.136.0.0/15",
          "51.138.0.0/16",
          "51.140.0.0/14",
          "51.144.0.0/15",
          "52.96.0.0/12",
          "52.112.0.0/14",
          "52.120.0.0/14",
          "52.125.0.0/16",
          "52.126.0.0/15",
          "52.130.0.0/15",
          "52.132.0.0/14",
          "52.136.0.0/13",
          "52.145.0.0/16",
          "52.146.0.0/15",
          "52.148.0.0/14",
          "52.152.0.0/13",
          "52.160.0.0/11",
          "52.224.0.0/11",
          "64.4.0.0/18",
          "65.52.0.0/14",
          "66.119.144.0/20",
          "68.18.0.0/15",
          "68.154.0.0/15",
          "68.210.0.0/15",
          "68.218.0.0/15",
          "68.220.0.0/15",
          "70.37.0.0/17",
          "70.37.128.0/18",
          "70.152.0.0/15",
          "70.156.0.0/15",
          "72.144.0.0/14",
          "72.152.0.0/14",
          "74.160.0.0/14",
          "74.176.0.0/14",
          "74.224.0.0/14",
          "74.234.0.0/15",
          "74.240.0.0/14",
          "74.248.0.0/15",
          "91.190.216.0/21",
          "94.245.64.0/18",
          "98.64.0.0/14",
          "98.70.0.0/15",
          "102.37.0.0/16",
          "102.133.0.0/16",
          "103.9.8.0/22",
          "103.25.156.0/24",
          "103.25.157.0/24",
          "103.25.158.0/23",
          "103.36.96.0/22",
          "103.255.140.0/22",
          "104.40.0.0/13",
          "104.146.0.0/15",
          "104.208.0.0/13",
          "108.140.0.0/14",
          "111.221.16.0/20",
          "111.221.64.0/18",
          "128.94.0.0/16",
          "129.75.0.0/16",
          "131.107.0.0/16",
          "131.253.1.0/24",
          "131.253.3.0/24",
          "131.253.5.0/24",
          "131.253.6.0/24",
          "131.253.8.0/24",
          "131.253.12.0/22",
          "131.253.16.0/23",
          "131.253.18.0/24",
          "131.253.21.0/24",
          "131.253.22.0/23",
          "131.253.24.0/21",
          "131.253.32.0/20",
          "131.253.61.0/24",
          "131.253.62.0/23",
          "131.253.64.0/18",
          "131.253.128.0/17",
          "132.164.0.0/16",
          "132.245.0.0/16",
          "134.170.0.0/16",
          "134.177.0.0/16",
          "135.130.0.0/16",
          "135.149.0.0/16",
          "137.116.0.0/15",
          "137.135.0.0/16",
          "138.91.0.0/16",
          "138.105.0.0/16",
          "138.196.0.0/16",
          "138.239.0.0/16",
          "139.217.0.0/16",
          "139.219.0.0/16",
          "141.251.0.0/16",
          "143.64.0.0/16",
          "146.147.0.0/16",
          "147.145.0.0/16",
          "147.243.0.0/16",
          "148.7.0.0/16",
          "150.171.0.0/16",
          "150.242.48.0/22",
          "155.62.0.0/16",
          "157.31.0.0/16",
          "157.54.0.0/15",
          "157.56.0.0/14",
          "157.60.0.0/16",
          "158.23.0.0/16",
          "158.158.0.0/16",
          "159.27.0.0/16",
          "159.128.0.0/16",
          "163.228.0.0/16",
          "167.105.0.0/16",
          "167.220.0.0/16",
          "168.61.0.0/16",
          "168.62.0.0/15",
          "169.138.0.0/16",
          "170.165.0.0/16",
          "172.160.0.0/11",
          "172.200.0.0/13",
          "172.208.0.0/13",
          "191.232.0.0/13",
          "192.32.0.0/16",
          "192.48.225.0/24",
          "192.84.159.0/24",
          "192.84.160.0/23",
          "192.197.157.0/24",
          "192.237.67.0/24",
          "193.149.64.0/19",
          "193.221.113.0/24",
          "194.69.96.0/19",
          "194.110.197.0/24",
          "195.134.224.0/19",
          "198.105.232.0/22",
          "198.137.97.0/24",
          "198.180.95.0/24",
          "198.180.96.0/23",
          "198.200.130.0/24",
          "198.206.164.0/24",
          "199.30.16.0/20",
          "199.60.28.0/24",
          "199.74.210.0/24",
          "199.103.90.0/23",
          "199.103.122.0/24",
          "199.242.32.0/20",
          "199.242.48.0/21",
          "202.89.224.0/20",
          "204.13.120.0/21",
          "204.14.180.0/22",
          "204.79.135.0/24",
          "204.79.179.0/24",
          "204.79.181.0/24",
          "204.79.188.0/24",
          "204.79.195.0/24",
          "204.79.196.0/23",
          "204.79.252.0/24",
          "204.152.18.0/23",
          "204.152.140.0/23",
          "204.231.192.0/24",
          "204.231.194.0/23",
          "204.231.197.0/24",
          "204.231.198.0/23",
          "204.231.200.0/21",
          "204.231.208.0/20",
          "204.231.236.0/24",
          "205.174.224.0/20",
          "206.138.168.0/21",
          "206.191.224.0/19",
          "207.46.0.0/16",
          "207.68.128.0/18",
          "208.68.136.0/21",
          "208.76.44.0/22",
          "208.84.0.0/21",
          "209.240.192.0/19",
          "213.199.128.0/18",
          "216.32.180.0/22",
          "216.220.208.0/20"
        ],
        "windows": [
          "4.128.0.0/12",
          "4.144.0.0/12",
          "4.160.0.0/12",
          "4.176.0.0/12",
          "4.192.0.0/12",
          "4.208.0.0/12",
          "4.224.0.0/12",
          "4.240.0.0/12",
          "13.64.0.0/11",
          "13.96.0.0/13",
          "13.104.0.0/14",
          "20.0.0.0/11",
          "20.33.0.0/16",
          "20.34.0.0/15",
          "20.36.0.0/14",
          "20.40.0.0/13",
          "20.48.0.0/12",
          "20.64.0.0/10",
          "20.128.0.0/16",
          "20.130.0.0/16",
          "20.135.0.0/16",
          "20.136.0.0/16",
          "20.140.0.0/15",
          "20.143.0.0/16",
          "20.144.0.0/14",
          "20.150.0.0/15",
          "20.152.0.0/16",
          "20.153.0.0/16",
          "20.157.0.0/16",
          "20.158.0.0/15",
          "20.160.0.0/12",
          "20.176.0.0/14",
          "20.180.0.0/14",
          "20.184.0.0/13",
          "20.192.0.0/10",
          "23.96.0.0/13",
          "40.64.0.0/10",
          "40.162.0.0/16",
          "42.159.0.0/16",
          "51.4.0.0/15",
          "51.8.0.0/16",
          "51.10.0.0/15",
          "51.12.0.0/15",
          "51.18.0.0/16",
          "51.51.0.0/16",
          "51.53.0.0/16",
          "51.103.0.0/16",
          "51.104.0.0/15",
          "51.107.0.0/16",
          "51.116.0.0/16",
          "51.120.0.0/16",
          "51.124.0.0/16",
          "51.132.0.0/16",
          "51.136.0.0/15",
          "51.138.0.0/16",
          "51.140.0.0/14",
          "51.144.0.0/15",
          "52.96.0.0/12",
          "52.112.0.0/14",
          "52.120.0.0/14",
          "52.125.0.0/16",
          "52.126.0.0/15",
          "52.130.0.0/15",
          "52.132.0.0/14",
          "52.136.0.0/13",
          "52.145.0.0/16",
          "52.146.0.0/15",
          "52.148.0.0/14",
          "52.152.0.0/13",
          "52.160.0.0/11",
          "52.224.0.0/11",
          "64.4.0.0/18",
          "65.52.0.0/14",
          "66.119.144.0/20",
          "68.18.0.0/15",
          "68.154.0.0/15",
          "68.210.0.0/15",
          "68.218.0.0/15",
          "68.220.0.0/15",
          "70.37.0.0/17",
          "70.37.128.0/18",
          "70.152.0.0/15",
          "70.156.0.0/15",
          "72.144.0.0/14",
          "72.152.0.0/14",
          "74.160.0.0/14",
          "74.176.0.0/14",
          "74.224.0.0/14",
          "74.234.0.0/15",
          "74.240.0.0/14",
          "74.248.0.0/15",
          "91.190.216.0/21",
          "94.245.64.0/18",
          "98.64.0.0/14",
          "98.70.0.0/15",
          "102.37.0.0/16",
          "102.133.0.0/16",
          "103.9.8.0/22",
          "103.25.156.0/24",
          "103.25.157.0/24",
          "103.25.158.0/23",
          "103.36.96.0/22",
          "103.255.140.0/22",
          "104.40.0.0/13",
          "104.146.0.0/15",
          "104.208.0.0/13",
          "108.140.0.0/14",
          "111.221.16.0/20",
          "111.221.64.0/18",
          "128.94.0.0/16",
          "129.75.0.0/16",
          "131.107.0.0/16",
          "131.253.1.0/24",
          "131.253.3.0/24",
          "131.253.5.0/24",
          "131.253.6.0/24",
          "131.253.8.0/24",
          "131.253.12.0/22",
          "131.253.16.0/23",
          "131.253.18.0/24",
          "131.253.21.0/24",
          "131.253.22.0/23",
          "131.253.24.0/21",
          "131.253.32.0/20",
          "131.253.61.0/24",
          "131.253.62.0/23",
          "131.253.64.0/18",
          "131.253.128.0/17",
          "132.164.0.0/16",
          "132.245.0.0/16",
          "134.170.0.0/16",
          "134.177.0.0/16",
          "135.130.0.0/16",
          "135.149.0.0/16",
          "137.116.0.0/15",
          "137.135.0.0/16",
          "138.91.0.0/16",
          "138.105.0.0/16",
          "138.196.0.0/16",
          "138.239.0.0/16",
          "139.217.0.0/16",
          "139.219.0.0/16",
          "141.251.0.0/16",
          "143.64.0.0/16",
          "146.147.0.0/16",
          "147.145.0.0/16",
          "147.243.0.0/16",
          "148.7.0.0/16",
          "150.171.0.0/16",
          "150.242.48.0/22",
          "155.62.0.0/16",
          "157.31.0.0/16",
          "157.54.0.0/15",
          "157.56.0.0/14",
          "157.60.0.0/16",
          "158.23.0.0/16",
          "158.158.0.0/16",
          "159.27.0.0/16",
          "159.128.0.0/16",
          "163.228.0.0/16",
          "167.105.0.0/16",
          "167.220.0.0/16",
          "168.61.0.0/16",
          "168.62.0.0/15",
          "169.138.0.0/16",
          "170.165.0.0/16",
          "172.160.0.0/11",
          "172.200.0.0/13",
          "172.208.0.0/13",
          "191.232.0.0/13",
          "192.32.0.0/16",
          "192.48.225.0/24",
          "192.84.159.0/24",
          "192.84.160.0/23",
          "192.197.157.0/24",
          "192.237.67.0/24",
          "193.149.64.0/19",
          "193.221.113.0/24",
          "194.69.96.0/19",
          "194.110.197.0/24",
          "195.134.224.0/19",
          "198.105.232.0/22",
          "198.137.97.0/24",
          "198.180.95.0/24",
          "198.180.96.0/23",
          "198.200.130.0/24",
          "198.206.164.0/24",
          "199.30.16.0/20",
          "199.60.28.0/24",
          "199.74.210.0/24",
          "199.103.90.0/23",
          "199.103.122.0/24",
          "199.242.32.0/20",
          "199.242.48.0/21",
          "202.89.224.0/20",
          "204.13.120.0/21",
          "204.14.180.0/22",
          "204.79.135.0/24",
          "204.79.179.0/24",
          "204.79.181.0/24",
          "204.79.188.0/24",
          "204.79.195.0/24",
          "204.79.196.0/23",
          "204.79.252.0/24",
          "204.152.18.0/23",
          "204.152.140.0/23",
          "204.231.192.0/24",
          "204.231.194.0/23",
          "204.231.197.0/24",
          "204.231.198.0/23",
          "204.231.200.0/21",
          "204.231.208.0/20",
          "204.231.236.0/24",
          "205.174.224.0/20",
          "206.138.168.0/21",
          "206.191.224.0/19",
          "207.46.0.0/16",
          "207.68.128.0/18",
          "208.68.136.0/21",
          "208.76.44.0/22",
          "208.84.0.0/21",
          "209.240.192.0/19",
          "213.199.128.0/18",
          "216.32.180.0/22",
          "216.220.208.0/20"
        ]
      },
      "linux": {
        "adminPasswordSecretName": "shm-testb-vm-admin-password-linux-update-server",
        "disks": {
          "os": {
            "sizeGb": "32",
            "type": "Standard_LRS"
          }
        },
        "hostname": "LINUX-UPDATES-SHM-TESTB",
        "ip": "10.0.3.4",
        "vmName": "LINUX-UPDATES-SHM-TESTB",
        "vmSize": "Standard_B2ms"
      }
    }
  },
  "name": "Turing Development Safe Haven B",
  "network": {
    "vnet": {
      "cidr": "10.0.0.0/21",
      "name": "VNET_SHM_TESTB",
      "rg": "RG_SHM_TESTB_NETWORKING",
      "subnets": {
        "firewall": {
          "cidr": "10.0.2.0/24",
          "name": "AzureFirewallSubnet"
        },
        "gateway": {
          "cidr": "10.0.7.0/24",
          "name": "GatewaySubnet"
        },
        "identity": {
          "cidr": "10.0.0.0/24",
          "name": "IdentitySubnet",
          "nsg": {
            "name": "NSG_SHM_TESTB_IDENTITY",
            "rules": "shm-nsg-rules-identity.json"
          }
        },
        "monitoring": {
          "cidr": "10.0.1.0/24",
          "name": "MonitoringSubnet",
          "nsg": {
            "name": "NSG_SHM_TESTB_MONITORING",
            "rules": "shm-nsg-rules-monitoring.json"
          }
        },
        "updateServers": {
          "cidr": "10.0.3.0/24",
          "name": "UpdateServersSubnet",
          "nsg": {
            "name": "NSG_SHM_TESTB_UPDATE_SERVERS",
            "rules": "shm-nsg-rules-update-servers.json"
          }
        }
      }
    },
    "vnetRepositoriesTier2": {
      "cidr": "10.10.2.0/24",
      "name": "VNET_SHM_TESTB_PACKAGE_REPOSITORIES_TIER_2",
      "rg": "RG_SHM_TESTB_NETWORKING",
      "subnets": {
        "mirrorsExternal": {
          "cidr": "10.10.2.0/26",
          "name": "PackageMirrorsExternalTier2Subnet",
          "nsg": {
            "name": "NSG_SHM_TESTB_PACKAGE_MIRRORS_EXTERNAL_TIER2",
            "rules": "shm-nsg-rules-package-mirrors-external-tier2.json"
          }
        },
        "mirrorsInternal": {
          "cidr": "10.10.2.64/26",
          "name": "PackageMirrorsInternalTier2Subnet",
          "nsg": {
            "name": "NSG_SHM_TESTB_PACKAGE_MIRRORS_INTERNAL_TIER2",
            "rules": "shm-nsg-rules-package-mirrors-internal-tier2.json"
          }
        },
        "proxies": {
          "cidr": "10.10.2.128/26",
          "name": "PackageProxiesTier2Subnet",
          "nsg": {
            "name": "NSG_SHM_TESTB_PACKAGE_PROXIES_TIER_2",
            "rules": "shm-nsg-rules-package-proxies-tier2.json"
          }
        }
      }
    },
    "vnetRepositoriesTier3": {
      "cidr": "10.10.3.0/24",
      "name": "VNET_SHM_TESTB_PACKAGE_REPOSITORIES_TIER_3",
      "rg": "RG_SHM_TESTB_NETWORKING",
      "subnets": {
        "mirrorsExternal": {
          "cidr": "10.10.3.0/26",
          "name": "PackageMirrorsExternalTier3Subnet",
          "nsg": {
            "name": "NSG_SHM_TESTB_PACKAGE_MIRRORS_EXTERNAL_TIER3",
            "rules": "shm-nsg-rules-package-mirrors-external-tier3.json"
          }
        },
        "mirrorsInternal": {
          "cidr": "10.10.3.64/26",
          "name": "PackageMirrorsInternalTier3Subnet",
          "nsg": {
            "name": "NSG_SHM_TESTB_PACKAGE_MIRRORS_INTERNAL_TIER3",
            "rules": "shm-nsg-rules-package-mirrors-internal-tier3.json"
          }
        },
        "proxies": {
          "cidr": "10.10.3.128/26",
          "name": "PackageProxiesTier3Subnet",
          "nsg": {
            "name": "NSG_SHM_TESTB_PACKAGE_PROXIES_TIER_3",
            "rules": "shm-nsg-rules-package-proxies-tier3.json"
          }
        }
      }
    },
    "vpn": {
      "cidr": "172.16.201.0/24"
    }
  },
  "nps": {
    "adminPasswordSecretName": "shm-testb-vm-admin-password-nps",
    "disks": {
      "os": {
        "sizeGb": "128",
        "type": "Standard_GRS"
      }
    },
    "hostname": "NPS-SHM-TESTB",
    "installationDirectory": "C:\\Installation",
    "ip": "10.0.0.6",
    "rg": "RG_SHM_TESTB_NPS",
    "vmName": "NPS-SHM-TESTB",
    "vmSize": "Standard_D2s_v3"
  },
  "nsgPrefix": "NSG_SHM_TESTB",
  "organisation": {
    "contactEmail": "safehavendevs@turing.ac.uk",
    "countryCode": "GB",
    "name": "The Alan Turing Institute",
    "stateCountyRegion": "London",
    "townCity": "London"
  },
  "repositories": {
    "rg": "RG_SHM_TESTB_PACKAGE_REPOSITORIES",
    "tier2": {
      "proxies": {
        "many": {
          "adminPasswordSecretName": "shm-testb-vm-admin-password-package-proxy-many-tier-2",
          "applicationAdminPasswordSecretName": "shm-testb-application-admin-password-package-proxy-many-tier-2",
          "disks": {
            "os": {
              "sizeGb": 32,
              "type": "Standard_GRS"
            }
          },
          "ipAddress": "10.10.2.134",
          "vmName": "PACKAGE-PROXY-MANY-TIER-2",
          "vmSize": "Standard_B2ms"
        }
      }
    },
    "tier3": {
      "proxies": {
        "many": {
          "adminPasswordSecretName": "shm-testb-vm-admin-password-package-proxy-many-tier-3",
          "applicationAdminPasswordSecretName": "shm-testb-application-admin-password-package-proxy-many-tier-3",
          "disks": {
            "os": {
              "sizeGb": 32,
              "type": "Standard_GRS"
            }
          },
          "ipAddress": "10.10.3.134",
          "vmName": "PACKAGE-PROXY-MANY-TIER-3",
          "vmSize": "Standard_B2ms"
        }
      }
    }
  },
  "rgPrefix": "RG_SHM_TESTB",
  "srdImage": {
    "bootdiagnostics": {
      "accountName": "vmimagesbootdiagcmtvwnes",
      "rg": "RG_VMIMAGES_BOOT_DIAGNOSTICS"
    },
    "build": {
      "nsg": {
        "allowedIpAddresses": [
          "193.60.220.240",
          "193.60.220.253"
        ],
        "name": "NSG_VMIMAGES_BUILD_CANDIDATES",
        "rules": "vmimages-nsg-rules-build-candidates.json"
      },
      "rg": "RG_VMIMAGES_BUILD_CANDIDATES",
      "subnet": {
        "cidr": "10.48.0.0/24",
        "name": "BuildCandidatesSubnet"
      },
      "vm": {
        "diskSizeGb": 128,
        "diskType": "Standard_GRS",
        "size": "Standard_F8s_v2"
      },
      "vnet": {
        "cidr": "10.48.0.0/16",
        "name": "VNET_VMIMAGES"
      }
    },
    "gallery": {
      "name": "DATA_SAFE_HAVEN_SHARED_IMAGES",
      "rg": "RG_VMIMAGES_GALLERY"
    },
    "images": {
      "rg": "RG_VMIMAGES_STORAGE"
    },
    "keyVault": {
      "name": "kv-shm-testb-images",
      "rg": "RG_VMIMAGES_SECRETS"
    },
    "location": "uksouth",
    "network": {
      "rg": "RG_VMIMAGES_NETWORKING"
    },
    "subscription": "[Prod] Safe Haven VM Images"
  },
  "storage": {
    "artifacts": {
      "accountName": "shmtestbartifactsnaycqgw",
      "rg": "RG_SHM_TESTB_STORAGE"
    },
    "bootdiagnostics": {
      "accountName": "shmtestbbootdiagsnaycqgw",
      "rg": "RG_SHM_TESTB_STORAGE"
    },
    "persistentdata": {
      "rg": "RG_SHM_TESTB_PERSISTENT_DATA"
    }
  },
  "storageTypeDefault": "Standard_GRS",
  "subscriptionName": "Data Safe Haven Development",
  "time": {
    "ntp": {
      "serverAddresses": [
        "216.239.35.0",
        "216.239.35.4",
        "216.239.35.8",
        "216.239.35.12"
      ],
      "serverFqdns": [
        "time.google.com",
        "time1.google.com",
        "time2.google.com",
        "time3.google.com",
        "time4.google.com"
      ]
    },
    "timezone": {
      "linux": "Europe/London",
      "windows": "GMT Standard Time"
    }
  },
<<<<<<< HEAD
=======
  "updateServers": {
    "linux": {
      "adminPasswordSecretName": "shm-testb-vm-admin-password-linux-update-server",
      "disks": {
        "os": {
          "sizeGb": "32",
          "type": "Standard_GRS"
        }
      },
      "hostname": "APT-SHM-TESTB",
      "ip": "10.0.3.4",
      "vmName": "APT-SHM-TESTB",
      "vmSize": "Standard_B2ms"
    },
    "rg": "RG_SHM_TESTB_UPDATE_SERVERS"
  },
>>>>>>> 184c931c
  "users": {
    "computerManagers": {
      "databaseServers": {
        "name": "TESTB Database Servers Manager",
        "passwordSecretName": "shm-testb-computer-manager-password-database-servers",
        "samAccountName": "testbdatabasesrvrs"
      },
      "identityServers": {
        "name": "TESTB Identity Servers Manager",
        "passwordSecretName": "shm-testb-computer-manager-password-identity-servers",
        "samAccountName": "testbidentitysrvrs"
      },
      "linuxServers": {
        "name": "TESTB Linux Servers Manager",
        "passwordSecretName": "shm-testb-computer-manager-password-linux-servers",
        "samAccountName": "testblinuxsrvrs"
      },
      "rdsGatewayServers": {
        "name": "TESTB RDS Gateway Manager",
        "passwordSecretName": "shm-testb-computer-manager-password-rds-gateway-servers",
        "samAccountName": "testbgatewaysrvrs"
      },
      "rdsSessionServers": {
        "name": "TESTB RDS Session Servers Manager",
        "passwordSecretName": "shm-testb-computer-manager-password-rds-session-servers",
        "samAccountName": "testbsessionsrvrs"
      }
    },
    "serviceAccounts": {
      "aadLocalSync": {
        "name": "TESTB Local AD Sync Administrator",
        "passwordSecretName": "shm-testb-aad-localsync-password",
        "samAccountName": "testblocaladsync",
        "usernameSecretName": "shm-testb-aad-localsync-username"
      }
    }
  },
  "vmImagesRgPrefix": "RG_VMIMAGES"
}<|MERGE_RESOLUTION|>--- conflicted
+++ resolved
@@ -752,7 +752,7 @@
         "disks": {
           "os": {
             "sizeGb": "32",
-            "type": "Standard_LRS"
+            "type": "Standard_GRS"
           }
         },
         "hostname": "LINUX-UPDATES-SHM-TESTB",
@@ -1012,25 +1012,6 @@
       "windows": "GMT Standard Time"
     }
   },
-<<<<<<< HEAD
-=======
-  "updateServers": {
-    "linux": {
-      "adminPasswordSecretName": "shm-testb-vm-admin-password-linux-update-server",
-      "disks": {
-        "os": {
-          "sizeGb": "32",
-          "type": "Standard_GRS"
-        }
-      },
-      "hostname": "APT-SHM-TESTB",
-      "ip": "10.0.3.4",
-      "vmName": "APT-SHM-TESTB",
-      "vmSize": "Standard_B2ms"
-    },
-    "rg": "RG_SHM_TESTB_UPDATE_SERVERS"
-  },
->>>>>>> 184c931c
   "users": {
     "computerManagers": {
       "databaseServers": {
