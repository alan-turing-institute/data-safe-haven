--- conflicted
+++ resolved
@@ -753,7 +753,7 @@
           "disks": {
             "os": {
               "sizeGb": "32",
-              "type": "Standard_LRS"
+              "type": "Standard_GRS"
             }
           },
           "hostname": "LINUX-UPDATES-SHM-TESTC",
@@ -1013,25 +1013,6 @@
         "windows": "GMT Standard Time"
       }
     },
-<<<<<<< HEAD
-=======
-    "updateServers": {
-      "linux": {
-        "adminPasswordSecretName": "shm-testc-vm-admin-password-linux-update-server",
-        "disks": {
-          "os": {
-            "sizeGb": "32",
-            "type": "Standard_GRS"
-          }
-        },
-        "hostname": "APT-SHM-TESTC",
-        "ip": "10.0.3.4",
-        "vmName": "APT-SHM-TESTC",
-        "vmSize": "Standard_B2ms"
-      },
-      "rg": "RG_SHM_TESTC_UPDATE_SERVERS"
-    },
->>>>>>> 184c931c
     "users": {
       "computerManagers": {
         "databaseServers": {
