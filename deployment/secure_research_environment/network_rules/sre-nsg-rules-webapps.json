--- conflicted
+++ resolved
@@ -11,21 +11,7 @@
         "sourceAddressPrefix": "{{shm.network.vpn.cidr}}",
         "sourcePortRange": "*"
     },
-<<<<<<< HEAD
-    {
-        "name": "AllowRdsApplicationHostInbound",
-        "access": "Allow",
-        "description": "Allow inbound http(s) connections from application session host",
-        "destinationAddressPrefix": "{{sre.network.vnet.subnets.webapps.cidr}}",
-        "destinationPortRange": ["80", "443"],
-        "direction": "Inbound",
-        "priority": 2000,
-        "protocol": "TCP",
-        "sourceAddressPrefix": "{{sre.remoteDesktop.appSessionHost.ip}}",
-        "sourcePortRange": "*"
-    },
-=======
-    {{#sre.rds.appSessionHost.ip?}}
+    {{#sre.remoteDesktop.appSessionHost.ip?}}
         {
             "name": "AllowRdsApplicationHostInbound",
             "access": "Allow",
@@ -35,11 +21,10 @@
             "direction": "Inbound",
             "priority": 2000,
             "protocol": "TCP",
-            "sourceAddressPrefix": "{{sre.rds.appSessionHost.ip}}",
+            "sourceAddressPrefix": "{{sre.remoteDesktop.appSessionHost.ip}}",
             "sourcePortRange": "*"
         },
-    {{/sre.rds.appSessionHost.ip?}}
->>>>>>> 7ed7499a
+    {{/sre.remoteDesktop.appSessionHost.ip?}}
     {
         "name": "AllowComputeVMsInbound",
         "access": "Allow",
