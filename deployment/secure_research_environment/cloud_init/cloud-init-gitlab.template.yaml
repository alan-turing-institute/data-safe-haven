#cloud-config
package_update: true
package_upgrade: true

# Install necessary apt packages
packages:
  - apt-transport-https
  - ca-certificates
  - curl
  - gitlab-ce
  - gnupg
  - ldap-utils
  - openssh-server
  - postfix

apt:
  # Preserves the existing /etc/apt/sources.list
  preserve_sources_list: true
  # Add repositories
  sources:
    gitlab.list:
      source: "deb https://packages.gitlab.com/gitlab/gitlab-ce/ubuntu bionic main"
      keyid: 3F01618A51312F3F

# We know that exactly one data disk will be attached to this VM and it will be attached as lun1
disk_setup:
  /dev/disk/azure/scsi1/lun1:
    table_type: gpt
    layout: True
    overwrite: True

fs_setup:
  - device: /dev/disk/azure/scsi1/lun1
    partition: 1
    filesystem: ext4

mounts:
  - [/dev/disk/azure/scsi1/lun1-part1, /datadrive, ext4, "defaults,nofail"]

write_files:
  - path: /etc/gitlab/gitlab.rb
    permissions: "0600"
    content: |
      external_url 'http://<gitlab-ip>'
      gitlab_rails['ldap_enabled'] = true
      gitlab_rails['ldap_servers'] = YAML.load <<-'EOS'
        main: # 'main' is the GitLab 'provider ID' of this LDAP server
          label: 'LDAP'
          host: '<gitlab-rb-host>'
          port: 389
          uid: 'sAMAccountName'
          method: 'plain' # "tls" or "ssl" or "plain"
          bind_dn: '<gitlab-rb-bind-dn>'
          password: '<gitlab-rb-pw>'
          active_directory: true
          allow_username_or_email_login: true
          block_auto_created_users: false
          base: '<gitlab-rb-base>'
          user_filter: '<gitlab-rb-user-filter>'
      attributes:
        username: ['uid', 'userid', 'sAMAccountName']
        email:    ['mail', 'email', 'userPrincipalName']
        name:       'cn'
        first_name: 'givenName'
        last_name:  'sn'
      EOS
      git_data_dirs({ "default" => { "path" => "/datadrive/gitdata" } })

# Add the SRE admin (default) user
users:
  - default

runcmd:
  # Configure server
  - echo ">=== Configuring server... ===<"
  - echo "<gitlab-ip> <gitlab-hostname> <gitlab-fqdn>" >> /etc/hosts
  - timedatectl set-timezone Europe/London
  - dpkg-reconfigure -f noninteractive tzdata
  - echo "Timezone is $(date +%Z)"
  # Set up the data disk
<<<<<<< HEAD
  - echo "Setting up data disk..."
  - mkdir -p /datadrive/gitdata
=======
  - echo ">=== Checking attached disks... ===<"
  - mkdir -p /datadrive/gitdata
  - cat /etc/fstab
>>>>>>> 49386ba2
  # Enable custom GitLab settings and run an initial configuration
  - echo "Running initial configuration"
  - gitlab-ctl reconfigure
  # Set root password and don't prompt for it to be reset when web app first loaded
  - |
    echo "user = User.find_by(username: 'root');user.password=user.password_confirmation='<gitlab-root-password>';user.password_automatically_set=false;user.save!;exit;" | gitlab-rails console -e production
  # Turn off user account creation
  - |
    gitlab-rails runner "ApplicationSetting.last.update_attributes(signup_enabled: false)"
  # Create user for ingressing external git repos
  - |
    echo "user = User.create(:username => '<gitlab-username>', :password => '<gitlab-password>', :password_confirmation => '<gitlab-password>', :email =>'<gitlab-username>@example.com', :skip_confirmation => true, :name => '<gitlab-username>');user.save!;exit;" | gitlab-rails console -e production

  # Restrict login to SHM domain (must be done AFTER GitLab update)
  - |
    gitlab-rails runner "ApplicationSetting.last.update_attributes(domain_whitelist: ['<gitlab-login-domain>'])"
  # Create a API token for the ingress user created above
  - |
    echo "user = User.find_by(username: '<gitlab-username>');user.personal_access_tokens.create(name: 'apitoken', token_digest: Gitlab::CryptoHelper.sha256('<gitlab-api-token>'), impersonation: false, scopes: [:api]);exit;" | gitlab-rails console -e production
  # Reload GitLab configuration and restart GitLab
  - gitlab-ctl reconfigure
  - gitlab-ctl restart

# Shutdown so that we can tell when the job has finished by polling the VM state
power_state:
  mode: poweroff
  message: "Shutting down as a signal that setup is finished"
  timeout: 30
  condition: True<|MERGE_RESOLUTION|>--- conflicted
+++ resolved
@@ -78,14 +78,9 @@
   - dpkg-reconfigure -f noninteractive tzdata
   - echo "Timezone is $(date +%Z)"
   # Set up the data disk
-<<<<<<< HEAD
-  - echo "Setting up data disk..."
-  - mkdir -p /datadrive/gitdata
-=======
-  - echo ">=== Checking attached disks... ===<"
+  - echo ">=== Setting up attached data disk... ===<"
   - mkdir -p /datadrive/gitdata
   - cat /etc/fstab
->>>>>>> 49386ba2
   # Enable custom GitLab settings and run an initial configuration
   - echo "Running initial configuration"
   - gitlab-ctl reconfigure
