#cloud-config
package_upgrade: false

write_files:
  - path: "/etc/xrdp/startwm.sh"
    owner: root:root
    permissions: "0755"
    content: |
      #!/bin/sh
      if [ -r /etc/default/locale ]; then
          . /etc/default/locale
          export LANG LANGUAGE
      fi
      # Start xfce4
      startxfce4
  - path: "/etc/domain-join.secret"
    owner: root:root
    permissions: "0400"
    content: |
      <domain-join-password>
  - path: "/etc/ldap.secret"
    owner: root:root
    permissions: "0400"
    content: |
      <ldap-search-user-password>
  - path: "/opt/configuration/join_domain.sh"
    owner: root:root
    permissions: "0500"
    content: |
      <join_domain.sh>
  - path: "/etc/smbcredentials.secret"
    owner: root:root
    permissions: "0600"
    content: |
      username=<datamount-username>
      password=<datamount-password>
  - path: "/installation/SASingress"
    permissions: "0400"
    content: |
      accountName <storageaccount-ingress-name>
      sasToken <storageaccount-ingress-sastoken>
      authType SAS
      containerName ingress
  - path: "/installation/ingressmount.sh"
    permissions: "0500"
    content: /usr/bin/blobfuse $1 -o ro --tmp-path=/tmp/ingress -o attr_timeout=240 -o entry_timeout=240 -o negative_timeout=120 --config-file=/installation/SASingress -o allow_other
  - path: "/etc/ldap.conf"
    owner: root:root
    permissions: "0444"
    content: |
      # The distinguished name of the search base.
      base <ou-research-users-path>
      # Restrict users to those in the security group of this SRE
      filter <ldap-sre-user-filter>
      # Specify the LDAP server by URI
      uri ldap://<shm-dc-hostname-upper>.<shm-fqdn-lower>:389
      # The LDAP version to use (defaults to 3 if supported by client library)
      ldap_version 3
      # The distinguished name used to bind to the server
      rootbinddn <ldap-search-user-dn>
      # Do not hash the password: rely on the server to do so (default)
      pam_password md5
  - path: "/etc/krb5.conf"
    owner: root:root
    permissions: "0444"
    content: |
      <krb5.conf>
  - path: "/opt/configuration/kerberos_configuration.sh"
    owner: root:root
    permissions: "0500"
    content: |
      # Edit LDAP config
      echo "Checking LDAP config"
      echo ">=== /etc/ldap.conf ===<"
      grep -v "^#" /etc/ldap.conf
      echo ">=== end of /etc/ldap.conf ===<"
      # Edit Kerberos config
      echo "Checking Kerberos config"
      echo ">=== /etc/krb5.conf ===<"
      cat /etc/krb5.conf
      echo ">=== end of /etc/krb5.conf ===<"
  - path: "/opt/configuration/user_login_configuration.sh"
    owner: root:root
    permissions: "0500"
    content: |
      # Configure sssd logins
      echo "Configuring sssd..."
      sed -i -E 's|(use_fully_qualified_names = ).*|\1False|' /etc/sssd/sssd.conf
      sed -i -E 's|(fallback_homedir = ).*|\1/home/%u|' /etc/sssd/sssd.conf
      sed -i -E 's|(access_provider = ).*|\1simple|' /etc/sssd/sssd.conf
      echo ">=== /etc/sssd/sssd.conf ===<"
      grep -v "^[#;]" /etc/sssd/sssd.conf | grep -v "^$"
      echo ">=== end of /etc/sssd/sssd.conf ===<"
      # Restart sssd to ensure that these settings get propagated
      systemctl restart sssd
      sleep 10
      systemctl status sssd
      # Edit the pam session configuration file
      echo "Updating PAM configuration..."
      PAM_INFORMATION="session required|pam_mkhomedir.so|skel=/etc/skel/|umask=0022"
      sed "/pam_unix/ a $PAM_INFORMATION" /etc/pam.d/common-session | tr "|" "\t" > /tmp/common-session
      mv /tmp/common-session /etc/pam.d/common-session
      echo ">=== /etc/pam.d/common-session ===<"
      grep -v "^#" /etc/pam.d/common-session | grep -v "^$"
      echo ">=== end of /etc/pam.d/common-session ===<"
  - path: "/opt/configuration/setup_disk.sh"
    owner: root:root
    permissions: "0500"
    content: |
      #!/bin/sh
      if [ $# -ne 2 ]; then echo "$(basename $0) requires two arguments!"; fi
      DISK_LUN=$1
      FOLDER_PATH=$2
      # Create folder and grant appropriate access
      echo ">=== Creating new mount at '$FOLDER_PATH'... ===<"
      mkdir -p $FOLDER_PATH
      DISK_PATH="/dev/disk/azure/scsi1/lun${DISK_LUN}"
      DEVICE=$(readlink -f ${DISK_PATH})
      PARTITION="${DEVICE}1"
      echo "Using partition ${PARTITION} from disk ${DISK_PATH}"
      # Get the partition table format of the disk
      PARTITION_TABLE=$(parted $DEVICE print 2> /dev/null | egrep '^Partition Table:' | sed -e 's/Partition Table: //')
      # If the device has no partition table, then create one before partitioning the disk and making an ext4 file system
      if [ "$PARTITION_TABLE" = "unknown" ]; then
          echo "Formatting ${DEVICE}..."
          yes | parted $DEVICE mklabel gpt > /dev/null 2>&1
          parted $DEVICE mkpart primary ext4 0% 100% > /dev/null 2>&1
          sleep 5
          mkfs -t ext4 $PARTITION > /dev/null 2>&1
          parted $DEVICE print
      fi
      # Ensure that there is exactly one fstab entry for the primary partition
      cp /etc/fstab /tmp/fstab
      grep -v "${FOLDER_PATH}" /tmp/fstab > /etc/fstab
      echo "${DISK_PATH}-part1\t${FOLDER_PATH}\text4\tdefaults,nofail\t0\t2" >> /etc/fstab
      rm /tmp/fstab 2> /dev/null
      tail -n 1 /etc/fstab
  - path: "/etc/jaas.conf"
    owner: root:root
    permissions: "0444"
    content: |
      pgjdbc {
      com.sun.security.auth.module.Krb5LoginModule required
          useTicketCache=true
          debug=true
          renewTGT=true
          doNotPrompt=true;
      };
  - path: "/etc/pip.conf"
    owner: root:root
    permissions: "0444"
    content: |
      # Add the PyPI mirror to our global settings
      [global]
      index = <mirror-url-pypi>
      index-url = <mirror-url-pypi>/simple
      trusted-host = <mirror-host-pypi>
  - path: "/etc/R/Rprofile.site"
    owner: root:root
    permissions: "0444"
    content: |
      ## Set Rprofile.site to the appropriate CRAN mirror
      local({
          r <- getOption("repos")
          r["CRAN"] <- "<mirror-url-cran>"
          options(repos = r)
      })
  - path: "/etc/skel/.xsession"
    owner: root:root
    permissions: "0444"
    content: |
      xfce4-session
  - path: "/usr/share/xrdp/xrdp_custom_logo.bmp"
    owner: root:root
    encoding: gz+b64
    permissions: "0644"
    content: |
      <xrdpCustomLogoEncoded>
  - path: "/etc/skel/.config/JetBrains/PYCHARM_VERSION/options/project.default.xml"
    owner: root:root
    permissions: "0400"
    content: |
      <project.default.xml>
  - path: "/etc/skel/.config/JetBrains/PYCHARM_VERSION/options/jdk.table.xml"
    owner: root:root
    permissions: "0400"
    content: |
      <jdk.table.xml>
  - path: "/etc/skel/.bashrc"
    owner: root:root
    permissions: "0644"
    content: |
      # determine if terminal has color support
      case "$TERM" in
          xterm-color|*-256color) color_prompt=yes;;
      esac

      # set prompt
      if [ "$color_prompt" = yes ]; then
          PS1='\[\033[01;32m\]\u\[\033[00m\]:\[\033[01;34m\]\W\[\033[00m\]\$ '
      else
          PS1='\u:\W\$ '
      fi
      unset color_prompt

      # enable color support for ls and grep
      if [ -x /usr/bin/dircolors ]; then
          test -r ~/.dircolors && eval "$(dircolors -b ~/.dircolors)" || eval "$(dircolors -b)"
          alias ls='ls --color=auto'
          alias grep='grep --color=auto'
          alias fgrep='fgrep --color=auto'
          alias egrep='egrep --color=auto'
      fi
  - path: "/etc/bash.bashrc"
    owner: root:root
    permissions: "0644"
    append: true
    content: |
      # enable bash completion in interactive shells
      if [ ! $(shopt -oq posix) ]; then
          if [ -f /usr/share/bash-completion/bash_completion ]; then
              . /usr/share/bash-completion/bash_completion
          elif [ -f /etc/bash_completion ]; then
              . /etc/bash_completion
          fi
      fi
  - path: "/etc/clamav/clamd.conf"
    owner: root:root
    permissions: "0644"
    append: true
    content: |
      # Scan on access settings
      # Scan on access for locally mounted disks
      OnAccessIncludePath /home
      OnAccessIncludePath /scratch
      OnAccessIncludePath /mnt
      # Scan on access for samba shares
      OnAccessIncludePath /shared
      OnAccessIncludePath /data
      OnAccessIncludePath /output
      # Prevent access to infected files
      OnAccessPrevention yes
      OnAccessExcludeUname clamav
      OnAccessExcludeRootUID yes
  - path: "/lib/systemd/system/clamav-clamonacc.service"
    owner: root:root
    permissions: "0644"
    content: |
      [Unit]
      Description=Clamav on access scanning daemon
      Requires=clamav-daemon.service
      After=clamav-daemon.service
      [Service]
      Type=simple
      User=root
      ExecStart=/usr/bin/clamonacc --foreground=true
      Restart=on-failure
      RestartSec=30
      [Install]
      WantedBy=multi-user.target
  - path: "/lib/systemd/system/clamav-clamdscan.service"
    owner: root:root
    permissions: "0644"
    content: |
      [Unit]
      Description=Clamav full system scan
      Requires=clamav-daemon.service
      After=clamav-daemon.service
      [Service]
      Type=oneshot
      User=root
      ExecStart=/usr/bin/clamdscan --fdpass --multiscan /
  - path: "/lib/systemd/system/clamav-clamdscan.timer"
    owner: root:root
    permissions: "0644"
    content: |
      [Unit]
      Description=Run clamdscan every week
      [Timer]
      # Will run on every Monday at 00:00:00
      OnCalendar=weekly
      AccuracySec=1h
      # Will run if a job was missed (e.g. due to system being powered down)
      Persistent=true
      [Install]
      WantedBy=timers.target

<<<<<<< HEAD
packages:
  - blobfuse
=======
# Set locale and timezone
locale: en_GB.UTF-8
timezone: <timezone>

# Set the NTP server
# By default we use Google's NTP servers which are incompatible with other servers due to leap-second smearing
ntp:
  pool:
    - <ntp-server>
>>>>>>> 09eaa96c

runcmd:
  - echo ">=== Beginning DSVM configuration... ===<"
  # Join this VM to the domain and allow domain users to log in
  - /opt/configuration/kerberos_configuration.sh
  - echo 'Running /opt/configuration/join_domain.sh "<shm-fqdn-lower>" "<ou-linux-servers-path>" "<domain-join-username>" "<vm-hostname>" "<vm-ipaddress>"'
  - /opt/configuration/join_domain.sh "<shm-fqdn-lower>" "<ou-linux-servers-path>" "<domain-join-username>" "<vm-hostname>" "<vm-ipaddress>"
  - /opt/configuration/user_login_configuration.sh
  # Set locale
  - locale-gen en_GB.UTF-8
  - update-locale LANG=en_GB.UTF-8
  # PyCharm configuration
  - PY27_VERSION=$(/opt/pyenv/versions/2.7.*/bin/python --version 2>&1 | cut -d ' ' -f2)
  - PY36_VERSION=$(/opt/pyenv/versions/3.6.*/bin/python --version 2>&1 | cut -d ' ' -f2)
  - PY37_VERSION=$(/opt/pyenv/versions/3.7.*/bin/python --version 2>&1 | cut -d ' ' -f2)
  - sed -i "s/PY27_VERSION/$PY27_VERSION/g" /etc/skel/.config/JetBrains/PYCHARM_VERSION/options/jdk.table.xml
  - sed -i "s/PY36_VERSION/$PY36_VERSION/g" /etc/skel/.config/JetBrains/PYCHARM_VERSION/options/jdk.table.xml
  - sed -i "s/PY37_VERSION/$PY37_VERSION/g" /etc/skel/.config/JetBrains/PYCHARM_VERSION/options/jdk.table.xml
  - PYCHARM_VERSION=$(grep "dataDirectoryName" /snap/pycharm-community/current/product-info.json | cut -d':' -f2 | xargs | sed "s/,//")
  - mv /etc/skel/.config/JetBrains/PYCHARM_VERSION /etc/skel/.config/JetBrains/${PYCHARM_VERSION}
  # Set default keyboard to a generic 105 key en-GB
  - sed -i 's|XKBMODEL=.*|XKBMODEL=\"pc105\"|g' /etc/default/keyboard
  - sed -i 's|XKBLAYOUT=.*|XKBLAYOUT=\"gb\"|g' /etc/default/keyboard
  - grep -v "^[# ]" /etc/default/keyboard
  # Disable light-locker which can cause irritating error messages
  - echo "Disabling screen lock..."
  - echo "Hidden=true" >> /etc/xdg/autostart/light-locker.desktop
  # Set default terminal and panel for xfce
  - echo "Setting xfce default terminal and panel..."
  - sed -i -E 's/(TerminalEmulator=).*/\1xfce4-terminal/' /etc/xdg/xfce4/helpers.rc
  - cp /etc/xdg/xfce4/panel/default.xml /etc/xdg/xfce4/xfconf/xfce-perchannel-xml/xfce4-panel.xml
  # Set xrdp defaults
  - echo "Setting xrdp defaults..."
  # Change colours
  - sed -i "s|dark_grey=808080|dark_grey=ffffff|g" /etc/xrdp/xrdp.ini                       # title bar (unselected)
  - sed -i "s|blue=009cb5|blue=ffffff|g" /etc/xrdp/xrdp.ini                                 # title bar (selected)
  - sed -i "s|ls_top_window_bg_color=.*|ls_top_window_bg_color=000000|g" /etc/xrdp/xrdp.ini # teal background
  - sed -i "s|ls_bg_color=.*|ls_bg_color=ffffff|g" /etc/xrdp/xrdp.ini                       # grey box
  # Change window title
  - sed -i "s|.*ls_title=.*|ls_title=\.|g" /etc/xrdp/xrdp.ini
  # Change logo
  - sed -i "s|ls_logo_filename=.*|ls_logo_filename=/usr/share/xrdp/xrdp_custom_logo.bmp|g" /etc/xrdp/xrdp.ini
  # Centre buttons
  - sed -i "s|ls_btn_ok_x_pos=.*|ls_btn_ok_x_pos=85|g" /etc/xrdp/xrdp.ini
  - sed -i "s|ls_btn_cancel_x_pos=.*|ls_btn_cancel_x_pos=180|g" /etc/xrdp/xrdp.ini
  # Remove all sessions except Xorg
  - sed -i '/\[X11rdp\]/,/^$/d' /etc/xrdp/xrdp.ini           # delete lines from [X11rdp] until next empty line
  - sed -i '/\[Xvnc\]/,/^$/d' /etc/xrdp/xrdp.ini             # delete lines from [Xvnc] until next empty line
  - sed -i '/\[console\]/,/^$/d' /etc/xrdp/xrdp.ini          # delete lines from [console] until next empty line
  - sed -i '/\[vnc-any\]/,/^$/d' /etc/xrdp/xrdp.ini          # delete lines from [vnc-any] until next empty line
  - sed -i '/\[sesman-any\]/,/^$/d' /etc/xrdp/xrdp.ini       # delete lines from [sesman-any] until next empty line
  - sed -i '/\[neutrinordp-any\]/,/^$/d' /etc/xrdp/xrdp.ini  # delete lines from [neutrinordp-any] until next empty line
  # Ensure that xrdp is running and enabled at startup
  - echo ">=== Restart xrdp service... ===<"
  - systemctl enable xrdp
  - systemctl enable xrdp-sesman
  - systemctl restart xrdp
  - sleep 10
  - systemctl status xrdp
  # Configure disks
  - echo ">=== Mount and configure disks... ===<"
  # This matches the order of disk in Add_DSVM.ps1 which is passed to a loop in Deployments.psm1
  - /opt/configuration/setup_disk.sh 1 /home
  - /opt/configuration/setup_disk.sh 2 /scratch
  # Mount ingress data folder with read-only local access [remote access is controlled by SMB rules]
  - echo ">=== Mount data folder using SMB... ===<"
  - mkdir -p /data
  - echo "//<dataserver-hostname>/Ingress\t/data\tcifs\tcredentials=/etc/smbcredentials.secret\t0\t0" >> /etc/fstab
  - tail -n 1 /etc/fstab
  - mount /data  # NB. this initial mount might fail if the dataserver cannot be resolved yet
  # Mount shared folder with full local access [remote access is controlled by SMB rules]
  - echo ">=== Mount output folder using SMB... ===<"
  - mkdir -p /shared
  - echo "//<dataserver-hostname>/Shared\t/shared\tcifs\tcredentials=/etc/smbcredentials.secret,file_mode=0777,dir_mode=0777\t0\t0" >> /etc/fstab
  - tail -n 1 /etc/fstab
  - mount /shared  # NB. this initial mount might fail if the dataserver cannot be resolved yet
  # Mount egress data folder with full local access [remote access is controlled by SMB rules]
  - echo ">=== Mount output folder using SMB... ===<"
  - mkdir -p /output
  - echo "//<dataserver-hostname>/Egress\t/output\tcifs\tcredentials=/etc/smbcredentials.secret,file_mode=0777,dir_mode=0777\t0\t0" >> /etc/fstab
  - tail -n 1 /etc/fstab
  - mount /output  # NB. this initial mount might fail if the dataserver cannot be resolved yet
  # Mount ingress blob folder with read only local access
  - grep -v "user_allow_other" /etc/fuse.conf > /tmp/allow.txt
  - echo "user_allow_other" >> /tmp/allow.txt
  - mv /tmp/allow.txt /etc/fuse.conf
  - echo ">=== Mount ingress blob folder ... ===<"
  - mkdir -p /ingress /tmp/ingress
  - mount -t tmpfs -o size=16g tmpfs /tmp/ingress
  - echo "/installation/ingressmount.sh\t/ingress\tfuse\t_netdev" >> /etc/fstab
  - tail -n 1 /etc/fstab
  # ClamAV update using freshclam. Note that the systemd unit must not be running when we update manually
  - systemctl stop clamav-freshclam
  - while true; do if [ "$(systemctl status clamav-freshclam | grep "Active" | cut -d ':' -f 2 | grep "inactive")" ]; then break; else sleep 1; fi; done
  - freshclam
  # ClamAV: allow unlimited recursion when scanning; enable daemon, scan on access and periodic scan
  - echo ">=== Enabling clamav services... ===<"
  - sed -i 's/^MaxDirectoryRecursion .*/MaxDirectoryRecursion 0/' /etc/clamav/clamd.conf
  - systemctl enable clamav-daemon
  - systemctl status clamav-daemon
  - systemctl enable clamav-clamonacc
  - systemctl status clamav-clamonacc
  - systemctl enable clamav-clamdscan.timer
  - systemctl status clamav-clamdscan.timer

# Shutdown so that we can tell when the job has finished by polling the VM state
power_state:
  mode: poweroff
  message: "Shutting down as a signal that setup is finished"
  timeout: 30
  condition: True<|MERGE_RESOLUTION|>--- conflicted
+++ resolved
@@ -285,10 +285,6 @@
       [Install]
       WantedBy=timers.target
 
-<<<<<<< HEAD
-packages:
-  - blobfuse
-=======
 # Set locale and timezone
 locale: en_GB.UTF-8
 timezone: <timezone>
@@ -298,7 +294,10 @@
 ntp:
   pool:
     - <ntp-server>
->>>>>>> 09eaa96c
+
+# Install blobfuse for mounting Azure storage
+packages:
+  - blobfuse
 
 runcmd:
   - echo ">=== Beginning DSVM configuration... ===<"
