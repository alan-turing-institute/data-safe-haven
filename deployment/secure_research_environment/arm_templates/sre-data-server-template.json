--- conflicted
+++ resolved
@@ -1,282 +1,3 @@
-<<<<<<< HEAD
-{
-    "$schema": "https://schema.management.azure.com/schemas/2015-01-01/deploymentTemplate.json#",
-    "contentVersion": "1.0.0.0",
-    "parameters": {
-        "Administrator_Password": {
-            "type": "securestring",
-            "metadata": {
-                "description": "Enter name for VM Administrator Password"
-            }
-        },
-        "Administrator_User": {
-            "type": "string",
-            "metadata": {
-                "description": "Enter name for VM Administrator"
-            }
-        },
-        "BootDiagnostics_Account_Name": {
-            "type": "string",
-            "metadata": {
-                "description": "Enter name of storage account used for boot diagnostics"
-            }
-        },
-        "Data_Server_Name": {
-            "type": "string",
-            "metadata": {
-                "description": "Enter name for data server VM"
-            }
-        },
-        "DC_Administrator_Password": {
-            "type": "securestring",
-            "metadata": {
-                "description": "Enter name for DC Administrator Password"
-            }
-        },
-        "DC_Administrator_User": {
-            "type": "string",
-            "metadata": {
-                "description": "Enter name for DC Administrator"
-            }
-        },
-        "Disk_Size_Egress_GB": {
-            "type": "string",
-            "metadata": {
-                "description": "Egress disk size in GB"
-            }
-        },
-        "Disk_Size_Ingress_GB": {
-            "type": "string",
-            "metadata": {
-                "description": "Ingress disk size in GB"
-            }
-        },
-        "Disk_Size_Shared_GB": {
-            "type": "string",
-            "metadata": {
-                "description": "Shared disk size in GB"
-            }
-        },
-        "Domain_Name": {
-            "type": "string",
-            "metadata": {
-                "description": "Enter Domain Name"
-            }
-        },
-        "IP_Address": {
-            "type": "string",
-            "defaultValue": "10.250.x.100",
-            "metadata": {
-                "description": "Enter IP_Address for VM, must end in 100"
-            }
-        },
-        "Virtual_Network_Name": {
-            "type": "string",
-            "metadata": {
-                "description": "Enter name of virtual network to provision this VM"
-            }
-        },
-        "Virtual_Network_Resource_Group": {
-            "type": "string",
-            "metadata": {
-                "description": "Enter name of resource group that is assoicated with the virtual network above"
-            }
-        },
-        "Virtual_Network_Subnet": {
-            "type": "string",
-            "metadata": {
-                "description": "Enter name of subnet where you want to provision this VM"
-            }
-        },
-        "VM_Size": {
-            "type": "string",
-            "defaultValue": "Standard_B2ms",
-            "allowedValues": [
-                "Standard_B2ms",
-                "Standard_B4ms",
-                "Standard_F4s_v2",
-                "Standard_DS2_v2",
-                "Standard_D2s_v3"
-            ],
-            "metadata": {
-                "description": "Select size of VM"
-            }
-        }
-    },
-    "variables": {
-        "nic": "[concat(parameters('Data_Server_Name'), '-', 'NIC')]",
-        "vnetID": "[resourceId(parameters('Virtual_Network_Resource_Group'), 'Microsoft.Network/virtualNetworks', parameters('Virtual_Network_Name'))]",
-        "subnet": "[concat(variables('vnetID'),'/subnets/', parameters('Virtual_Network_Subnet'))]",
-        "ingressdatadisk": "[concat(parameters('Data_Server_Name'), '-INGRESS-DATA-DISK')]",
-        "shareddatadisk": "[concat(parameters('Data_Server_Name'), '-SHARED-DATA-DISK')]",
-        "egressdatadisk": "[concat(parameters('Data_Server_Name'), '-EGRESS-DATA-DISK')]"
-    },
-    "resources": [{
-            "type": "Microsoft.Compute/virtualMachines",
-            "name": "[parameters('Data_Server_Name')]",
-            "apiVersion": "2018-06-01",
-            "location": "[resourceGroup().location]",
-            "scale": null,
-            "properties": {
-                "hardwareProfile": {
-                    "vmSize": "[parameters('VM_Size')]"
-                },
-                "storageProfile": {
-                    "imageReference": {
-                        "publisher": "MicrosoftWindowsServer",
-                        "offer": "WindowsServer",
-                        "sku": "2019-Datacenter",
-                        "version": "latest"
-                    },
-                    "osDisk": {
-                        "osType": "Windows",
-                        "name": "[concat(parameters('Data_Server_Name'),'-OS-DISK')]",
-                        "createOption": "FromImage",
-                        "caching": "ReadWrite",
-                        "writeAcceleratorEnabled": false,
-                        "managedDisk": {
-                            "storageAccountType": "Standard_LRS"
-                        },
-                        "diskSizeGB": 128
-                    },
-                    "dataDisks": [
-                        {
-                            "lun": 0,
-                            "name": "[variables('ingressdatadisk')]",
-                            "createOption": "Empty",
-                            "caching": "None",
-                            "writeAcceleratorEnabled": false,
-                            "managedDisk": {
-                                "storageAccountType": "Standard_LRS"
-                            },
-                            "diskSizeGB": "[parameters('Disk_Size_Ingress_GB')]"
-                        },
-                        {
-                            "lun": 1,
-                            "name": "[variables('shareddatadisk')]",
-                            "createOption": "Empty",
-                            "caching": "None",
-                            "writeAcceleratorEnabled": false,
-                            "managedDisk": {
-                                "storageAccountType": "Standard_LRS"
-                            },
-                            "diskSizeGB": "[parameters('Disk_Size_Shared_GB')]"
-                        },
-                        {
-                            "lun": 2,
-                            "name": "[variables('egressdatadisk')]",
-                            "createOption": "Empty",
-                            "caching": "None",
-                            "writeAcceleratorEnabled": false,
-                            "managedDisk": {
-                                "storageAccountType": "Standard_LRS"
-                            },
-                            "diskSizeGB": "[parameters('Disk_Size_Egress_GB')]"
-                        }
-                    ]
-                },
-                "osProfile": {
-                    "computerName": "[parameters('Data_Server_Name')]",
-                    "adminUsername": "[parameters('Administrator_User')]",
-                    "adminPassword": "[parameters('Administrator_Password')]",
-                    "windowsConfiguration": {
-                        "provisionVMAgent": true,
-                        "enableAutomaticUpdates": true
-                    },
-                    "secrets": []
-                },
-                "networkProfile": {
-                    "networkInterfaces": [{
-                        "id": "[resourceId('Microsoft.Network/networkInterfaces', variables('nic'))]",
-                        "properties": {
-                            "primary": true
-                        }
-                    }]
-                },
-                "diagnosticsProfile": {
-                    "bootDiagnostics": {
-                        "enabled": true,
-                        "storageUri": "[concat('https', '://', parameters('BootDiagnostics_Account_Name'), '.blob.core.windows.net', '/')]"
-                    }
-                }
-            },
-            "dependsOn": [
-                "[resourceId('Microsoft.Network/networkInterfaces', variables('nic'))]"
-            ]
-        },
-        {
-            "type": "Microsoft.Network/networkInterfaces",
-            "name": "[variables('nic')]",
-            "apiVersion": "2018-10-01",
-            "location": "[resourceGroup().location]",
-            "scale": null,
-            "properties": {
-                "ipConfigurations": [{
-                    "name": "ipconfig1",
-                    "properties": {
-                        "privateIPAddress": "[parameters('IP_Address')]",
-                        "privateIPAllocationMethod": "Static",
-                        "subnet": {
-                            "id": "[variables('subnet')]"
-                        },
-                        "primary": true,
-                        "privateIPAddressVersion": "IPv4"
-                    }
-                }],
-                "dnsSettings": {
-                    "dnsServers": [],
-                    "appliedDnsServers": []
-                },
-                "enableAcceleratedNetworking": false,
-                "enableIPForwarding": false,
-                "primary": true,
-                "tapConfigurations": []
-            },
-            "dependsOn": []
-        },
-        {
-            "type": "Microsoft.Compute/virtualMachines/extensions",
-            "name": "[concat(parameters('Data_Server_Name'), '/', 'bginfo')]",
-            "apiVersion": "2018-06-01",
-            "location": "[resourceGroup().location]",
-            "scale": null,
-            "properties": {
-                "autoUpgradeMinorVersion": true,
-                "publisher": "Microsoft.Compute",
-                "type": "bginfo",
-                "typeHandlerVersion": "2.1"
-            },
-            "dependsOn": [
-                "[resourceId('Microsoft.Compute/virtualMachines', parameters('Data_Server_Name'))]"
-            ]
-        },
-        {
-            "apiVersion": "2018-06-01",
-            "type": "Microsoft.Compute/virtualMachines/extensions",
-            "name": "[concat(parameters('Data_Server_Name'),'/joindomain')]",
-            "location": "[resourceGroup().location]",
-            "dependsOn": [
-                "[resourceId('Microsoft.Compute/virtualMachines', parameters('Data_Server_Name'))]",
-                "[resourceId('Microsoft.Compute/virtualMachines/extensions', parameters('Data_Server_Name'),'bginfo')]"
-            ],
-            "properties": {
-                "publisher": "Microsoft.Compute",
-                "type": "JsonADDomainExtension",
-                "typeHandlerVersion": "1.3",
-                "autoUpgradeMinorVersion": true,
-                "settings": {
-                    "Name": "[parameters('Domain_Name')]",
-                    "User": "[concat(parameters('Domain_Name'), '\\', parameters('DC_Administrator_User'))]",
-                    "Restart": "true",
-                    "Options": "3"
-                },
-                "protectedSettings": {
-                    "Password": "[parameters('DC_Administrator_Password')]"
-                }
-            }
-        }
-    ]
-=======
 {
     "$schema": "https://schema.management.azure.com/schemas/2015-01-01/deploymentTemplate.json#",
     "contentVersion": "1.0.0.0",
@@ -579,5 +300,4 @@
             }
         }
     ]
->>>>>>> 49386ba2
 }