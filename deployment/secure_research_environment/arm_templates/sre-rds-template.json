<<<<<<< HEAD
{
    "$schema": "https://schema.management.azure.com/schemas/2015-01-01/deploymentTemplate.json#",
    "contentVersion": "1.0.0.0",
    "parameters": {
        "Administrator_Password": {
            "type": "securestring",
            "metadata": {
                "description": "Enter name for VM Administrator_Password"
            }
        },
        "Administrator_User": {
            "type": "string",
            "metadata": {
                "description": "Enter name for VM Administrator"
            }
        },
        "BootDiagnostics_Account_Name": {
            "type": "string",
            "metadata": {
                "description": "Enter name of storage account used for boot diagnostics"
            }
        },
        "DC_Administrator_Password": {
            "type": "securestring",
            "metadata": {
                "description": "Enter name for DC Administrator Password"
            }
        },
        "DC_Administrator_User": {
            "type": "string",
            "metadata": {
                "description": "Enter name for DC Administrator"
            }
        },
        "Domain_Name": {
            "type": "string",
            "metadata": {
                "description": "Enter Domain Name"
            }
        },
        "NSG_Gateway_Name": {
            "type": "string",
            "metadata": {
                "description": "Enter NSG Gateway Name"
            }
        },
        "RDS_Gateway_IP_Address": {
            "type": "string",
            "metadata": {
                "description": "Enter IP address for RDS Gateway VM, must end in 250"
            }
        },
        "RDS_Gateway_Name": {
            "type": "string",
            "metadata": {
                "description": "Name of the RDS gateway VM"
            }
        },
        "RDS_Gateway_VM_Size": {
            "type": "string",
            "defaultValue": "Standard_B2ms",
            "allowedValues": [
                "Standard_B2ms",
                "Standard_B8ms",
                "Standard_D4s_v3",
                "Standard_D32_v3",
                "Standard_DS2_v2",
                "Standard_DS4_v2",
                "Standard_DS14_v2",
                "Standard_F8s_v2",
                "Standard_F16s_v2",
                "Standard_F32s_v2"
            ],
            "metadata": {
                "description": "Select size of RDS Gateway VM"
            }
        },
        "RDS_Session_Host_Apps_IP_Address": {
            "type": "string",
            "metadata": {
                "description": "Enter IP address for RDS apps VM, must end in 249"
            }
        },
        "RDS_Session_Host_Apps_Name": {
            "type": "string",
            "metadata": {
                "description": "Name of the RDS apps session host VM"
            }
        },
        "RDS_Session_Host_Apps_VM_Size": {
            "type": "string",
            "defaultValue": "Standard_B2ms",
            "allowedValues": [
                "Standard_B2ms",
                "Standard_B8ms",
                "Standard_D4s_v3",
                "Standard_D32_v3",
                "Standard_DS2_v2",
                "Standard_DS4_v2",
                "Standard_DS14_v2",
                "Standard_F8s_v2",
                "Standard_F16s_v2",
                "Standard_F32s_v2"
            ],
            "metadata": {
                "description": "Select size of RDS apps VM"
            }
        },
        "RDS_Session_Host_Desktop_IP_Address": {
            "type": "string",
            "metadata": {
                "description": "Enter IP address for RDS desktop VM, must end in 248"
            }
        },
        "RDS_Session_Host_Desktop_Name": {
            "type": "string",
            "metadata": {
                "description": "Name of the RDS desktop session host VM"
            }
        },
        "RDS_Session_Host_Desktop_VM_Size": {
            "type": "string",
            "defaultValue": "Standard_B2ms",
            "allowedValues": [
                "Standard_B2ms",
                "Standard_B8ms",
                "Standard_D4s_v3",
                "Standard_D32_v3",
                "Standard_DS2_v2",
                "Standard_DS4_v2",
                "Standard_DS14_v2",
                "Standard_F8s_v2",
                "Standard_F16s_v2",
                "Standard_F32s_v2"
            ],
            "metadata": {
                "description": "Select size of RDS desktop VM"
            }
        },
        "RDS_Session_Host_Review_IP_Address": {
            "type": "string",
            "metadata": {
                "description": "Enter IP address for RDS review session host VM, must end in 248"
            }
        },
        "RDS_Session_Host_Review_Name": {
            "type": "string",
            "metadata": {
                "description": "Name of the RDS review session host VM"
            }
        },
        "RDS_Session_Host_Review_VM_Size": {
            "type": "string",
            "defaultValue": "Standard_B2ms",
            "allowedValues": [
                "Standard_B2ms",
                "Standard_B8ms",
                "Standard_D4s_v3",
                "Standard_D32_v3",
                "Standard_DS2_v2",
                "Standard_DS4_v2",
                "Standard_DS14_v2",
                "Standard_F8s_v2",
                "Standard_F16s_v2",
                "Standard_F32s_v2"
            ],
            "metadata": {
                "description": "Select size of RDS review session host VM"
            }
        },
        "SRE_ID": {
            "type": "string",
            "metadata": {
                "description": "Enter ID for SRE e.g. 'testsandbox'"
            }
        },
        "Virtual_Network_Name": {
            "type": "string",
            "metadata": {
                "description": "Enter name of virtual network to provision this VM"
            }
        },
        "Virtual_Network_Resource_Group": {
            "type": "string",
            "metadata": {
                "description": "Enter name of resource group that is assoicated with the virtual network above"
            }
        },
        "Virtual_Network_Subnet": {
            "type": "string",
            "defaultValue": "Subnet-RDS",
            "metadata": {
                "description": "Enter name of subnet where you want to provision this VM"
            }
        }
    },
    "variables": {
        "rdsnic": "[concat(parameters('RDS_Gateway_Name'),'-','NIC')]",
        "rdssh1nic": "[concat(parameters('RDS_Session_Host_Apps_Name'),'-','NIC')]",
        "rdssh2nic": "[concat(parameters('RDS_Session_Host_Desktop_Name'),'-','NIC')]",
        "rdssh3nic": "[concat(parameters('RDS_Session_Host_Review_Name'),'-','NIC')]",
        "rdspip": "[concat(parameters('RDS_Gateway_Name'),'-','PIP')]",
        "vnetID": "[resourceId(parameters('Virtual_Network_Resource_Group'), 'Microsoft.Network/virtualNetworks', parameters('Virtual_Network_Name'))]",
        "subnet": "[concat(variables('vnetID'),'/subnets/', parameters('Virtual_Network_Subnet'))]"
    },
    "resources": [
        {
            "type": "Microsoft.Compute/virtualMachines",
            "name": "[parameters('RDS_Gateway_Name')]",
            "apiVersion": "2018-06-01",
            "location": "[resourceGroup().location]",
            "scale": null,
            "properties": {
                "hardwareProfile": {
                    "vmSize": "[parameters('RDS_Gateway_VM_Size')]"
                },
                "storageProfile": {
                    "imageReference": {
                        "publisher": "MicrosoftWindowsServer",
                        "offer": "WindowsServer",
                        "sku": "2019-Datacenter",
                        "version": "latest"
                    },
                    "osDisk": {
                        "osType": "Windows",
                        "name": "[concat(parameters('RDS_Gateway_Name'),'-OS-DISK')]",
                        "createOption": "FromImage",
                        "caching": "ReadWrite",
                        "writeAcceleratorEnabled": false,
                        "managedDisk": {
                            "storageAccountType": "Standard_LRS"
                        },
                        "diskSizeGB": 128
                    },
                    "dataDisks": [{
                            "lun": 0,
                            "name": "[concat(parameters('RDS_Gateway_Name'),'-DATA-DISK-1')]",
                            "createOption": "Empty",
                            "caching": "None",
                            "writeAcceleratorEnabled": false,
                            "managedDisk": {
                                "storageAccountType": "Standard_LRS"
                            },
                            "diskSizeGB": 512
                        },
                        {
                            "lun": 1,
                            "name": "[concat(parameters('RDS_Gateway_Name'),'-DATA-DISK-2')]",
                            "createOption": "Empty",
                            "caching": "None",
                            "writeAcceleratorEnabled": false,
                            "managedDisk": {
                                "storageAccountType": "Standard_LRS"
                            },
                            "diskSizeGB": 512
                        },
                        {
                            "lun": 2,
                            "name": "[concat(parameters('RDS_Gateway_Name'),'-DATA-DISK-3')]",
                            "createOption": "Empty",
                            "caching": "None",
                            "writeAcceleratorEnabled": false,
                            "managedDisk": {
                                "storageAccountType": "Standard_LRS"
                            },
                            "diskSizeGB": 512
                        }
                    ]
                },
                "osProfile": {
                    "computerName": "[parameters('RDS_Gateway_Name')]",
                    "adminUsername": "[parameters('Administrator_User')]",
                    "adminPassword": "[parameters('Administrator_Password')]",
                    "windowsConfiguration": {
                        "provisionVMAgent": true,
                        "enableAutomaticUpdates": true
                    },
                    "secrets": [],
                    "allowExtensionOperations": true
                },
                "networkProfile": {
                    "networkInterfaces": [{
                        "id": "[resourceId('Microsoft.Network/networkInterfaces', variables('rdsnic'))]",
                        "properties": {
                            "primary": true
                        }
                    }]
                },
                "diagnosticsProfile": {
                    "bootDiagnostics": {
                        "enabled": true,
                        "storageUri": "[concat('https://', parameters('BootDiagnostics_Account_Name'), '.blob.core.windows.net/')]"
                    }
                }
            },
            "dependsOn": [
                "[resourceId('Microsoft.Network/networkInterfaces', variables('rdsnic'))]"
            ]
        },
        {
            "type": "Microsoft.Compute/virtualMachines",
            "name": "[parameters('RDS_Session_Host_Apps_Name')]",
            "apiVersion": "2018-06-01",
            "location": "[resourceGroup().location]",
            "scale": null,
            "properties": {
                "hardwareProfile": {
                    "vmSize": "[parameters('RDS_Session_Host_Apps_VM_Size')]"
                },
                "storageProfile": {
                    "imageReference": {
                        "publisher": "MicrosoftWindowsServer",
                        "offer": "WindowsServer",
                        "sku": "2019-Datacenter",
                        "version": "latest"
                    },
                    "osDisk": {
                        "osType": "Windows",
                        "name": "[concat(parameters('RDS_Session_Host_Apps_Name'),'-OS-DISK')]",
                        "createOption": "FromImage",
                        "caching": "ReadWrite",
                        "writeAcceleratorEnabled": false,
                        "managedDisk": {
                            "storageAccountType": "Standard_LRS"
                        },
                        "diskSizeGB": 128
                    },
                    "dataDisks": []
                },
                "osProfile": {
                    "computerName": "[parameters('RDS_Session_Host_Apps_Name')]",
                    "adminUsername": "[parameters('Administrator_User')]",
                    "adminPassword": "[parameters('Administrator_Password')]",
                    "windowsConfiguration": {
                        "provisionVMAgent": true,
                        "enableAutomaticUpdates": true
                    },
                    "secrets": [],
                    "allowExtensionOperations": true
                },
                "networkProfile": {
                    "networkInterfaces": [{
                        "id": "[resourceId('Microsoft.Network/networkInterfaces', variables('rdssh1nic'))]",
                        "properties": {
                            "primary": true
                        }
                    }]
                },
                "diagnosticsProfile": {
                    "bootDiagnostics": {
                        "enabled": true,
                        "storageUri": "[concat('https://', parameters('BootDiagnostics_Account_Name'), '.blob.core.windows.net/')]"
                    }
                }
            },
            "dependsOn": [
                "[resourceId('Microsoft.Network/networkInterfaces', variables('rdssh1nic'))]"
            ]
        },
        {
            "type": "Microsoft.Compute/virtualMachines",
            "name": "[parameters('RDS_Session_Host_Desktop_Name')]",
            "apiVersion": "2018-06-01",
            "location": "[resourceGroup().location]",
            "scale": null,
            "properties": {
                "hardwareProfile": {
                    "vmSize": "[parameters('RDS_Session_Host_Desktop_VM_Size')]"
                },
                "storageProfile": {
                    "imageReference": {
                        "publisher": "MicrosoftWindowsServer",
                        "offer": "WindowsServer",
                        "sku": "2019-Datacenter",
                        "version": "latest"
                    },
                    "osDisk": {
                        "osType": "Windows",
                        "name": "[concat(parameters('RDS_Session_Host_Desktop_Name'),'-OS-DISK')]",
                        "createOption": "FromImage",
                        "caching": "ReadWrite",
                        "writeAcceleratorEnabled": false,
                        "managedDisk": {
                            "storageAccountType": "Standard_LRS"
                        },
                        "diskSizeGB": 128
                    },
                    "dataDisks": []
                },
                "osProfile": {
                    "computerName": "[parameters('RDS_Session_Host_Desktop_Name')]",
                    "adminUsername": "[parameters('Administrator_User')]",
                    "adminPassword": "[parameters('Administrator_Password')]",
                    "windowsConfiguration": {
                        "provisionVMAgent": true,
                        "enableAutomaticUpdates": true
                    },
                    "secrets": [],
                    "allowExtensionOperations": true
                },
                "networkProfile": {
                    "networkInterfaces": [{
                        "id": "[resourceId('Microsoft.Network/networkInterfaces', variables('rdssh2nic'))]",
                        "properties": {
                            "primary": true
                        }
                    }]
                },
                "diagnosticsProfile": {
                    "bootDiagnostics": {
                        "enabled": true,
                        "storageUri": "[concat('https://', parameters('BootDiagnostics_Account_Name'), '.blob.core.windows.net/')]"
                    }
                }
            },
            "dependsOn": [
                "[resourceId('Microsoft.Network/networkInterfaces', variables('rdssh2nic'))]"
            ]
        },
        {
            "type": "Microsoft.Compute/virtualMachines",
            "name": "[parameters('RDS_Session_Host_Review_Name')]",
            "apiVersion": "2018-06-01",
            "location": "[resourceGroup().location]",
            "scale": null,
            "properties": {
                "hardwareProfile": {
                    "vmSize": "[parameters('RDS_Session_Host_Review_VM_Size')]"
                },
                "storageProfile": {
                    "imageReference": {
                        "publisher": "MicrosoftWindowsServer",
                        "offer": "WindowsServer",
                        "sku": "2019-Datacenter",
                        "version": "latest"
                    },
                    "osDisk": {
                        "osType": "Windows",
                        "name": "[concat(parameters('RDS_Session_Host_Review_Name'),'-OS-DISK')]",
                        "createOption": "FromImage",
                        "caching": "ReadWrite",
                        "writeAcceleratorEnabled": false,
                        "managedDisk": {
                            "storageAccountType": "Standard_LRS"
                        },
                        "diskSizeGB": 128
                    },
                    "dataDisks": []
                },
                "osProfile": {
                    "computerName": "[parameters('RDS_Session_Host_Review_Name')]",
                    "adminUsername": "[parameters('Administrator_User')]",
                    "adminPassword": "[parameters('Administrator_Password')]",
                    "windowsConfiguration": {
                        "provisionVMAgent": true,
                        "enableAutomaticUpdates": true
                    },
                    "secrets": [],
                    "allowExtensionOperations": true
                },
                "networkProfile": {
                    "networkInterfaces": [{
                        "id": "[resourceId('Microsoft.Network/networkInterfaces', variables('rdssh3nic'))]",
                        "properties": {
                            "primary": true
                        }
                    }]
                },
                "diagnosticsProfile": {
                    "bootDiagnostics": {
                        "enabled": true,
                        "storageUri": "[concat('https://', parameters('BootDiagnostics_Account_Name'), '.blob.core.windows.net/')]"
                    }
                }
            },
            "dependsOn": [
                "[resourceId('Microsoft.Network/networkInterfaces', variables('rdssh3nic'))]"
            ]
        },
        {
            "type": "Microsoft.Network/networkInterfaces",
            "name": "[variables('rdssh1nic')]",
            "apiVersion": "2018-10-01",
            "location": "[resourceGroup().location]",
            "scale": null,
            "properties": {
                "ipConfigurations": [{
                    "name": "ipconfig1",
                    "properties": {
                        "privateIPAddress": "[parameters('RDS_Session_Host_Apps_IP_Address')]",
                        "privateIPAllocationMethod": "Static",
                        "subnet": {
                            "id": "[variables('subnet')]"
                        },
                        "primary": true,
                        "privateIPAddressVersion": "IPv4"
                    }
                }],
                "dnsSettings": {
                    "dnsServers": [],
                    "appliedDnsServers": []
                },
                "enableAcceleratedNetworking": false,
                "enableIPForwarding": false,
                "primary": true,
                "tapConfigurations": []
            },
            "dependsOn": []
        },
        {
            "type": "Microsoft.Network/networkInterfaces",
            "name": "[variables('rdssh2nic')]",
            "apiVersion": "2018-10-01",
            "location": "[resourceGroup().location]",
            "scale": null,
            "properties": {
                "ipConfigurations": [{
                    "name": "ipconfig1",
                    "properties": {
                        "privateIPAddress": "[parameters('RDS_Session_Host_Desktop_IP_Address')]",
                        "privateIPAllocationMethod": "Static",
                        "subnet": {
                            "id": "[variables('subnet')]"
                        },
                        "primary": true,
                        "privateIPAddressVersion": "IPv4"
                    }
                }],
                "dnsSettings": {
                    "dnsServers": [],
                    "appliedDnsServers": []
                },
                "enableAcceleratedNetworking": false,
                "enableIPForwarding": false,
                "primary": true,
                "tapConfigurations": []
            },
            "dependsOn": []
        },
        {
            "type": "Microsoft.Network/networkInterfaces",
            "name": "[variables('rdssh3nic')]",
            "apiVersion": "2018-10-01",
            "location": "[resourceGroup().location]",
            "scale": null,
            "properties": {
                "ipConfigurations": [{
                    "name": "ipconfig1",
                    "properties": {
                        "privateIPAddress": "[parameters('RDS_Session_Host_Review_IP_Address')]",
                        "privateIPAllocationMethod": "Static",
                        "subnet": {
                            "id": "[variables('subnet')]"
                        },
                        "primary": true,
                        "privateIPAddressVersion": "IPv4"
                    }
                }],
                "dnsSettings": {
                    "dnsServers": [],
                    "appliedDnsServers": []
                },
                "enableAcceleratedNetworking": false,
                "enableIPForwarding": false,
                "primary": true,
                "tapConfigurations": []
            },
            "dependsOn": []
        },
        {
            "type": "Microsoft.Network/networkInterfaces",
            "name": "[variables('rdsnic')]",
            "apiVersion": "2018-10-01",
            "location": "[resourceGroup().location]",
            "scale": null,
            "properties": {
                "ipConfigurations": [{
                    "name": "ipconfig1",
                    "properties": {
                        "privateIPAddress": "[parameters('RDS_Gateway_IP_Address')]",
                        "privateIPAllocationMethod": "Static",
                        "publicIPAddress": {
                            "id": "[resourceId('Microsoft.Network/publicIPAddresses', variables('rdspip'))]"
                        },
                        "subnet": {
                            "id": "[variables('subnet')]"
                        },
                        "primary": true,
                        "privateIPAddressVersion": "IPv4"
                    }
                }],
                "dnsSettings": {
                    "dnsServers": [],
                    "appliedDnsServers": []
                },
                "enableAcceleratedNetworking": false,
                "enableIPForwarding": false,
                "networkSecurityGroup": {
                    "id": "[resourceId(parameters('Virtual_Network_Resource_Group'), 'Microsoft.Network/networkSecurityGroups', parameters('NSG_Gateway_Name'))]"
                },
                "primary": true,
                "tapConfigurations": []
            },
            "dependsOn": [
                "[resourceId('Microsoft.Network/publicIPAddresses', variables('rdspip'))]"
            ]
        },
        {
            "type": "Microsoft.Network/publicIPAddresses",
            "sku": {
                "name": "Basic",
                "tier": "Regional"
            },
            "name": "[variables('rdspip')]",
            "apiVersion": "2018-10-01",
            "location": "[resourceGroup().location]",
            "scale": null,
            "properties": {
                "publicIPAddressVersion": "IPv4",
                "publicIPAllocationMethod": "Static",
                "idleTimeoutInMinutes": 4,
                "ipTags": []
            },
            "dependsOn": []
        },
        {
            "type": "Microsoft.Compute/virtualMachines/extensions",
            "name": "[concat(parameters('RDS_Gateway_Name'), '/', 'bginfo')]",
            "apiVersion": "2018-06-01",
            "location": "[resourceGroup().location]",
            "scale": null,
            "properties": {
                "autoUpgradeMinorVersion": true,
                "publisher": "Microsoft.Compute",
                "type": "bginfo",
                "typeHandlerVersion": "2.1"
            },
            "dependsOn": [
                "[resourceId('Microsoft.Compute/virtualMachines', parameters('RDS_Gateway_Name'))]"
            ]
        },
        {
            "type": "Microsoft.Compute/virtualMachines/extensions",
            "name": "[concat(parameters('RDS_Session_Host_Apps_Name'), '/', 'bginfo')]",
            "apiVersion": "2018-06-01",
            "location": "[resourceGroup().location]",
            "scale": null,
            "properties": {
                "autoUpgradeMinorVersion": true,
                "publisher": "Microsoft.Compute",
                "type": "bginfo",
                "typeHandlerVersion": "2.1"
            },
            "dependsOn": [
                "[resourceId('Microsoft.Compute/virtualMachines', parameters('RDS_Session_Host_Apps_Name'))]"
            ]
        },
        {
            "type": "Microsoft.Compute/virtualMachines/extensions",
            "name": "[concat(parameters('RDS_Session_Host_Desktop_Name'), '/', 'bginfo')]",
            "apiVersion": "2018-06-01",
            "location": "[resourceGroup().location]",
            "scale": null,
            "properties": {
                "autoUpgradeMinorVersion": true,
                "publisher": "Microsoft.Compute",
                "type": "bginfo",
                "typeHandlerVersion": "2.1"
            },
            "dependsOn": [
                "[resourceId('Microsoft.Compute/virtualMachines', parameters('RDS_Session_Host_Desktop_Name'))]"
            ]
        },
        {
            "type": "Microsoft.Compute/virtualMachines/extensions",
            "name": "[concat(parameters('RDS_Session_Host_Review_Name'), '/', 'bginfo')]",
            "apiVersion": "2018-06-01",
            "location": "[resourceGroup().location]",
            "scale": null,
            "properties": {
                "autoUpgradeMinorVersion": true,
                "publisher": "Microsoft.Compute",
                "type": "bginfo",
                "typeHandlerVersion": "2.1"
            },
            "dependsOn": [
                "[resourceId('Microsoft.Compute/virtualMachines', parameters('RDS_Session_Host_Review_Name'))]"
            ]
        },
        {
            "apiVersion": "2018-06-01",
            "type": "Microsoft.Compute/virtualMachines/extensions",
            "name": "[concat(parameters('RDS_Gateway_Name'),'/joindomain')]",
            "location": "[resourceGroup().location]",
            "dependsOn": [
                "[resourceId('Microsoft.Compute/virtualMachines', parameters('RDS_Gateway_Name'))]",
                "[resourceId('Microsoft.Compute/virtualMachines/extensions', parameters('RDS_Gateway_Name'),'bginfo')]"
            ],
            "properties": {
                "publisher": "Microsoft.Compute",
                "type": "JsonADDomainExtension",
                "typeHandlerVersion": "1.3",
                "autoUpgradeMinorVersion": true,
                "settings": {
                    "Name": "[parameters('Domain_Name')]",
                    "User": "[concat(parameters('Domain_Name'), '\\', parameters('DC_Administrator_User'))]",
                    "Restart": "true",
                    "Options": "3"
                },
                "protectedSettings": {
                    "Password": "[parameters('DC_Administrator_Password')]"
                }
            }
        },
        {
            "apiVersion": "2018-06-01",
            "type": "Microsoft.Compute/virtualMachines/extensions",
            "name": "[concat(parameters('RDS_Session_Host_Apps_Name'),'/joindomain')]",
            "location": "[resourceGroup().location]",
            "dependsOn": [
                "[resourceId('Microsoft.Compute/virtualMachines', parameters('RDS_Session_Host_Apps_Name'))]",
                "[resourceId('Microsoft.Compute/virtualMachines/extensions', parameters('RDS_Session_Host_Apps_Name'),'bginfo')]"
            ],
            "properties": {
                "publisher": "Microsoft.Compute",
                "type": "JsonADDomainExtension",
                "typeHandlerVersion": "1.3",
                "autoUpgradeMinorVersion": true,
                "settings": {
                    "Name": "[parameters('Domain_Name')]",
                    "User": "[concat(parameters('Domain_Name'), '\\', parameters('DC_Administrator_User'))]",
                    "Restart": "true",
                    "Options": "3"
                },
                "protectedSettings": {
                    "Password": "[parameters('DC_Administrator_Password')]"
                }
            }
        },
        {
            "apiVersion": "2018-06-01",
            "type": "Microsoft.Compute/virtualMachines/extensions",
            "name": "[concat(parameters('RDS_Session_Host_Desktop_Name'),'/joindomain')]",
            "location": "[resourceGroup().location]",
            "dependsOn": [
                "[resourceId('Microsoft.Compute/virtualMachines', parameters('RDS_Session_Host_Desktop_Name'))]",
                "[resourceId('Microsoft.Compute/virtualMachines/extensions', parameters('RDS_Session_Host_Desktop_Name'),'bginfo')]"
            ],
            "properties": {
                "publisher": "Microsoft.Compute",
                "type": "JsonADDomainExtension",
                "typeHandlerVersion": "1.3",
                "autoUpgradeMinorVersion": true,
                "settings": {
                    "Name": "[parameters('Domain_Name')]",
                    "User": "[concat(parameters('Domain_Name'), '\\', parameters('DC_Administrator_User'))]",
                    "Restart": "true",
                    "Options": "3"
                },
                "protectedSettings": {
                    "Password": "[parameters('DC_Administrator_Password')]"
                }
            }
        },
        {
            "apiVersion": "2018-06-01",
            "type": "Microsoft.Compute/virtualMachines/extensions",
            "name": "[concat(parameters('RDS_Session_Host_Review_Name'),'/joindomain')]",
            "location": "[resourceGroup().location]",
            "dependsOn": [
                "[resourceId('Microsoft.Compute/virtualMachines', parameters('RDS_Session_Host_Review_Name'))]",
                "[resourceId('Microsoft.Compute/virtualMachines/extensions', parameters('RDS_Session_Host_Review_Name'),'bginfo')]"
            ],
            "properties": {
                "publisher": "Microsoft.Compute",
                "type": "JsonADDomainExtension",
                "typeHandlerVersion": "1.3",
                "autoUpgradeMinorVersion": true,
                "settings": {
                    "Name": "[parameters('Domain_Name')]",
                    "User": "[concat(parameters('Domain_Name'), '\\', parameters('DC_Administrator_User'))]",
                    "Restart": "true",
                    "Options": "3"
                },
                "protectedSettings": {
                    "Password": "[parameters('DC_Administrator_Password')]"
                }
            }
        },
    ]
=======
{
    "$schema": "https://schema.management.azure.com/schemas/2015-01-01/deploymentTemplate.json#",
    "contentVersion": "1.0.0.0",
    "parameters": {
        "Administrator_User": {
            "type": "string",
            "metadata": {
                "description": "Enter name for VM Administrator"
            }
        },
        "BootDiagnostics_Account_Name": {
            "type": "string",
            "metadata": {
                "description": "Enter name of storage account used for boot diagnostics"
            }
        },
        "Domain_Join_Password_Gateway": {
            "type": "securestring",
            "metadata": {
                "description": "Enter name for DC Administrator Password"
            }
        },
        "Domain_Join_Password_Session_Hosts": {
            "type": "securestring",
            "metadata": {
                "description": "Enter name for DC Administrator Password"
            }
        },
        "Domain_Join_User_Gateway": {
            "type": "string",
            "metadata": {
                "description": "Enter name for DC Administrator"
            }
        },
        "Domain_Join_User_Session_Hosts": {
            "type": "string",
            "metadata": {
                "description": "Enter name for DC Administrator"
            }
        },
        "Domain_Name": {
            "type": "string",
            "metadata": {
                "description": "Enter Domain Name"
            }
        },
        "NSG_Gateway_Name": {
            "type": "string",
            "metadata": {
                "description": "Enter NSG Gateway Name"
            }
        },
        "OU_Path_Gateway": {
            "type": "string",
            "metadata": {
                "description": "Enter OU path for gateway VMs"
            }
        },
        "OU_Path_Session_Hosts": {
            "type": "string",
            "metadata": {
                "description": "Enter OU path for session host VMs"
            }
        },
        "RDS_Gateway_Admin_Password": {
            "type": "securestring",
            "metadata": {
                "description": "Password for RDS gateway"
            }
        },
        "RDS_Gateway_Data1_Disk_Size_GB": {
            "type": "int"
        },
        "RDS_Gateway_Data1_Disk_Type": {
            "type": "string"
        },
        "RDS_Gateway_Data2_Disk_Size_GB": {
            "type": "int"
        },
        "RDS_Gateway_Data2_Disk_Type": {
            "type": "string"
        },
        "RDS_Gateway_IP_Address": {
            "type": "string",
            "defaultValue": "10.250.x.250",
            "metadata": {
                "description": "Enter IP address for RDS Gateway VM, must end in 250"
            }
        },
        "RDS_Gateway_Name": {
            "type": "string",
            "metadata": {
                "description": "Name of the RDS gateway VM"
            }
        },
        "RDS_Gateway_Os_Disk_Size_GB": {
            "type": "int"
        },
        "RDS_Gateway_Os_Disk_Type": {
            "type": "string"
        },
        "RDS_Gateway_VM_Size": {
            "type": "string",
            "defaultValue": "Standard_B2ms",
            "allowedValues": [
                "Standard_B2ms",
                "Standard_B8ms",
                "Standard_D4s_v3",
                "Standard_D32_v3",
                "Standard_DS2_v2",
                "Standard_DS4_v2",
                "Standard_DS14_v2",
                "Standard_F8s_v2",
                "Standard_F16s_v2",
                "Standard_F32s_v2"
            ],
            "metadata": {
                "description": "Select size of RDS Gateway VM"
            }
        },
        "RDS_Session_Host_Apps_Admin_Password": {
            "type": "securestring",
            "metadata": {
                "description": "Password for RDS gateway"
            }
        },
        "RDS_Session_Host_Apps_IP_Address": {
            "type": "string",
            "defaultValue": "10.250.x.249",
            "metadata": {
                "description": "Enter IP address for RDS_Session_Host_Apps VM, must end in 249"
            }
        },
        "RDS_Session_Host_Apps_Name": {
            "type": "string",
            "metadata": {
                "description": "Name of the RDS apps session host VM"
            }
        },
        "RDS_Session_Host_Apps_Os_Disk_Size_GB": {
            "type": "int"
        },
        "RDS_Session_Host_Apps_Os_Disk_Type": {
            "type": "string"
        },
        "RDS_Session_Host_Apps_VM_Size": {
            "type": "string",
            "defaultValue": "Standard_B2ms",
            "allowedValues": [
                "Standard_B2ms",
                "Standard_B8ms",
                "Standard_D4s_v3",
                "Standard_D32_v3",
                "Standard_DS2_v2",
                "Standard_DS4_v2",
                "Standard_DS14_v2",
                "Standard_F8s_v2",
                "Standard_F16s_v2",
                "Standard_F32s_v2"
            ],
            "metadata": {
                "description": "Select size of RDS_Session_Host_Apps VM"
            }
        },
        "RDS_Session_Host_Desktop_Admin_Password": {
            "type": "securestring",
            "metadata": {
                "description": "Password for RDS gateway"
            }
        },

        "RDS_Session_Host_Desktop_IP_Address": {
            "type": "string",
            "defaultValue": "10.250.x.248",
            "metadata": {
                "description": "Enter IP address for RDS_Session_Host_Apps VM, must end in 248"
            }
        },
        "RDS_Session_Host_Desktop_Name": {
            "type": "string",
            "metadata": {
                "description": "Name of the RDS desktop session host VM"
            }
        },
        "RDS_Session_Host_Desktop_Os_Disk_Size_GB": {
            "type": "int"
        },
        "RDS_Session_Host_Desktop_Os_Disk_Type": {
            "type": "string"
        },
        "RDS_Session_Host_Desktop_VM_Size": {
            "type": "string",
            "defaultValue": "Standard_B2ms",
            "allowedValues": [
                "Standard_B2ms",
                "Standard_B8ms",
                "Standard_D4s_v3",
                "Standard_D32_v3",
                "Standard_DS2_v2",
                "Standard_DS4_v2",
                "Standard_DS14_v2",
                "Standard_F8s_v2",
                "Standard_F16s_v2",
                "Standard_F32s_v2"
            ],
            "metadata": {
                "description": "Select size of RDS_Session_Host_Apps VM"
            }
        },
        "SRE_ID": {
            "type": "string",
            "metadata": {
                "description": "Enter ID for SRE e.g. 'testsandbox'"
            }
        },
        "Virtual_Network_Name": {
            "type": "string",
            "metadata": {
                "description": "Enter name of virtual network to provision this VM"
            }
        },
        "Virtual_Network_Resource_Group": {
            "type": "string",
            "metadata": {
                "description": "Enter name of resource group that is assoicated with the virtual network above"
            }
        },
        "Virtual_Network_Subnet": {
            "type": "string",
            "defaultValue": "Subnet-RDS",
            "metadata": {
                "description": "Enter name of subnet where you want to provision this VM"
            }
        }
    },
    "variables": {
        "rdsnic": "[concat(parameters('RDS_Gateway_Name'),'-','NIC')]",
        "rdssh1nic": "[concat(parameters('RDS_Session_Host_Apps_Name'),'-','NIC')]",
        "rdssh2nic": "[concat(parameters('RDS_Session_Host_Desktop_Name'),'-','NIC')]",
        "rdspip": "[concat(parameters('RDS_Gateway_Name'),'-','PIP')]",
        "vnetID": "[resourceId(parameters('Virtual_Network_Resource_Group'), 'Microsoft.Network/virtualNetworks', parameters('Virtual_Network_Name'))]",
        "subnet": "[concat(variables('vnetID'),'/subnets/', parameters('Virtual_Network_Subnet'))]"
    },
    "resources": [{
            "type": "Microsoft.Compute/virtualMachines",
            "name": "[parameters('RDS_Gateway_Name')]",
            "apiVersion": "2018-06-01",
            "location": "[resourceGroup().location]",
            "scale": null,
            "properties": {
                "hardwareProfile": {
                    "vmSize": "[parameters('RDS_Gateway_VM_Size')]"
                },
                "storageProfile": {
                    "imageReference": {
                        "publisher": "MicrosoftWindowsServer",
                        "offer": "WindowsServer",
                        "sku": "2019-Datacenter",
                        "version": "latest"
                    },
                    "osDisk": {
                        "osType": "Windows",
                        "name": "[concat(parameters('RDS_Gateway_Name'),'-OS-DISK')]",
                        "createOption": "FromImage",
                        "caching": "ReadWrite",
                        "writeAcceleratorEnabled": false,
                        "managedDisk": {
                            "storageAccountType": "[parameters('RDS_Gateway_Os_Disk_Type')]"
                        },
                        "diskSizeGB": "[parameters('RDS_Gateway_Os_Disk_Size_GB')]"
                    },
                    "dataDisks": [{
                            "lun": 0,
                            "name": "[concat(parameters('RDS_Gateway_Name'),'-DATA-DISK-1')]",
                            "createOption": "Empty",
                            "caching": "None",
                            "writeAcceleratorEnabled": false,
                            "managedDisk": {
                                "storageAccountType": "[parameters('RDS_Gateway_Data1_Disk_Type')]"
                            },
                            "diskSizeGB": "[parameters('RDS_Gateway_Data1_Disk_Size_GB')]"
                        },
                        {
                            "lun": 1,
                            "name": "[concat(parameters('RDS_Gateway_Name'),'-DATA-DISK-2')]",
                            "createOption": "Empty",
                            "caching": "None",
                            "writeAcceleratorEnabled": false,
                            "managedDisk": {
                                "storageAccountType": "[parameters('RDS_Gateway_Data2_Disk_Type')]"
                            },
                            "diskSizeGB": "[parameters('RDS_Gateway_Data2_Disk_Size_GB')]"
                        }
                    ]
                },
                "osProfile": {
                    "computerName": "[parameters('RDS_Gateway_Name')]",
                    "adminUsername": "[parameters('Administrator_User')]",
                    "adminPassword": "[parameters('RDS_Gateway_Admin_Password')]",
                    "windowsConfiguration": {
                        "provisionVMAgent": true,
                        "enableAutomaticUpdates": true
                    },
                    "secrets": [],
                    "allowExtensionOperations": true
                },
                "networkProfile": {
                    "networkInterfaces": [{
                        "id": "[resourceId('Microsoft.Network/networkInterfaces', variables('rdsnic'))]",
                        "properties": {
                            "primary": true
                        }
                    }]
                },
                "diagnosticsProfile": {
                    "bootDiagnostics": {
                        "enabled": true,
                        "storageUri": "[concat('https://', parameters('BootDiagnostics_Account_Name'), '.blob.core.windows.net/')]"
                    }
                }
            },
            "dependsOn": [
                "[resourceId('Microsoft.Network/networkInterfaces', variables('rdsnic'))]"
            ]
        },
        {
            "type": "Microsoft.Compute/virtualMachines",
            "name": "[parameters('RDS_Session_Host_Apps_Name')]",
            "apiVersion": "2018-06-01",
            "location": "[resourceGroup().location]",
            "scale": null,
            "properties": {
                "hardwareProfile": {
                    "vmSize": "[parameters('RDS_Session_Host_Apps_VM_Size')]"
                },
                "storageProfile": {
                    "imageReference": {
                        "publisher": "MicrosoftWindowsServer",
                        "offer": "WindowsServer",
                        "sku": "2019-Datacenter",
                        "version": "latest"
                    },
                    "osDisk": {
                        "osType": "Windows",
                        "name": "[concat(parameters('RDS_Session_Host_Apps_Name'),'-OS-DISK')]",
                        "createOption": "FromImage",
                        "caching": "ReadWrite",
                        "writeAcceleratorEnabled": false,
                        "managedDisk": {
                            "storageAccountType": "[parameters('RDS_Session_Host_Apps_Os_Disk_Type')]"
                        },
                        "diskSizeGB": "[parameters('RDS_Session_Host_Apps_Os_Disk_Size_GB')]"
                    },
                    "dataDisks": []
                },
                "osProfile": {
                    "computerName": "[parameters('RDS_Session_Host_Apps_Name')]",
                    "adminUsername": "[parameters('Administrator_User')]",
                    "adminPassword": "[parameters('RDS_Session_Host_Apps_Admin_Password')]",
                    "windowsConfiguration": {
                        "provisionVMAgent": true,
                        "enableAutomaticUpdates": true
                    },
                    "secrets": [],
                    "allowExtensionOperations": true
                },
                "networkProfile": {
                    "networkInterfaces": [{
                        "id": "[resourceId('Microsoft.Network/networkInterfaces', variables('rdssh1nic'))]",
                        "properties": {
                            "primary": true
                        }
                    }]
                },
                "diagnosticsProfile": {
                    "bootDiagnostics": {
                        "enabled": true,
                        "storageUri": "[concat('https://', parameters('BootDiagnostics_Account_Name'), '.blob.core.windows.net/')]"
                    }
                }
            },
            "dependsOn": [
                "[resourceId('Microsoft.Network/networkInterfaces', variables('rdssh1nic'))]"
            ]
        },
        {
            "type": "Microsoft.Compute/virtualMachines",
            "name": "[parameters('RDS_Session_Host_Desktop_Name')]",
            "apiVersion": "2018-06-01",
            "location": "[resourceGroup().location]",
            "scale": null,
            "properties": {
                "hardwareProfile": {
                    "vmSize": "[parameters('RDS_Session_Host_Desktop_VM_Size')]"
                },
                "storageProfile": {
                    "imageReference": {
                        "publisher": "MicrosoftWindowsServer",
                        "offer": "WindowsServer",
                        "sku": "2019-Datacenter",
                        "version": "latest"
                    },
                    "osDisk": {
                        "osType": "Windows",
                        "name": "[concat(parameters('RDS_Session_Host_Desktop_Name'),'-OS-DISK')]",
                        "createOption": "FromImage",
                        "caching": "ReadWrite",
                        "writeAcceleratorEnabled": false,
                        "managedDisk": {
                            "storageAccountType": "[parameters('RDS_Session_Host_Desktop_Os_Disk_Type')]"
                        },
                        "diskSizeGB": "[parameters('RDS_Session_Host_Desktop_Os_Disk_Size_GB')]"
                    },
                    "dataDisks": []
                },
                "osProfile": {
                    "computerName": "[parameters('RDS_Session_Host_Desktop_Name')]",
                    "adminUsername": "[parameters('Administrator_User')]",
                    "adminPassword": "[parameters('RDS_Session_Host_Desktop_Admin_Password')]",
                    "windowsConfiguration": {
                        "provisionVMAgent": true,
                        "enableAutomaticUpdates": true
                    },
                    "secrets": [],
                    "allowExtensionOperations": true
                },
                "networkProfile": {
                    "networkInterfaces": [{
                        "id": "[resourceId('Microsoft.Network/networkInterfaces', variables('rdssh2nic'))]",
                        "properties": {
                            "primary": true
                        }
                    }]
                },
                "diagnosticsProfile": {
                    "bootDiagnostics": {
                        "enabled": true,
                        "storageUri": "[concat('https://', parameters('BootDiagnostics_Account_Name'), '.blob.core.windows.net/')]"
                    }
                }
            },
            "dependsOn": [
                "[resourceId('Microsoft.Network/networkInterfaces', variables('rdssh2nic'))]"
            ]
        },
        {
            "type": "Microsoft.Network/networkInterfaces",
            "name": "[variables('rdssh1nic')]",
            "apiVersion": "2018-10-01",
            "location": "[resourceGroup().location]",
            "scale": null,
            "properties": {
                "ipConfigurations": [{
                    "name": "ipconfig1",
                    "properties": {
                        "privateIPAddress": "[parameters('RDS_Session_Host_Apps_IP_Address')]",
                        "privateIPAllocationMethod": "Static",
                        "subnet": {
                            "id": "[variables('subnet')]"
                        },
                        "primary": true,
                        "privateIPAddressVersion": "IPv4"
                    }
                }],
                "dnsSettings": {
                    "dnsServers": [],
                    "appliedDnsServers": []
                },
                "enableAcceleratedNetworking": false,
                "enableIPForwarding": false,
                "primary": true,
                "tapConfigurations": []
            },
            "dependsOn": []
        },
        {
            "type": "Microsoft.Network/networkInterfaces",
            "name": "[variables('rdssh2nic')]",
            "apiVersion": "2018-10-01",
            "location": "[resourceGroup().location]",
            "scale": null,
            "properties": {
                "ipConfigurations": [{
                    "name": "ipconfig1",
                    "properties": {
                        "privateIPAddress": "[parameters('RDS_Session_Host_Desktop_IP_Address')]",
                        "privateIPAllocationMethod": "Static",
                        "subnet": {
                            "id": "[variables('subnet')]"
                        },
                        "primary": true,
                        "privateIPAddressVersion": "IPv4"
                    }
                }],
                "dnsSettings": {
                    "dnsServers": [],
                    "appliedDnsServers": []
                },
                "enableAcceleratedNetworking": false,
                "enableIPForwarding": false,
                "primary": true,
                "tapConfigurations": []
            },
            "dependsOn": []
        },
        {
            "type": "Microsoft.Network/networkInterfaces",
            "name": "[variables('rdsnic')]",
            "apiVersion": "2018-10-01",
            "location": "[resourceGroup().location]",
            "scale": null,
            "properties": {
                "ipConfigurations": [{
                    "name": "ipconfig1",
                    "properties": {
                        "privateIPAddress": "[parameters('RDS_Gateway_IP_Address')]",
                        "privateIPAllocationMethod": "Static",
                        "publicIPAddress": {
                            "id": "[resourceId('Microsoft.Network/publicIPAddresses', variables('rdspip'))]"
                        },
                        "subnet": {
                            "id": "[variables('subnet')]"
                        },
                        "primary": true,
                        "privateIPAddressVersion": "IPv4"
                    }
                }],
                "dnsSettings": {
                    "dnsServers": [],
                    "appliedDnsServers": []
                },
                "enableAcceleratedNetworking": false,
                "enableIPForwarding": false,
                "networkSecurityGroup": {
                    "id": "[resourceId(parameters('Virtual_Network_Resource_Group'), 'Microsoft.Network/networkSecurityGroups', parameters('NSG_Gateway_Name'))]"
                },
                "primary": true,
                "tapConfigurations": []
            },
            "dependsOn": [
                "[resourceId('Microsoft.Network/publicIPAddresses', variables('rdspip'))]"
            ]
        },
        {
            "type": "Microsoft.Network/publicIPAddresses",
            "sku": {
                "name": "Basic",
                "tier": "Regional"
            },
            "name": "[variables('rdspip')]",
            "apiVersion": "2018-10-01",
            "location": "[resourceGroup().location]",
            "scale": null,
            "properties": {
                "publicIPAddressVersion": "IPv4",
                "publicIPAllocationMethod": "Static",
                "idleTimeoutInMinutes": 4,
                "ipTags": []
            },
            "dependsOn": []
        },
        {
            "type": "Microsoft.Compute/virtualMachines/extensions",
            "name": "[concat(parameters('RDS_Gateway_Name'), '/', 'bginfo')]",
            "apiVersion": "2018-06-01",
            "location": "[resourceGroup().location]",
            "scale": null,
            "properties": {
                "autoUpgradeMinorVersion": true,
                "publisher": "Microsoft.Compute",
                "type": "bginfo",
                "typeHandlerVersion": "2.1"
            },
            "dependsOn": [
                "[resourceId('Microsoft.Compute/virtualMachines', parameters('RDS_Gateway_Name'))]"
            ]
        },
        {
            "type": "Microsoft.Compute/virtualMachines/extensions",
            "name": "[concat(parameters('RDS_Session_Host_Apps_Name'), '/', 'bginfo')]",
            "apiVersion": "2018-06-01",
            "location": "[resourceGroup().location]",
            "scale": null,
            "properties": {
                "autoUpgradeMinorVersion": true,
                "publisher": "Microsoft.Compute",
                "type": "bginfo",
                "typeHandlerVersion": "2.1"
            },
            "dependsOn": [
                "[resourceId('Microsoft.Compute/virtualMachines', parameters('RDS_Session_Host_Apps_Name'))]"
            ]
        },
        {
            "type": "Microsoft.Compute/virtualMachines/extensions",
            "name": "[concat(parameters('RDS_Session_Host_Desktop_Name'), '/', 'bginfo')]",
            "apiVersion": "2018-06-01",
            "location": "[resourceGroup().location]",
            "scale": null,
            "properties": {
                "autoUpgradeMinorVersion": true,
                "publisher": "Microsoft.Compute",
                "type": "bginfo",
                "typeHandlerVersion": "2.1"
            },
            "dependsOn": [
                "[resourceId('Microsoft.Compute/virtualMachines', parameters('RDS_Session_Host_Desktop_Name'))]"
            ]
        },
        {
            "apiVersion": "2018-06-01",
            "type": "Microsoft.Compute/virtualMachines/extensions",
            "name": "[concat(parameters('RDS_Gateway_Name'),'/joindomain')]",
            "location": "[resourceGroup().location]",
            "dependsOn": [
                "[resourceId('Microsoft.Compute/virtualMachines', parameters('RDS_Gateway_Name'))]",
                "[resourceId('Microsoft.Compute/virtualMachines/extensions', parameters('RDS_Gateway_Name'),'bginfo')]"
            ],
            "properties": {
                "publisher": "Microsoft.Compute",
                "type": "JsonADDomainExtension",
                "typeHandlerVersion": "1.3",
                "autoUpgradeMinorVersion": true,
                "settings": {
                    "Name": "[parameters('Domain_Name')]",
                    "OUPath": "[parameters('OU_Path_Gateway')]",
                    "User": "[concat(parameters('Domain_Name'), '\\', parameters('Domain_Join_User_Gateway'))]",
                    "Restart": "true",
                    "Options": "3"
                },
                "protectedSettings": {
                    "Password": "[parameters('Domain_Join_Password_Gateway')]"
                }
            }
        },
        {
            "apiVersion": "2018-06-01",
            "type": "Microsoft.Compute/virtualMachines/extensions",
            "name": "[concat(parameters('RDS_Session_Host_Apps_Name'),'/joindomain')]",
            "location": "[resourceGroup().location]",
            "dependsOn": [
                "[resourceId('Microsoft.Compute/virtualMachines', parameters('RDS_Session_Host_Apps_Name'))]",
                "[resourceId('Microsoft.Compute/virtualMachines/extensions', parameters('RDS_Session_Host_Apps_Name'),'bginfo')]"
            ],
            "properties": {
                "publisher": "Microsoft.Compute",
                "type": "JsonADDomainExtension",
                "typeHandlerVersion": "1.3",
                "autoUpgradeMinorVersion": true,
                "settings": {
                    "Name": "[parameters('Domain_Name')]",
                    "OUPath": "[parameters('OU_Path_Session_Hosts')]",
                    "User": "[concat(parameters('Domain_Name'), '\\', parameters('Domain_Join_User_Session_Hosts'))]",
                    "Restart": "true",
                    "Options": "3"
                },
                "protectedSettings": {
                    "Password": "[parameters('Domain_Join_Password_Session_Hosts')]"
                }
            }
        },
        {
            "apiVersion": "2018-06-01",
            "type": "Microsoft.Compute/virtualMachines/extensions",
            "name": "[concat(parameters('RDS_Session_Host_Desktop_Name'),'/joindomain')]",
            "location": "[resourceGroup().location]",
            "dependsOn": [
                "[resourceId('Microsoft.Compute/virtualMachines', parameters('RDS_Session_Host_Desktop_Name'))]",
                "[resourceId('Microsoft.Compute/virtualMachines/extensions', parameters('RDS_Session_Host_Desktop_Name'),'bginfo')]"
            ],
            "properties": {
                "publisher": "Microsoft.Compute",
                "type": "JsonADDomainExtension",
                "typeHandlerVersion": "1.3",
                "autoUpgradeMinorVersion": true,
                "settings": {
                    "Name": "[parameters('Domain_Name')]",
                    "OUPath": "[parameters('OU_Path_Session_Hosts')]",
                    "User": "[concat(parameters('Domain_Name'), '\\', parameters('Domain_Join_User_Session_Hosts'))]",
                    "Restart": "true",
                    "Options": "3"
                },
                "protectedSettings": {
                    "Password": "[parameters('Domain_Join_Password_Session_Hosts')]"
                }
            }
        }
    ]
>>>>>>> 49386ba2
}<|MERGE_RESOLUTION|>--- conflicted
+++ resolved
@@ -1,795 +1,3 @@
-<<<<<<< HEAD
-{
-    "$schema": "https://schema.management.azure.com/schemas/2015-01-01/deploymentTemplate.json#",
-    "contentVersion": "1.0.0.0",
-    "parameters": {
-        "Administrator_Password": {
-            "type": "securestring",
-            "metadata": {
-                "description": "Enter name for VM Administrator_Password"
-            }
-        },
-        "Administrator_User": {
-            "type": "string",
-            "metadata": {
-                "description": "Enter name for VM Administrator"
-            }
-        },
-        "BootDiagnostics_Account_Name": {
-            "type": "string",
-            "metadata": {
-                "description": "Enter name of storage account used for boot diagnostics"
-            }
-        },
-        "DC_Administrator_Password": {
-            "type": "securestring",
-            "metadata": {
-                "description": "Enter name for DC Administrator Password"
-            }
-        },
-        "DC_Administrator_User": {
-            "type": "string",
-            "metadata": {
-                "description": "Enter name for DC Administrator"
-            }
-        },
-        "Domain_Name": {
-            "type": "string",
-            "metadata": {
-                "description": "Enter Domain Name"
-            }
-        },
-        "NSG_Gateway_Name": {
-            "type": "string",
-            "metadata": {
-                "description": "Enter NSG Gateway Name"
-            }
-        },
-        "RDS_Gateway_IP_Address": {
-            "type": "string",
-            "metadata": {
-                "description": "Enter IP address for RDS Gateway VM, must end in 250"
-            }
-        },
-        "RDS_Gateway_Name": {
-            "type": "string",
-            "metadata": {
-                "description": "Name of the RDS gateway VM"
-            }
-        },
-        "RDS_Gateway_VM_Size": {
-            "type": "string",
-            "defaultValue": "Standard_B2ms",
-            "allowedValues": [
-                "Standard_B2ms",
-                "Standard_B8ms",
-                "Standard_D4s_v3",
-                "Standard_D32_v3",
-                "Standard_DS2_v2",
-                "Standard_DS4_v2",
-                "Standard_DS14_v2",
-                "Standard_F8s_v2",
-                "Standard_F16s_v2",
-                "Standard_F32s_v2"
-            ],
-            "metadata": {
-                "description": "Select size of RDS Gateway VM"
-            }
-        },
-        "RDS_Session_Host_Apps_IP_Address": {
-            "type": "string",
-            "metadata": {
-                "description": "Enter IP address for RDS apps VM, must end in 249"
-            }
-        },
-        "RDS_Session_Host_Apps_Name": {
-            "type": "string",
-            "metadata": {
-                "description": "Name of the RDS apps session host VM"
-            }
-        },
-        "RDS_Session_Host_Apps_VM_Size": {
-            "type": "string",
-            "defaultValue": "Standard_B2ms",
-            "allowedValues": [
-                "Standard_B2ms",
-                "Standard_B8ms",
-                "Standard_D4s_v3",
-                "Standard_D32_v3",
-                "Standard_DS2_v2",
-                "Standard_DS4_v2",
-                "Standard_DS14_v2",
-                "Standard_F8s_v2",
-                "Standard_F16s_v2",
-                "Standard_F32s_v2"
-            ],
-            "metadata": {
-                "description": "Select size of RDS apps VM"
-            }
-        },
-        "RDS_Session_Host_Desktop_IP_Address": {
-            "type": "string",
-            "metadata": {
-                "description": "Enter IP address for RDS desktop VM, must end in 248"
-            }
-        },
-        "RDS_Session_Host_Desktop_Name": {
-            "type": "string",
-            "metadata": {
-                "description": "Name of the RDS desktop session host VM"
-            }
-        },
-        "RDS_Session_Host_Desktop_VM_Size": {
-            "type": "string",
-            "defaultValue": "Standard_B2ms",
-            "allowedValues": [
-                "Standard_B2ms",
-                "Standard_B8ms",
-                "Standard_D4s_v3",
-                "Standard_D32_v3",
-                "Standard_DS2_v2",
-                "Standard_DS4_v2",
-                "Standard_DS14_v2",
-                "Standard_F8s_v2",
-                "Standard_F16s_v2",
-                "Standard_F32s_v2"
-            ],
-            "metadata": {
-                "description": "Select size of RDS desktop VM"
-            }
-        },
-        "RDS_Session_Host_Review_IP_Address": {
-            "type": "string",
-            "metadata": {
-                "description": "Enter IP address for RDS review session host VM, must end in 248"
-            }
-        },
-        "RDS_Session_Host_Review_Name": {
-            "type": "string",
-            "metadata": {
-                "description": "Name of the RDS review session host VM"
-            }
-        },
-        "RDS_Session_Host_Review_VM_Size": {
-            "type": "string",
-            "defaultValue": "Standard_B2ms",
-            "allowedValues": [
-                "Standard_B2ms",
-                "Standard_B8ms",
-                "Standard_D4s_v3",
-                "Standard_D32_v3",
-                "Standard_DS2_v2",
-                "Standard_DS4_v2",
-                "Standard_DS14_v2",
-                "Standard_F8s_v2",
-                "Standard_F16s_v2",
-                "Standard_F32s_v2"
-            ],
-            "metadata": {
-                "description": "Select size of RDS review session host VM"
-            }
-        },
-        "SRE_ID": {
-            "type": "string",
-            "metadata": {
-                "description": "Enter ID for SRE e.g. 'testsandbox'"
-            }
-        },
-        "Virtual_Network_Name": {
-            "type": "string",
-            "metadata": {
-                "description": "Enter name of virtual network to provision this VM"
-            }
-        },
-        "Virtual_Network_Resource_Group": {
-            "type": "string",
-            "metadata": {
-                "description": "Enter name of resource group that is assoicated with the virtual network above"
-            }
-        },
-        "Virtual_Network_Subnet": {
-            "type": "string",
-            "defaultValue": "Subnet-RDS",
-            "metadata": {
-                "description": "Enter name of subnet where you want to provision this VM"
-            }
-        }
-    },
-    "variables": {
-        "rdsnic": "[concat(parameters('RDS_Gateway_Name'),'-','NIC')]",
-        "rdssh1nic": "[concat(parameters('RDS_Session_Host_Apps_Name'),'-','NIC')]",
-        "rdssh2nic": "[concat(parameters('RDS_Session_Host_Desktop_Name'),'-','NIC')]",
-        "rdssh3nic": "[concat(parameters('RDS_Session_Host_Review_Name'),'-','NIC')]",
-        "rdspip": "[concat(parameters('RDS_Gateway_Name'),'-','PIP')]",
-        "vnetID": "[resourceId(parameters('Virtual_Network_Resource_Group'), 'Microsoft.Network/virtualNetworks', parameters('Virtual_Network_Name'))]",
-        "subnet": "[concat(variables('vnetID'),'/subnets/', parameters('Virtual_Network_Subnet'))]"
-    },
-    "resources": [
-        {
-            "type": "Microsoft.Compute/virtualMachines",
-            "name": "[parameters('RDS_Gateway_Name')]",
-            "apiVersion": "2018-06-01",
-            "location": "[resourceGroup().location]",
-            "scale": null,
-            "properties": {
-                "hardwareProfile": {
-                    "vmSize": "[parameters('RDS_Gateway_VM_Size')]"
-                },
-                "storageProfile": {
-                    "imageReference": {
-                        "publisher": "MicrosoftWindowsServer",
-                        "offer": "WindowsServer",
-                        "sku": "2019-Datacenter",
-                        "version": "latest"
-                    },
-                    "osDisk": {
-                        "osType": "Windows",
-                        "name": "[concat(parameters('RDS_Gateway_Name'),'-OS-DISK')]",
-                        "createOption": "FromImage",
-                        "caching": "ReadWrite",
-                        "writeAcceleratorEnabled": false,
-                        "managedDisk": {
-                            "storageAccountType": "Standard_LRS"
-                        },
-                        "diskSizeGB": 128
-                    },
-                    "dataDisks": [{
-                            "lun": 0,
-                            "name": "[concat(parameters('RDS_Gateway_Name'),'-DATA-DISK-1')]",
-                            "createOption": "Empty",
-                            "caching": "None",
-                            "writeAcceleratorEnabled": false,
-                            "managedDisk": {
-                                "storageAccountType": "Standard_LRS"
-                            },
-                            "diskSizeGB": 512
-                        },
-                        {
-                            "lun": 1,
-                            "name": "[concat(parameters('RDS_Gateway_Name'),'-DATA-DISK-2')]",
-                            "createOption": "Empty",
-                            "caching": "None",
-                            "writeAcceleratorEnabled": false,
-                            "managedDisk": {
-                                "storageAccountType": "Standard_LRS"
-                            },
-                            "diskSizeGB": 512
-                        },
-                        {
-                            "lun": 2,
-                            "name": "[concat(parameters('RDS_Gateway_Name'),'-DATA-DISK-3')]",
-                            "createOption": "Empty",
-                            "caching": "None",
-                            "writeAcceleratorEnabled": false,
-                            "managedDisk": {
-                                "storageAccountType": "Standard_LRS"
-                            },
-                            "diskSizeGB": 512
-                        }
-                    ]
-                },
-                "osProfile": {
-                    "computerName": "[parameters('RDS_Gateway_Name')]",
-                    "adminUsername": "[parameters('Administrator_User')]",
-                    "adminPassword": "[parameters('Administrator_Password')]",
-                    "windowsConfiguration": {
-                        "provisionVMAgent": true,
-                        "enableAutomaticUpdates": true
-                    },
-                    "secrets": [],
-                    "allowExtensionOperations": true
-                },
-                "networkProfile": {
-                    "networkInterfaces": [{
-                        "id": "[resourceId('Microsoft.Network/networkInterfaces', variables('rdsnic'))]",
-                        "properties": {
-                            "primary": true
-                        }
-                    }]
-                },
-                "diagnosticsProfile": {
-                    "bootDiagnostics": {
-                        "enabled": true,
-                        "storageUri": "[concat('https://', parameters('BootDiagnostics_Account_Name'), '.blob.core.windows.net/')]"
-                    }
-                }
-            },
-            "dependsOn": [
-                "[resourceId('Microsoft.Network/networkInterfaces', variables('rdsnic'))]"
-            ]
-        },
-        {
-            "type": "Microsoft.Compute/virtualMachines",
-            "name": "[parameters('RDS_Session_Host_Apps_Name')]",
-            "apiVersion": "2018-06-01",
-            "location": "[resourceGroup().location]",
-            "scale": null,
-            "properties": {
-                "hardwareProfile": {
-                    "vmSize": "[parameters('RDS_Session_Host_Apps_VM_Size')]"
-                },
-                "storageProfile": {
-                    "imageReference": {
-                        "publisher": "MicrosoftWindowsServer",
-                        "offer": "WindowsServer",
-                        "sku": "2019-Datacenter",
-                        "version": "latest"
-                    },
-                    "osDisk": {
-                        "osType": "Windows",
-                        "name": "[concat(parameters('RDS_Session_Host_Apps_Name'),'-OS-DISK')]",
-                        "createOption": "FromImage",
-                        "caching": "ReadWrite",
-                        "writeAcceleratorEnabled": false,
-                        "managedDisk": {
-                            "storageAccountType": "Standard_LRS"
-                        },
-                        "diskSizeGB": 128
-                    },
-                    "dataDisks": []
-                },
-                "osProfile": {
-                    "computerName": "[parameters('RDS_Session_Host_Apps_Name')]",
-                    "adminUsername": "[parameters('Administrator_User')]",
-                    "adminPassword": "[parameters('Administrator_Password')]",
-                    "windowsConfiguration": {
-                        "provisionVMAgent": true,
-                        "enableAutomaticUpdates": true
-                    },
-                    "secrets": [],
-                    "allowExtensionOperations": true
-                },
-                "networkProfile": {
-                    "networkInterfaces": [{
-                        "id": "[resourceId('Microsoft.Network/networkInterfaces', variables('rdssh1nic'))]",
-                        "properties": {
-                            "primary": true
-                        }
-                    }]
-                },
-                "diagnosticsProfile": {
-                    "bootDiagnostics": {
-                        "enabled": true,
-                        "storageUri": "[concat('https://', parameters('BootDiagnostics_Account_Name'), '.blob.core.windows.net/')]"
-                    }
-                }
-            },
-            "dependsOn": [
-                "[resourceId('Microsoft.Network/networkInterfaces', variables('rdssh1nic'))]"
-            ]
-        },
-        {
-            "type": "Microsoft.Compute/virtualMachines",
-            "name": "[parameters('RDS_Session_Host_Desktop_Name')]",
-            "apiVersion": "2018-06-01",
-            "location": "[resourceGroup().location]",
-            "scale": null,
-            "properties": {
-                "hardwareProfile": {
-                    "vmSize": "[parameters('RDS_Session_Host_Desktop_VM_Size')]"
-                },
-                "storageProfile": {
-                    "imageReference": {
-                        "publisher": "MicrosoftWindowsServer",
-                        "offer": "WindowsServer",
-                        "sku": "2019-Datacenter",
-                        "version": "latest"
-                    },
-                    "osDisk": {
-                        "osType": "Windows",
-                        "name": "[concat(parameters('RDS_Session_Host_Desktop_Name'),'-OS-DISK')]",
-                        "createOption": "FromImage",
-                        "caching": "ReadWrite",
-                        "writeAcceleratorEnabled": false,
-                        "managedDisk": {
-                            "storageAccountType": "Standard_LRS"
-                        },
-                        "diskSizeGB": 128
-                    },
-                    "dataDisks": []
-                },
-                "osProfile": {
-                    "computerName": "[parameters('RDS_Session_Host_Desktop_Name')]",
-                    "adminUsername": "[parameters('Administrator_User')]",
-                    "adminPassword": "[parameters('Administrator_Password')]",
-                    "windowsConfiguration": {
-                        "provisionVMAgent": true,
-                        "enableAutomaticUpdates": true
-                    },
-                    "secrets": [],
-                    "allowExtensionOperations": true
-                },
-                "networkProfile": {
-                    "networkInterfaces": [{
-                        "id": "[resourceId('Microsoft.Network/networkInterfaces', variables('rdssh2nic'))]",
-                        "properties": {
-                            "primary": true
-                        }
-                    }]
-                },
-                "diagnosticsProfile": {
-                    "bootDiagnostics": {
-                        "enabled": true,
-                        "storageUri": "[concat('https://', parameters('BootDiagnostics_Account_Name'), '.blob.core.windows.net/')]"
-                    }
-                }
-            },
-            "dependsOn": [
-                "[resourceId('Microsoft.Network/networkInterfaces', variables('rdssh2nic'))]"
-            ]
-        },
-        {
-            "type": "Microsoft.Compute/virtualMachines",
-            "name": "[parameters('RDS_Session_Host_Review_Name')]",
-            "apiVersion": "2018-06-01",
-            "location": "[resourceGroup().location]",
-            "scale": null,
-            "properties": {
-                "hardwareProfile": {
-                    "vmSize": "[parameters('RDS_Session_Host_Review_VM_Size')]"
-                },
-                "storageProfile": {
-                    "imageReference": {
-                        "publisher": "MicrosoftWindowsServer",
-                        "offer": "WindowsServer",
-                        "sku": "2019-Datacenter",
-                        "version": "latest"
-                    },
-                    "osDisk": {
-                        "osType": "Windows",
-                        "name": "[concat(parameters('RDS_Session_Host_Review_Name'),'-OS-DISK')]",
-                        "createOption": "FromImage",
-                        "caching": "ReadWrite",
-                        "writeAcceleratorEnabled": false,
-                        "managedDisk": {
-                            "storageAccountType": "Standard_LRS"
-                        },
-                        "diskSizeGB": 128
-                    },
-                    "dataDisks": []
-                },
-                "osProfile": {
-                    "computerName": "[parameters('RDS_Session_Host_Review_Name')]",
-                    "adminUsername": "[parameters('Administrator_User')]",
-                    "adminPassword": "[parameters('Administrator_Password')]",
-                    "windowsConfiguration": {
-                        "provisionVMAgent": true,
-                        "enableAutomaticUpdates": true
-                    },
-                    "secrets": [],
-                    "allowExtensionOperations": true
-                },
-                "networkProfile": {
-                    "networkInterfaces": [{
-                        "id": "[resourceId('Microsoft.Network/networkInterfaces', variables('rdssh3nic'))]",
-                        "properties": {
-                            "primary": true
-                        }
-                    }]
-                },
-                "diagnosticsProfile": {
-                    "bootDiagnostics": {
-                        "enabled": true,
-                        "storageUri": "[concat('https://', parameters('BootDiagnostics_Account_Name'), '.blob.core.windows.net/')]"
-                    }
-                }
-            },
-            "dependsOn": [
-                "[resourceId('Microsoft.Network/networkInterfaces', variables('rdssh3nic'))]"
-            ]
-        },
-        {
-            "type": "Microsoft.Network/networkInterfaces",
-            "name": "[variables('rdssh1nic')]",
-            "apiVersion": "2018-10-01",
-            "location": "[resourceGroup().location]",
-            "scale": null,
-            "properties": {
-                "ipConfigurations": [{
-                    "name": "ipconfig1",
-                    "properties": {
-                        "privateIPAddress": "[parameters('RDS_Session_Host_Apps_IP_Address')]",
-                        "privateIPAllocationMethod": "Static",
-                        "subnet": {
-                            "id": "[variables('subnet')]"
-                        },
-                        "primary": true,
-                        "privateIPAddressVersion": "IPv4"
-                    }
-                }],
-                "dnsSettings": {
-                    "dnsServers": [],
-                    "appliedDnsServers": []
-                },
-                "enableAcceleratedNetworking": false,
-                "enableIPForwarding": false,
-                "primary": true,
-                "tapConfigurations": []
-            },
-            "dependsOn": []
-        },
-        {
-            "type": "Microsoft.Network/networkInterfaces",
-            "name": "[variables('rdssh2nic')]",
-            "apiVersion": "2018-10-01",
-            "location": "[resourceGroup().location]",
-            "scale": null,
-            "properties": {
-                "ipConfigurations": [{
-                    "name": "ipconfig1",
-                    "properties": {
-                        "privateIPAddress": "[parameters('RDS_Session_Host_Desktop_IP_Address')]",
-                        "privateIPAllocationMethod": "Static",
-                        "subnet": {
-                            "id": "[variables('subnet')]"
-                        },
-                        "primary": true,
-                        "privateIPAddressVersion": "IPv4"
-                    }
-                }],
-                "dnsSettings": {
-                    "dnsServers": [],
-                    "appliedDnsServers": []
-                },
-                "enableAcceleratedNetworking": false,
-                "enableIPForwarding": false,
-                "primary": true,
-                "tapConfigurations": []
-            },
-            "dependsOn": []
-        },
-        {
-            "type": "Microsoft.Network/networkInterfaces",
-            "name": "[variables('rdssh3nic')]",
-            "apiVersion": "2018-10-01",
-            "location": "[resourceGroup().location]",
-            "scale": null,
-            "properties": {
-                "ipConfigurations": [{
-                    "name": "ipconfig1",
-                    "properties": {
-                        "privateIPAddress": "[parameters('RDS_Session_Host_Review_IP_Address')]",
-                        "privateIPAllocationMethod": "Static",
-                        "subnet": {
-                            "id": "[variables('subnet')]"
-                        },
-                        "primary": true,
-                        "privateIPAddressVersion": "IPv4"
-                    }
-                }],
-                "dnsSettings": {
-                    "dnsServers": [],
-                    "appliedDnsServers": []
-                },
-                "enableAcceleratedNetworking": false,
-                "enableIPForwarding": false,
-                "primary": true,
-                "tapConfigurations": []
-            },
-            "dependsOn": []
-        },
-        {
-            "type": "Microsoft.Network/networkInterfaces",
-            "name": "[variables('rdsnic')]",
-            "apiVersion": "2018-10-01",
-            "location": "[resourceGroup().location]",
-            "scale": null,
-            "properties": {
-                "ipConfigurations": [{
-                    "name": "ipconfig1",
-                    "properties": {
-                        "privateIPAddress": "[parameters('RDS_Gateway_IP_Address')]",
-                        "privateIPAllocationMethod": "Static",
-                        "publicIPAddress": {
-                            "id": "[resourceId('Microsoft.Network/publicIPAddresses', variables('rdspip'))]"
-                        },
-                        "subnet": {
-                            "id": "[variables('subnet')]"
-                        },
-                        "primary": true,
-                        "privateIPAddressVersion": "IPv4"
-                    }
-                }],
-                "dnsSettings": {
-                    "dnsServers": [],
-                    "appliedDnsServers": []
-                },
-                "enableAcceleratedNetworking": false,
-                "enableIPForwarding": false,
-                "networkSecurityGroup": {
-                    "id": "[resourceId(parameters('Virtual_Network_Resource_Group'), 'Microsoft.Network/networkSecurityGroups', parameters('NSG_Gateway_Name'))]"
-                },
-                "primary": true,
-                "tapConfigurations": []
-            },
-            "dependsOn": [
-                "[resourceId('Microsoft.Network/publicIPAddresses', variables('rdspip'))]"
-            ]
-        },
-        {
-            "type": "Microsoft.Network/publicIPAddresses",
-            "sku": {
-                "name": "Basic",
-                "tier": "Regional"
-            },
-            "name": "[variables('rdspip')]",
-            "apiVersion": "2018-10-01",
-            "location": "[resourceGroup().location]",
-            "scale": null,
-            "properties": {
-                "publicIPAddressVersion": "IPv4",
-                "publicIPAllocationMethod": "Static",
-                "idleTimeoutInMinutes": 4,
-                "ipTags": []
-            },
-            "dependsOn": []
-        },
-        {
-            "type": "Microsoft.Compute/virtualMachines/extensions",
-            "name": "[concat(parameters('RDS_Gateway_Name'), '/', 'bginfo')]",
-            "apiVersion": "2018-06-01",
-            "location": "[resourceGroup().location]",
-            "scale": null,
-            "properties": {
-                "autoUpgradeMinorVersion": true,
-                "publisher": "Microsoft.Compute",
-                "type": "bginfo",
-                "typeHandlerVersion": "2.1"
-            },
-            "dependsOn": [
-                "[resourceId('Microsoft.Compute/virtualMachines', parameters('RDS_Gateway_Name'))]"
-            ]
-        },
-        {
-            "type": "Microsoft.Compute/virtualMachines/extensions",
-            "name": "[concat(parameters('RDS_Session_Host_Apps_Name'), '/', 'bginfo')]",
-            "apiVersion": "2018-06-01",
-            "location": "[resourceGroup().location]",
-            "scale": null,
-            "properties": {
-                "autoUpgradeMinorVersion": true,
-                "publisher": "Microsoft.Compute",
-                "type": "bginfo",
-                "typeHandlerVersion": "2.1"
-            },
-            "dependsOn": [
-                "[resourceId('Microsoft.Compute/virtualMachines', parameters('RDS_Session_Host_Apps_Name'))]"
-            ]
-        },
-        {
-            "type": "Microsoft.Compute/virtualMachines/extensions",
-            "name": "[concat(parameters('RDS_Session_Host_Desktop_Name'), '/', 'bginfo')]",
-            "apiVersion": "2018-06-01",
-            "location": "[resourceGroup().location]",
-            "scale": null,
-            "properties": {
-                "autoUpgradeMinorVersion": true,
-                "publisher": "Microsoft.Compute",
-                "type": "bginfo",
-                "typeHandlerVersion": "2.1"
-            },
-            "dependsOn": [
-                "[resourceId('Microsoft.Compute/virtualMachines', parameters('RDS_Session_Host_Desktop_Name'))]"
-            ]
-        },
-        {
-            "type": "Microsoft.Compute/virtualMachines/extensions",
-            "name": "[concat(parameters('RDS_Session_Host_Review_Name'), '/', 'bginfo')]",
-            "apiVersion": "2018-06-01",
-            "location": "[resourceGroup().location]",
-            "scale": null,
-            "properties": {
-                "autoUpgradeMinorVersion": true,
-                "publisher": "Microsoft.Compute",
-                "type": "bginfo",
-                "typeHandlerVersion": "2.1"
-            },
-            "dependsOn": [
-                "[resourceId('Microsoft.Compute/virtualMachines', parameters('RDS_Session_Host_Review_Name'))]"
-            ]
-        },
-        {
-            "apiVersion": "2018-06-01",
-            "type": "Microsoft.Compute/virtualMachines/extensions",
-            "name": "[concat(parameters('RDS_Gateway_Name'),'/joindomain')]",
-            "location": "[resourceGroup().location]",
-            "dependsOn": [
-                "[resourceId('Microsoft.Compute/virtualMachines', parameters('RDS_Gateway_Name'))]",
-                "[resourceId('Microsoft.Compute/virtualMachines/extensions', parameters('RDS_Gateway_Name'),'bginfo')]"
-            ],
-            "properties": {
-                "publisher": "Microsoft.Compute",
-                "type": "JsonADDomainExtension",
-                "typeHandlerVersion": "1.3",
-                "autoUpgradeMinorVersion": true,
-                "settings": {
-                    "Name": "[parameters('Domain_Name')]",
-                    "User": "[concat(parameters('Domain_Name'), '\\', parameters('DC_Administrator_User'))]",
-                    "Restart": "true",
-                    "Options": "3"
-                },
-                "protectedSettings": {
-                    "Password": "[parameters('DC_Administrator_Password')]"
-                }
-            }
-        },
-        {
-            "apiVersion": "2018-06-01",
-            "type": "Microsoft.Compute/virtualMachines/extensions",
-            "name": "[concat(parameters('RDS_Session_Host_Apps_Name'),'/joindomain')]",
-            "location": "[resourceGroup().location]",
-            "dependsOn": [
-                "[resourceId('Microsoft.Compute/virtualMachines', parameters('RDS_Session_Host_Apps_Name'))]",
-                "[resourceId('Microsoft.Compute/virtualMachines/extensions', parameters('RDS_Session_Host_Apps_Name'),'bginfo')]"
-            ],
-            "properties": {
-                "publisher": "Microsoft.Compute",
-                "type": "JsonADDomainExtension",
-                "typeHandlerVersion": "1.3",
-                "autoUpgradeMinorVersion": true,
-                "settings": {
-                    "Name": "[parameters('Domain_Name')]",
-                    "User": "[concat(parameters('Domain_Name'), '\\', parameters('DC_Administrator_User'))]",
-                    "Restart": "true",
-                    "Options": "3"
-                },
-                "protectedSettings": {
-                    "Password": "[parameters('DC_Administrator_Password')]"
-                }
-            }
-        },
-        {
-            "apiVersion": "2018-06-01",
-            "type": "Microsoft.Compute/virtualMachines/extensions",
-            "name": "[concat(parameters('RDS_Session_Host_Desktop_Name'),'/joindomain')]",
-            "location": "[resourceGroup().location]",
-            "dependsOn": [
-                "[resourceId('Microsoft.Compute/virtualMachines', parameters('RDS_Session_Host_Desktop_Name'))]",
-                "[resourceId('Microsoft.Compute/virtualMachines/extensions', parameters('RDS_Session_Host_Desktop_Name'),'bginfo')]"
-            ],
-            "properties": {
-                "publisher": "Microsoft.Compute",
-                "type": "JsonADDomainExtension",
-                "typeHandlerVersion": "1.3",
-                "autoUpgradeMinorVersion": true,
-                "settings": {
-                    "Name": "[parameters('Domain_Name')]",
-                    "User": "[concat(parameters('Domain_Name'), '\\', parameters('DC_Administrator_User'))]",
-                    "Restart": "true",
-                    "Options": "3"
-                },
-                "protectedSettings": {
-                    "Password": "[parameters('DC_Administrator_Password')]"
-                }
-            }
-        },
-        {
-            "apiVersion": "2018-06-01",
-            "type": "Microsoft.Compute/virtualMachines/extensions",
-            "name": "[concat(parameters('RDS_Session_Host_Review_Name'),'/joindomain')]",
-            "location": "[resourceGroup().location]",
-            "dependsOn": [
-                "[resourceId('Microsoft.Compute/virtualMachines', parameters('RDS_Session_Host_Review_Name'))]",
-                "[resourceId('Microsoft.Compute/virtualMachines/extensions', parameters('RDS_Session_Host_Review_Name'),'bginfo')]"
-            ],
-            "properties": {
-                "publisher": "Microsoft.Compute",
-                "type": "JsonADDomainExtension",
-                "typeHandlerVersion": "1.3",
-                "autoUpgradeMinorVersion": true,
-                "settings": {
-                    "Name": "[parameters('Domain_Name')]",
-                    "User": "[concat(parameters('Domain_Name'), '\\', parameters('DC_Administrator_User'))]",
-                    "Restart": "true",
-                    "Options": "3"
-                },
-                "protectedSettings": {
-                    "Password": "[parameters('DC_Administrator_Password')]"
-                }
-            }
-        },
-    ]
-=======
 {
     "$schema": "https://schema.management.azure.com/schemas/2015-01-01/deploymentTemplate.json#",
     "contentVersion": "1.0.0.0",
@@ -872,9 +80,14 @@
         "RDS_Gateway_Data2_Disk_Type": {
             "type": "string"
         },
+        "RDS_Gateway_Data3_Disk_Size_GB": {
+            "type": "int"
+        },
+        "RDS_Gateway_Data3_Disk_Type": {
+            "type": "string"
+        },
         "RDS_Gateway_IP_Address": {
             "type": "string",
-            "defaultValue": "10.250.x.250",
             "metadata": {
                 "description": "Enter IP address for RDS Gateway VM, must end in 250"
             }
@@ -894,18 +107,6 @@
         "RDS_Gateway_VM_Size": {
             "type": "string",
             "defaultValue": "Standard_B2ms",
-            "allowedValues": [
-                "Standard_B2ms",
-                "Standard_B8ms",
-                "Standard_D4s_v3",
-                "Standard_D32_v3",
-                "Standard_DS2_v2",
-                "Standard_DS4_v2",
-                "Standard_DS14_v2",
-                "Standard_F8s_v2",
-                "Standard_F16s_v2",
-                "Standard_F32s_v2"
-            ],
             "metadata": {
                 "description": "Select size of RDS Gateway VM"
             }
@@ -918,7 +119,6 @@
         },
         "RDS_Session_Host_Apps_IP_Address": {
             "type": "string",
-            "defaultValue": "10.250.x.249",
             "metadata": {
                 "description": "Enter IP address for RDS_Session_Host_Apps VM, must end in 249"
             }
@@ -938,18 +138,6 @@
         "RDS_Session_Host_Apps_VM_Size": {
             "type": "string",
             "defaultValue": "Standard_B2ms",
-            "allowedValues": [
-                "Standard_B2ms",
-                "Standard_B8ms",
-                "Standard_D4s_v3",
-                "Standard_D32_v3",
-                "Standard_DS2_v2",
-                "Standard_DS4_v2",
-                "Standard_DS14_v2",
-                "Standard_F8s_v2",
-                "Standard_F16s_v2",
-                "Standard_F32s_v2"
-            ],
             "metadata": {
                 "description": "Select size of RDS_Session_Host_Apps VM"
             }
@@ -960,10 +148,8 @@
                 "description": "Password for RDS gateway"
             }
         },
-
         "RDS_Session_Host_Desktop_IP_Address": {
             "type": "string",
-            "defaultValue": "10.250.x.248",
             "metadata": {
                 "description": "Enter IP address for RDS_Session_Host_Apps VM, must end in 248"
             }
@@ -983,22 +169,41 @@
         "RDS_Session_Host_Desktop_VM_Size": {
             "type": "string",
             "defaultValue": "Standard_B2ms",
-            "allowedValues": [
-                "Standard_B2ms",
-                "Standard_B8ms",
-                "Standard_D4s_v3",
-                "Standard_D32_v3",
-                "Standard_DS2_v2",
-                "Standard_DS4_v2",
-                "Standard_DS14_v2",
-                "Standard_F8s_v2",
-                "Standard_F16s_v2",
-                "Standard_F32s_v2"
-            ],
             "metadata": {
                 "description": "Select size of RDS_Session_Host_Apps VM"
             }
         },
+        "RDS_Session_Host_Review_Admin_Password": {
+            "type": "securestring",
+            "metadata": {
+                "description": "Password for RDS gateway"
+            }
+        },
+        "RDS_Session_Host_Review_IP_Address": {
+            "type": "string",
+            "metadata": {
+                "description": "Enter IP address for RDS_Session_Host_Apps VM, must end in 248"
+            }
+        },
+        "RDS_Session_Host_Review_Name": {
+            "type": "string",
+            "metadata": {
+                "description": "Name of the RDS desktop session host VM"
+            }
+        },
+        "RDS_Session_Host_Review_Os_Disk_Size_GB": {
+            "type": "int"
+        },
+        "RDS_Session_Host_Review_Os_Disk_Type": {
+            "type": "string"
+        },
+        "RDS_Session_Host_Review_VM_Size": {
+            "type": "string",
+            "defaultValue": "Standard_B2ms",
+            "metadata": {
+                "description": "Select size of RDS_Session_Host_Apps VM"
+            }
+        },
         "SRE_ID": {
             "type": "string",
             "metadata": {
@@ -1019,16 +224,16 @@
         },
         "Virtual_Network_Subnet": {
             "type": "string",
-            "defaultValue": "Subnet-RDS",
             "metadata": {
                 "description": "Enter name of subnet where you want to provision this VM"
             }
         }
     },
     "variables": {
-        "rdsnic": "[concat(parameters('RDS_Gateway_Name'),'-','NIC')]",
+        "rdsgatewaynic": "[concat(parameters('RDS_Gateway_Name'),'-','NIC')]",
         "rdssh1nic": "[concat(parameters('RDS_Session_Host_Apps_Name'),'-','NIC')]",
         "rdssh2nic": "[concat(parameters('RDS_Session_Host_Desktop_Name'),'-','NIC')]",
+        "rdssh3nic": "[concat(parameters('RDS_Session_Host_Review_Name'),'-','NIC')]",
         "rdspip": "[concat(parameters('RDS_Gateway_Name'),'-','PIP')]",
         "vnetID": "[resourceId(parameters('Virtual_Network_Resource_Group'), 'Microsoft.Network/virtualNetworks', parameters('Virtual_Network_Name'))]",
         "subnet": "[concat(variables('vnetID'),'/subnets/', parameters('Virtual_Network_Subnet'))]"
@@ -1082,6 +287,17 @@
                                 "storageAccountType": "[parameters('RDS_Gateway_Data2_Disk_Type')]"
                             },
                             "diskSizeGB": "[parameters('RDS_Gateway_Data2_Disk_Size_GB')]"
+                        },
+                        {
+                            "lun": 2,
+                            "name": "[concat(parameters('RDS_Gateway_Name'),'-DATA-DISK-3')]",
+                            "createOption": "Empty",
+                            "caching": "None",
+                            "writeAcceleratorEnabled": false,
+                            "managedDisk": {
+                                "storageAccountType": "[parameters('RDS_Gateway_Data3_Disk_Type')]"
+                            },
+                            "diskSizeGB": "[parameters('RDS_Gateway_Data3_Disk_Size_GB')]"
                         }
                     ]
                 },
@@ -1098,7 +314,7 @@
                 },
                 "networkProfile": {
                     "networkInterfaces": [{
-                        "id": "[resourceId('Microsoft.Network/networkInterfaces', variables('rdsnic'))]",
+                        "id": "[resourceId('Microsoft.Network/networkInterfaces', variables('rdsgatewaynic'))]",
                         "properties": {
                             "primary": true
                         }
@@ -1112,7 +328,7 @@
                 }
             },
             "dependsOn": [
-                "[resourceId('Microsoft.Network/networkInterfaces', variables('rdsnic'))]"
+                "[resourceId('Microsoft.Network/networkInterfaces', variables('rdsgatewaynic'))]"
             ]
         },
         {
@@ -1236,6 +452,66 @@
             ]
         },
         {
+            "type": "Microsoft.Compute/virtualMachines",
+            "name": "[parameters('RDS_Session_Host_Review_Name')]",
+            "apiVersion": "2018-06-01",
+            "location": "[resourceGroup().location]",
+            "scale": null,
+            "properties": {
+                "hardwareProfile": {
+                    "vmSize": "[parameters('RDS_Session_Host_Review_VM_Size')]"
+                },
+                "storageProfile": {
+                    "imageReference": {
+                        "publisher": "MicrosoftWindowsServer",
+                        "offer": "WindowsServer",
+                        "sku": "2019-Datacenter",
+                        "version": "latest"
+                    },
+                    "osDisk": {
+                        "osType": "Windows",
+                        "name": "[concat(parameters('RDS_Session_Host_Review_Name'),'-OS-DISK')]",
+                        "createOption": "FromImage",
+                        "caching": "ReadWrite",
+                        "writeAcceleratorEnabled": false,
+                        "managedDisk": {
+                            "storageAccountType": "[parameters('RDS_Session_Host_Review_Os_Disk_Type')]"
+                        },
+                        "diskSizeGB": "[parameters('RDS_Session_Host_Review_Os_Disk_Size_GB')]"
+                    },
+                    "dataDisks": []
+                },
+                "osProfile": {
+                    "computerName": "[parameters('RDS_Session_Host_Review_Name')]",
+                    "adminUsername": "[parameters('Administrator_User')]",
+                    "adminPassword": "[parameters('RDS_Session_Host_Review_Admin_Password')]",
+                    "windowsConfiguration": {
+                        "provisionVMAgent": true,
+                        "enableAutomaticUpdates": true
+                    },
+                    "secrets": [],
+                    "allowExtensionOperations": true
+                },
+                "networkProfile": {
+                    "networkInterfaces": [{
+                        "id": "[resourceId('Microsoft.Network/networkInterfaces', variables('rdssh2nic'))]",
+                        "properties": {
+                            "primary": true
+                        }
+                    }]
+                },
+                "diagnosticsProfile": {
+                    "bootDiagnostics": {
+                        "enabled": true,
+                        "storageUri": "[concat('https://', parameters('BootDiagnostics_Account_Name'), '.blob.core.windows.net/')]"
+                    }
+                }
+            },
+            "dependsOn": [
+                "[resourceId('Microsoft.Network/networkInterfaces', variables('rdssh2nic'))]"
+            ]
+        },
+        {
             "type": "Microsoft.Network/networkInterfaces",
             "name": "[variables('rdssh1nic')]",
             "apiVersion": "2018-10-01",
@@ -1297,7 +573,37 @@
         },
         {
             "type": "Microsoft.Network/networkInterfaces",
-            "name": "[variables('rdsnic')]",
+            "name": "[variables('rdssh3nic')]",
+            "apiVersion": "2018-10-01",
+            "location": "[resourceGroup().location]",
+            "scale": null,
+            "properties": {
+                "ipConfigurations": [{
+                    "name": "ipconfig1",
+                    "properties": {
+                        "privateIPAddress": "[parameters('RDS_Session_Host_Review_IP_Address')]",
+                        "privateIPAllocationMethod": "Static",
+                        "subnet": {
+                            "id": "[variables('subnet')]"
+                        },
+                        "primary": true,
+                        "privateIPAddressVersion": "IPv4"
+                    }
+                }],
+                "dnsSettings": {
+                    "dnsServers": [],
+                    "appliedDnsServers": []
+                },
+                "enableAcceleratedNetworking": false,
+                "enableIPForwarding": false,
+                "primary": true,
+                "tapConfigurations": []
+            },
+            "dependsOn": []
+        },
+        {
+            "type": "Microsoft.Network/networkInterfaces",
+            "name": "[variables('rdsgatewaynic')]",
             "apiVersion": "2018-10-01",
             "location": "[resourceGroup().location]",
             "scale": null,
@@ -1397,6 +703,22 @@
             },
             "dependsOn": [
                 "[resourceId('Microsoft.Compute/virtualMachines', parameters('RDS_Session_Host_Desktop_Name'))]"
+            ]
+        },
+        {
+            "type": "Microsoft.Compute/virtualMachines/extensions",
+            "name": "[concat(parameters('RDS_Session_Host_Review_Name'), '/', 'bginfo')]",
+            "apiVersion": "2018-06-01",
+            "location": "[resourceGroup().location]",
+            "scale": null,
+            "properties": {
+                "autoUpgradeMinorVersion": true,
+                "publisher": "Microsoft.Compute",
+                "type": "bginfo",
+                "typeHandlerVersion": "2.1"
+            },
+            "dependsOn": [
+                "[resourceId('Microsoft.Compute/virtualMachines', parameters('RDS_Session_Host_Review_Name'))]"
             ]
         },
         {
@@ -1476,7 +798,32 @@
                     "Password": "[parameters('Domain_Join_Password_Session_Hosts')]"
                 }
             }
+        },
+        {
+            "apiVersion": "2018-06-01",
+            "type": "Microsoft.Compute/virtualMachines/extensions",
+            "name": "[concat(parameters('RDS_Session_Host_Review_Name'),'/joindomain')]",
+            "location": "[resourceGroup().location]",
+            "dependsOn": [
+                "[resourceId('Microsoft.Compute/virtualMachines', parameters('RDS_Session_Host_Review_Name'))]",
+                "[resourceId('Microsoft.Compute/virtualMachines/extensions', parameters('RDS_Session_Host_Review_Name'),'bginfo')]"
+            ],
+            "properties": {
+                "publisher": "Microsoft.Compute",
+                "type": "JsonADDomainExtension",
+                "typeHandlerVersion": "1.3",
+                "autoUpgradeMinorVersion": true,
+                "settings": {
+                    "Name": "[parameters('Domain_Name')]",
+                    "OUPath": "[parameters('OU_Path_Session_Hosts')]",
+                    "User": "[concat(parameters('Domain_Name'), '\\', parameters('Domain_Join_User_Session_Hosts'))]",
+                    "Restart": "true",
+                    "Options": "3"
+                },
+                "protectedSettings": {
+                    "Password": "[parameters('Domain_Join_Password_Session_Hosts')]"
+                }
+            }
         }
     ]
->>>>>>> 49386ba2
 }