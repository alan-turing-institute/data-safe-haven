--- conflicted
+++ resolved
@@ -22,28 +22,16 @@
     }
 }
 
-<<<<<<< HEAD
 # Remove private endpoint Dns Zone
 # ----------------------------------------
-
-$DnsServerZone = Get-DnsServerZone -Name $privateDnsZoneName -ErrorAction SilentlyContinue
-
-if ($DnsServerZone) {
-    Write-Output "Found DNS server zone $privateDnsZoneName"
+Write-Output " [ ] Removing '$privateDnsZoneName' DNS zone"
+if (Get-DnsServerZone -Name $privateDnsZoneName -ErrorAction SilentlyContinue) {
     try {
       Remove-DnsServerZone $privateDnsZoneName -force
+      Write-Output "[o] Successfully removed '$privateDnsZoneName' DNS zone"
     } catch [System.ArgumentException] {
-    Write-Output "Failed to remove DNS server zone '$privateDnsZoneName'!"
+      Write-Output "[x] Failed to remove DNS server zone '$privateDnsZoneName'!"
     }
-=======
-# Remove private endpoint DNS Zone
-# --------------------------------
-Write-Output " [ ] Removing DNS zone '$privateDnsZoneName'"
-Remove-DnsServerZone $privateDnsZoneName -Force
-if ($?) {
-    Write-Output " [o] Successfully removed DNS zone '$privateDnsZoneName'"
->>>>>>> 69718ea3
 } else {
   Write-Output "DNS server zone '$privateDnsZoneName does not exist!"
-
 }