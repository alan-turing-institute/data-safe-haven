<<<<<<< HEAD
Import-Module RemoteDesktop
Import-Module RemoteDesktopServices
=======
# Enable the RDS-Gateway feature
$null = Add-WindowsFeature -Name RDS-Gateway -IncludeAllSubFeature -ErrorAction Stop
>>>>>>> fc024c25

# Note that RemoteDesktopServices is installed by `Add-WindowsFeature -Name RDS-Gateway`
Import-Module RemoteDesktop
Import-Module RemoteDesktopServices

# Initialise the data drives
# --------------------------
Write-Output "Initialising data drives..."
Stop-Service ShellHWDetection
$CandidateRawDisks = Get-Disk | Where-Object {$_.PartitionStyle -eq 'raw'} | Sort -Property Number
foreach ($RawDisk in $CandidateRawDisks) {
    Write-Output "Configuring disk $($RawDisk.Number)"
    $LUN = (Get-WmiObject Win32_DiskDrive | Where-Object index -eq $RawDisk.Number | Select-Object SCSILogicalUnit -ExpandProperty SCSILogicalUnit)
    $null = Initialize-Disk -PartitionStyle GPT -Number $RawDisk.Number
    $Partition = New-Partition -DiskNumber $RawDisk.Number -UseMaximumSize -AssignDriveLetter
    $null = Format-Volume -Partition $Partition -FileSystem NTFS -NewFileSystemLabel "DATA-$LUN" -Confirm:$false
}
Start-Service ShellHWDetection


# Remove any old RDS settings
# ---------------------------
Write-Output "Removing any old RDS settings..."
foreach ($collection in $(Get-RDSessionCollection -ErrorAction SilentlyContinue)) {
    Write-Output "... removing existing RDSessionCollection: '$($collection.CollectionName)'"
    Remove-RDSessionCollection -ConnectionBroker "<rdsGatewayVmFqdn>" -CollectionName $collection.CollectionName -Force -ErrorAction SilentlyContinue
}
foreach ($server in $(Get-RDServer -ErrorAction SilentlyContinue)) {
    Write-Output "... removing existing RDServer: '$($server.Server)'"
    foreach ($role in $server.Roles) {
        Remove-RDServer -ConnectionBroker "<rdsGatewayVmFqdn>" -Server $server.Server -Role $role -Force -ErrorAction SilentlyContinue
    }
}
foreach ($policyName in $(Get-Item "RDS:\GatewayServer\RAP" -ErrorAction SilentlyContinue | Get-ChildItem | ForEach-Object { $_.Name })) {
    Write-Output "... removing existing RAP policy '$policyName'"
    Remove-Item "RDS:\GatewayServer\RAP\${policyName}" -Recurse -ErrorAction SilentlyContinue
}
$null = Set-Item "RDS:\GatewayServer\CentralCAPEnabled" -Value 0 -ErrorAction SilentlyContinue
foreach ($policyName in $(Get-Item "RDS:\GatewayServer\CAP" -ErrorAction SilentlyContinue | Get-ChildItem | ForEach-Object { $_.Name })) {
    Write-Output "... removing existing CAP policy '$policyName'"
    Remove-Item "RDS:\GatewayServer\CAP\${policyName}" -Recurse -ErrorAction SilentlyContinue
}


# Create RDS Environment
# ----------------------
Write-Output "Creating RDS Environment..."
try {
    New-RDSessionDeployment -ConnectionBroker "<rdsGatewayVmFqdn>" -WebAccessServer "<rdsGatewayVmFqdn>" -SessionHost @("<rdsAppSessionHostFqdn>") -ErrorAction Stop
    # Setup licensing server
    Add-RDServer -ConnectionBroker "<rdsGatewayVmFqdn>" -Server "<rdsGatewayVmFqdn>" -Role RDS-LICENSING  -ErrorAction Stop
    Set-RDLicenseConfiguration -ConnectionBroker "<rdsGatewayVmFqdn>" -LicenseServer "<rdsGatewayVmFqdn>" -Mode PerUser  -Force -ErrorAction Stop
    # Setup gateway server
    Add-RDServer -ConnectionBroker "<rdsGatewayVmFqdn>" -Server "<rdsGatewayVmFqdn>" -Role RDS-GATEWAY -GatewayExternalFqdn "<sreDomain>" -ErrorAction Stop
    Set-RDWorkspace -ConnectionBroker "<rdsGatewayVmFqdn>" -Name "Safe Haven Applications"
    Write-Output " [o] RDS environment configuration update succeeded"
} catch {
    Write-Output " [x] RDS environment configuration update failed!"
    throw
}


# Create collections
# ------------------
$driveLetters = Get-Volume | Where-Object { $_.FileSystemLabel -Like "DATA-[0-9]" } | ForEach-Object { $_.DriveLetter } | Sort
foreach ($rdsConfiguration in @(,@("Applications", "<rdsAppSessionHostFqdn>", "<researchUserSgName>", "$($driveLetters[0]):\AppFileShares"))) {
    $collectionName, $sessionHost, $userGroup, $sharePath = $rdsConfiguration

    # Setup user profile disk shares
    Write-Output "Creating user profile disk shares..."
    $null = New-Item -ItemType Directory -Force -Path $sharePath
    $shareName = $sharePath.Split("\")[1]
    $sessionHostComputerName = $sessionHost.Split(".")[0]
    if ($null -eq $(Get-SmbShare | Where-Object -Property Path -eq $sharePath)) {
        $null = New-SmbShare -Path $sharePath -Name $shareName -FullAccess "<shmNetbiosName>\<rdsGatewayVmName>$","<shmNetbiosName>\${sessionHostComputerName}$","<shmNetbiosName>\Domain Admins"
    }

    # Create collections
    Write-Output "Creating '$collectionName' collection..."
    try {
        $null = New-RDSessionCollection -ConnectionBroker "<rdsGatewayVmFqdn>" -CollectionName "$collectionName" -SessionHost "$sessionHost" -ErrorAction Stop
        $null = Set-RDSessionCollectionConfiguration -ConnectionBroker "<rdsGatewayVmFqdn>" -CollectionName "$collectionName" -UserGroup "<shmNetbiosName>\$userGroup" -ClientPrinterRedirected $false -ClientDeviceRedirectionOptions None -DisconnectedSessionLimitMin 5 -IdleSessionLimitMin 720 -ErrorAction Stop
        $null = Set-RDSessionCollectionConfiguration -ConnectionBroker "<rdsGatewayVmFqdn>" -CollectionName "$collectionName" -EnableUserProfileDisk -MaxUserProfileDiskSizeGB "20" -DiskPath "\\<rdsGatewayVmName>\$shareName" -ErrorAction Stop
        Write-Output " [o] Creating '$collectionName' collection succeeded"
    } catch {
        Write-Output " [x] Creating '$collectionName' collection failed!"
        throw
    }
}


# Create applications
# -------------------
Write-Output "Registering applications..."
Get-RDRemoteApp | Remove-RDRemoteApp -Force -ErrorAction SilentlyContinue
try {
    $null = New-RDRemoteApp -ConnectionBroker "<rdsGatewayVmFqdn>" -DisplayName "DSVM Main (Desktop)" -FilePath "C:\Windows\system32\mstsc.exe" -ShowInWebAccess 1 -CommandLineSetting Require -RequiredCommandLine "-v <dsvmInitialIpAddress>" -CollectionName "Applications" -ErrorAction Stop
    $null = New-RDRemoteApp -ConnectionBroker "<rdsGatewayVmFqdn>" -DisplayName "DSVM Other (Desktop)" -FilePath "C:\Windows\system32\mstsc.exe" -ShowInWebAccess 1 -CollectionName "Applications" -ErrorAction Stop
    $null = New-RDRemoteApp -ConnectionBroker "<rdsGatewayVmFqdn>" -DisplayName "GitLab" -FilePath "C:\Program Files (x86)\Google\Chrome\Application\chrome.exe" -ShowInWebAccess 1 -CommandLineSetting Require -RequiredCommandLine "http://<gitlabIpAddress>" -CollectionName "Applications" -ErrorAction Stop
    $null = New-RDRemoteApp -ConnectionBroker "<rdsGatewayVmFqdn>" -DisplayName "HackMD" -FilePath "C:\Program Files (x86)\Google\Chrome\Application\chrome.exe" -ShowInWebAccess 1 -CommandLineSetting Require -RequiredCommandLine "http://<hackmdIpAddress>:3000" -CollectionName "Applications" -ErrorAction Stop
    $null = New-RDRemoteApp -ConnectionBroker "<rdsGatewayVmFqdn>" -DisplayName "DSVM Main (SSH)" -FilePath "C:\Program Files\PuTTY\putty.exe" -ShowInWebAccess 1 -CommandLineSetting Require -RequiredCommandLine "-ssh <dsvmInitialIpAddress>" -CollectionName "Applications" -ErrorAction Stop
    $null = New-RDRemoteApp -ConnectionBroker "<rdsGatewayVmFqdn>" -DisplayName "DSVM Other (SSH)" -FilePath "C:\Program Files\PuTTY\putty.exe" -ShowInWebAccess 1 -CollectionName "Applications" -ErrorAction Stop
    Write-Output " [o] Registering applications succeeded"
} catch {
    Write-Output " [x] Registering applications failed!"
    throw
}


# Update server configuration
# ---------------------------
Write-Output "Updating server configuration..."
try {
    Get-Process ServerManager -ErrorAction SilentlyContinue | Stop-Process -Force
    foreach ($targetDirectory in @("C:\Users\<domainAdminUsername>\AppData\Roaming\Microsoft\Windows\ServerManager",
                                   "C:\Users\<domainAdminUsername>.<shmNetbiosName>\AppData\Roaming\Microsoft\Windows\ServerManager")) {
        $null = New-Item -ItemType Directory -Path $targetDirectory -Force -ErrorAction Stop
        Copy-Item -Path "<remoteUploadDir>\ServerList.xml" -Destination "$targetDirectory\ServerList.xml" -Force -ErrorAction Stop
    }
    Start-Process -FilePath $env:SystemRoot\System32\ServerManager.exe -WindowStyle Maximized -ErrorAction Stop
    Write-Output " [o] Server configuration update succeeded"
} catch {
    Write-Output " [x] Server configuration update failed!"
    throw
}


# Install RDS webclient
# ---------------------
Write-Output "Installing RDS webclient..."
try {
    Install-RDWebClientPackage -ErrorAction Stop
    # We cannot publish the WebClient here as we have not yet setup a broker certificate.
    # We do not configure the broker cert here as our RDS SSL certificates are set up in a
    # separate script to support easy renewal. This means that, until the SSL certificate
    # installation script is run for the first time, the RDS WebClient URL will return a 404 page.
    Write-Output " [o] RDS webclient installation succeeded"
} catch {
    Write-Output " [x] RDS webclient installation failed!"
    throw
}


# Remove the requirement for the /RDWeb/webclient/ suffix by setting up a redirect in IIS
# ---------------------------------------------------------------------------------------
Write-Output "Setting up IIS redirect..."
try {
    Set-WebConfiguration system.webServer/httpRedirect "IIS:\sites\Default Web Site" -Value @{enabled="true";destination="/RDWeb/webclient/";httpResponseStatus="Permanent"} -ErrorAction Stop
    Write-Output " [o] IIS redirection succeeded"
} catch {
    Write-Output " [x] IIS redirection failed!"
    throw
}<|MERGE_RESOLUTION|>--- conflicted
+++ resolved
@@ -1,10 +1,5 @@
-<<<<<<< HEAD
-Import-Module RemoteDesktop
-Import-Module RemoteDesktopServices
-=======
 # Enable the RDS-Gateway feature
 $null = Add-WindowsFeature -Name RDS-Gateway -IncludeAllSubFeature -ErrorAction Stop
->>>>>>> fc024c25
 
 # Note that RemoteDesktopServices is installed by `Add-WindowsFeature -Name RDS-Gateway`
 Import-Module RemoteDesktop
