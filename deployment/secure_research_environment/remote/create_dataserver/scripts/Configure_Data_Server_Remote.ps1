param(
    [Parameter(Position=0, Mandatory = $true, HelpMessage = "SRE Netbios name")]
    [string]$sreNetbiosName,
    [Parameter(Position=1, Mandatory = $true, HelpMessage = "SHM Netbios name")]
    [string]$shmNetbiosName,
    [Parameter(Position=2, Mandatory = $true, HelpMessage = "User which enables the SMB share to be mounted locally")]
    [string]$dataMountUser,
    [Parameter(Position=3, Mandatory = $true, HelpMessage = "Security group name for research users")]
    [string]$researcherUserSgName,
    [Parameter(Position=4, Mandatory = $true, HelpMessage = "Security group name for server admins")]
    [string]$serverAdminSgName
)


# Initialise the data drives
# --------------------------
Write-Output "Initialising data drives..."
Stop-Service ShellHWDetection
<<<<<<< HEAD
$rawDisks = Get-Disk | Where-Object { $_.PartitionStyle -eq "raw" } | Sort -Property Number
foreach ($rawDisk in $rawDisks) {
    $_ = Initialize-Disk -PartitionStyle GPT -Number $rawDisk.Number
=======
$null = Get-Disk | Where-Object { $_.PartitionStyle -eq "raw" } | ForEach-Object { Initialize-Disk -PartitionStyle GPT -Number $_.Number }


# Check that all disks are correctly partitioned
# ----------------------------------------------
Write-Output "Checking drive partitioning..."
$dataDisks = Get-Disk | Where-Object { $_.Model -ne "Virtual HD" } | Sort -Property Number  # This excludes the OS and temp disks
foreach ($disk in $dataDisks) {
    $existingPartition = Get-Partition -DiskNumber $disk.Number | Where-Object { $_.Type -eq "Basic" }  # This selects normal partitions that are not system-reserved
    if ($existingPartition.DriveLetter) {
        Write-Output " [o] Partition $($existingPartition.PartitionNumber) of disk $($disk.DiskNumber) is mounted at drive letter '$($existingPartition.DriveLetter)'"
    } else {
        if ($existingPartition.PartitionNumber) {
            Write-Output "Removing non-lettered partition $($existingPartition.PartitionNumber) from disk $($disk.DiskNumber)!"
            Remove-Partition -DiskNumber $disk.DiskNumber -PartitionNumber $existingPartition.PartitionNumber -Confirm:$false
        }
        $LUN = $(Get-WmiObject Win32_DiskDrive | Where-Object { $_.Index -eq $disk.Number }).SCSILogicalUnit
        $partition = New-Partition -DiskNumber $disk.Number -UseMaximumSize -AssignDriveLetter
        $label = "DATA-$LUN"
        Write-Output " [o] Formatting partition $($partition.PartitionNumber) of disk $($disk.Number) with label '$label' at drive letter '$($partition.DriveLetter)'"
        $null = Format-Volume -Partition $partition -FileSystem NTFS -NewFileSystemLabel $label -Confirm:$false
    }
>>>>>>> 49386ba2
}
Start-Service ShellHWDetection


<<<<<<< HEAD
# Check that all disks are correctly partitioned
# ----------------------------------------------
$dataDisks = Get-Disk | Where-Object { $_.Model -ne "Virtual HD" } | Sort -Property Number  # This excludes the OS and temp disks
foreach ($disk in $dataDisks) {
    $existingPartition = Get-Partition -DiskNumber $disk.Number | Where-Object { $_.Type -eq "Basic" }  # This selects normal partitions that are not system-reserved
    if (-Not $existingPartition.DriveLetter) {
        Write-Output "Partition '$($existingPartition.PartitionNumber)' on '$($disk.DiskNumber)' has no associated drive letter!"
        if ($existingPartition.PartitionNumber) {
            Write-Output "Removing partition '$($existingPartition.PartitionNumber)' from disk '$($disk.DiskNumber)'"
            Remove-Partition -DiskNumber $disk.DiskNumber -PartitionNumber $existingPartition.PartitionNumber -Confirm:$false
        }
        $LUN = (Get-WmiObject Win32_DiskDrive | Where-Object index -eq $disk.Number | Select-Object SCSILogicalUnit -ExpandProperty SCSILogicalUnit)
        $partition = New-Partition -DiskNumber $disk.Number -UseMaximumSize -AssignDriveLetter
        $label = "DATA-$LUN"
        Write-Host "Formatting partition $($partition.PartitionNumber) of raw disk $($disk.Number) with label '$label' at drive letter '$($partition.DriveLetter)'"
        $_ = Format-Volume -Partition $partition -FileSystem NTFS -NewFileSystemLabel $label -Confirm:$false
    }
=======
# Get map of folders to disk location since do not know which disk letter will be assigned in advance
# ---------------------------------------------------------------------------------------------------
$smbShareMap = @{
    "Ingress" = "$((Get-WmiObject Win32_LogicalDisk | Where-Object { $_.VolumeName -eq 'DATA-0' }).DeviceId)\Ingress"
    "Shared" = "$((Get-WmiObject Win32_LogicalDisk | Where-Object { $_.VolumeName -eq 'DATA-1' }).DeviceId)\Shared"
    "Egress" = "$((Get-WmiObject Win32_LogicalDisk | Where-Object { $_.VolumeName -eq 'DATA-2' }).DeviceId)\Egress"
>>>>>>> 49386ba2
}


# Setup disk shares
# -----------------
Write-Output "Configuring disk shares..."
foreach ($shareName in @("Ingress", "Shared", "Egress")) {
    $sharePath = $smbShareMap[$shareName]
    Write-Output " [ ] Creating SMB data share '$shareName' at '$sharePath'..."
    if (Get-SmbShare | Where-Object { $_.Name -eq "$shareName" }) {
        Write-Output " [o] SMB share '$shareName' already exists"
    } else {
        # Create folder if it does not exist
        if (-not (Test-Path -Path $sharePath)) {
            $null = New-Item -ItemType directory -Path $sharePath
        }
        # Create SMB share
        $null = New-SmbShare -Path $sharePath -Name $shareName -ErrorAction:Continue
        if ($?) {
            Write-Output " [o] Successfully created SMB share '$shareName'"
        } else {
            Write-Output " [x] Failed to create SMB share '$shareName'"
        }
    }
}


# Set SMB and ACL access rules
# ----------------------------
$dataMountDomainUser = "$shmNetbiosName\$dataMountUser"
$researcherUserSg = "$shmNetbiosName\$researcherUserSgName"
$serverAdminSg = "$shmNetbiosName\$serverAdminSgName"
foreach ($pathAccessTuple in (("Ingress", "Read", "Read"), ("Shared", "Change", "Modify"), ("Egress", "Full", "Full"))) {
    $shareName, $smbAccessRight, $aclAccessRight = $pathAccessTuple

    Write-Output "Setting SMB share access for '$shareName' share..."
    # Revoke all access for our security groups and the "Everyone" group to ensure only the permissions we set explicitly apply
    $null = Revoke-SmbShareAccess -Name $shareName -AccountName $dataMountDomainUser -Force -ErrorAction:Continue
    $null = Revoke-SmbShareAccess -Name $shareName -AccountName $researcherUserSg -Force -ErrorAction:Continue
    $null = Revoke-SmbShareAccess -Name $shareName -AccountName $serverAdminSg -Force -ErrorAction:Continue
    $null = Revoke-SmbShareAccess -Name $shareName -AccountName Everyone -Force -ErrorAction:Continue
    # Explicitly set the permissions we want on the share
    $null = Grant-SmbShareAccess -Name $shareName -AccountName $dataMountDomainUser -AccessRight $smbAccessRight -Force
    $null = Grant-SmbShareAccess -Name $shareName -AccountName $researcherUserSg -AccessRight $smbAccessRight -Force
    $null = Grant-SmbShareAccess -Name $shareName -AccountName $serverAdminSg -AccessRight Full -Force

    $sharePath = $smbShareMap[$shareName]
    Write-Output "Setting ACL rules for folder '$sharePath'"
    # Remove all existing ACL rules on the folder backing the share
    $acl = Get-Acl $sharePath
    $null = $acl.Access | ForEach-Object { $acl.RemoveAccessRule($_) }
    # Explicitly set the permissions we want on the folder backing the share
    # https://docs.microsoft.com/en-us/dotnet/api/system.security.accesscontrol.filesystemrights?view=netframework-4.8
    $serverAdminAccessRule = New-Object System.Security.AccessControl.FileSystemAccessRule($serverAdminSg, "Full", "ContainerInherit, ObjectInherit", "None", "Allow");
    $researchUserAccessRule = New-Object System.Security.AccessControl.FileSystemAccessRule($researcherUserSg, $aclAccessRight, "ContainerInherit, ObjectInherit", "None", "Allow");
    $dataMountAccessRule = New-Object System.Security.AccessControl.FileSystemAccessRule($dataMountDomainUser, $aclAccessRight, "ContainerInherit, ObjectInherit", "None", "Allow");
    $null = $acl.SetAccessRule($serverAdminAccessRule)
    $null = $acl.SetAccessRule($researchUserAccessRule)
    $null = $acl.SetAccessRule($dataMountAccessRule)
    $null = (Set-Acl $sharePath $acl)

    # Print current permissions and access rules
    $rules = (Get-Acl $sharePath).Access | Select-Object -Property IdentityReference, FileSystemRights
    Write-Output "ACL access rules for '$sharePath' folder are currently:`n$($rules | Out-String)"
}<|MERGE_RESOLUTION|>--- conflicted
+++ resolved
@@ -16,11 +16,6 @@
 # --------------------------
 Write-Output "Initialising data drives..."
 Stop-Service ShellHWDetection
-<<<<<<< HEAD
-$rawDisks = Get-Disk | Where-Object { $_.PartitionStyle -eq "raw" } | Sort -Property Number
-foreach ($rawDisk in $rawDisks) {
-    $_ = Initialize-Disk -PartitionStyle GPT -Number $rawDisk.Number
-=======
 $null = Get-Disk | Where-Object { $_.PartitionStyle -eq "raw" } | ForEach-Object { Initialize-Disk -PartitionStyle GPT -Number $_.Number }
 
 
@@ -43,37 +38,16 @@
         Write-Output " [o] Formatting partition $($partition.PartitionNumber) of disk $($disk.Number) with label '$label' at drive letter '$($partition.DriveLetter)'"
         $null = Format-Volume -Partition $partition -FileSystem NTFS -NewFileSystemLabel $label -Confirm:$false
     }
->>>>>>> 49386ba2
 }
 Start-Service ShellHWDetection
 
 
-<<<<<<< HEAD
-# Check that all disks are correctly partitioned
-# ----------------------------------------------
-$dataDisks = Get-Disk | Where-Object { $_.Model -ne "Virtual HD" } | Sort -Property Number  # This excludes the OS and temp disks
-foreach ($disk in $dataDisks) {
-    $existingPartition = Get-Partition -DiskNumber $disk.Number | Where-Object { $_.Type -eq "Basic" }  # This selects normal partitions that are not system-reserved
-    if (-Not $existingPartition.DriveLetter) {
-        Write-Output "Partition '$($existingPartition.PartitionNumber)' on '$($disk.DiskNumber)' has no associated drive letter!"
-        if ($existingPartition.PartitionNumber) {
-            Write-Output "Removing partition '$($existingPartition.PartitionNumber)' from disk '$($disk.DiskNumber)'"
-            Remove-Partition -DiskNumber $disk.DiskNumber -PartitionNumber $existingPartition.PartitionNumber -Confirm:$false
-        }
-        $LUN = (Get-WmiObject Win32_DiskDrive | Where-Object index -eq $disk.Number | Select-Object SCSILogicalUnit -ExpandProperty SCSILogicalUnit)
-        $partition = New-Partition -DiskNumber $disk.Number -UseMaximumSize -AssignDriveLetter
-        $label = "DATA-$LUN"
-        Write-Host "Formatting partition $($partition.PartitionNumber) of raw disk $($disk.Number) with label '$label' at drive letter '$($partition.DriveLetter)'"
-        $_ = Format-Volume -Partition $partition -FileSystem NTFS -NewFileSystemLabel $label -Confirm:$false
-    }
-=======
 # Get map of folders to disk location since do not know which disk letter will be assigned in advance
 # ---------------------------------------------------------------------------------------------------
 $smbShareMap = @{
     "Ingress" = "$((Get-WmiObject Win32_LogicalDisk | Where-Object { $_.VolumeName -eq 'DATA-0' }).DeviceId)\Ingress"
     "Shared" = "$((Get-WmiObject Win32_LogicalDisk | Where-Object { $_.VolumeName -eq 'DATA-1' }).DeviceId)\Shared"
     "Egress" = "$((Get-WmiObject Win32_LogicalDisk | Where-Object { $_.VolumeName -eq 'DATA-2' }).DeviceId)\Egress"
->>>>>>> 49386ba2
 }
 
 
