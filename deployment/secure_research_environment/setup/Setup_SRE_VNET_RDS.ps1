param(
    [Parameter(Position = 0, Mandatory = $true, HelpMessage = "Enter SRE ID (a short string) e.g 'sandbox' for the sandbox environment")]
    [string]$sreId
)

Import-Module Az
Import-Module $PSScriptRoot/../../common/Configuration.psm1 -Force
Import-Module $PSScriptRoot/../../common/Deployments.psm1 -Force
Import-Module $PSScriptRoot/../../common/GenerateSasToken.psm1 -Force
Import-Module $PSScriptRoot/../../common/Logging.psm1 -Force
Import-Module $PSScriptRoot/../../common/Security.psm1 -Force


# Get config and original context before changing subscription
# ------------------------------------------------------------
$config = Get-SreConfig $sreId
$originalContext = Get-AzContext
$_ = Set-AzContext -SubscriptionId $config.sre.subscriptionName


# Create VNet resource group if it does not exist
# -----------------------------------------------
$_ = Deploy-ResourceGroup -Name $config.sre.network.vnet.rg -Location $config.sre.location


# Create VNet from template
# -------------------------
Add-LogMessage -Level Info "Creating virtual network '$($config.sre.network.vnet.name)' from template..."
$params = @{
    "Virtual Network Name" = $config.sre.network.vnet.Name
    "Virtual Network Address Space" = $config.sre.network.vnet.cidr
    "Subnet-Identity Address Prefix" = $config.sre.network.subnets.identity.cidr
    "Subnet-RDS Address Prefix" = $config.sre.network.subnets.rds.cidr
    "Subnet-Data Address Prefix" = $config.sre.network.subnets.data.cidr
    "Subnet-Identity Name" = $config.sre.network.subnets.identity.Name
    "Subnet-RDS Name" = $config.sre.network.subnets.rds.Name
    "Subnet-Data Name" = $config.sre.network.subnets.data.Name
    "VNET_DNS_DC1" = $config.shm.dc.ip
    "VNET_DNS_DC2" = $config.shm.dcb.ip
}
Deploy-ArmTemplate -TemplatePath (Join-Path $PSScriptRoot ".." "arm_templates" "sre-vnet-gateway-template.json") -Params $params -ResourceGroupName $config.sre.network.vnet.rg


# Fetch VNet information
# ----------------------
$_ = Set-AzContext -SubscriptionId $config.sre.subscriptionName
$sreVnet = Get-AzVirtualNetwork -Name $config.sre.network.vnet.Name -ResourceGroupName $config.sre.network.vnet.rg
$_ = Set-AzContext -SubscriptionId $config.shm.subscriptionName
$shmVnet = Get-AzVirtualNetwork -Name $config.shm.network.vnet.Name -ResourceGroupName $config.shm.network.vnet.rg


# Remove existing peerings
# ------------------------
$shmPeeringName = "PEER_$($config.sre.network.vnet.Name)"
$srePeeringName = "PEER_$($config.shm.network.vnet.Name)"
try {
    # From SHM VNet
    $_ = Set-AzContext -SubscriptionId $config.shm.subscriptionName -ErrorAction Stop
    if (Get-AzVirtualNetworkPeering -VirtualNetworkName $config.shm.network.vnet.name -ResourceGroupName $config.shm.network.vnet.rg -ErrorAction Stop) {
        Add-LogMessage -Level Info "[ ] Removing existing peering '$shmPeeringName' from '$($config.sre.network.vnet.name)' to '$($config.shm.network.vnet.name)'..."
        Remove-AzVirtualNetworkPeering -Name $shmPeeringName -VirtualNetworkName $config.shm.network.vnet.name -ResourceGroupName $config.shm.network.vnet.rg -Force -ErrorAction Stop
    }
    # From SRE VNet
    $_ = Set-AzContext -SubscriptionId $config.sre.subscriptionName -ErrorAction Stop
    if (Get-AzVirtualNetworkPeering -VirtualNetworkName $config.sre.network.vnet.name -ResourceGroupName $config.sre.network.vnet.rg -ErrorAction Stop) {
        Add-LogMessage -Level Info "[ ] Removing existing peering '$srePeeringName' from '$($config.shm.network.vnet.name)' to '$($config.sre.network.vnet.name)'..."
        Remove-AzVirtualNetworkPeering -Name $srePeeringName -VirtualNetworkName $config.sre.network.vnet.name -ResourceGroupName $config.sre.network.vnet.rg -Force -ErrorAction Stop
    }
    # Success log message
    Add-LogMessage -Level Success "Peering removal succeeded"
} catch {
    Add-LogMessage -Level Fatal "Peering removal failed!"
}


# Add new peerings between SHM and SRE VNets
# ------------------------------------------
try {
    $_ = Set-AzContext -SubscriptionId $config.shm.subscriptionName -ErrorAction Stop
    Add-LogMessage -Level Info "[ ] Adding peering '$shmPeeringName' from '$($config.sre.network.vnet.name)' to '$($config.shm.network.vnet.name)'..."
    $_ = Add-AzVirtualNetworkPeering -Name $shmPeeringName -VirtualNetwork $shmVnet -RemoteVirtualNetworkId $sreVnet.Id -AllowGatewayTransit -ErrorAction Stop
    # Add peering to SRE VNet
    # -----------------------
    $_ = Set-AzContext -SubscriptionId $config.sre.subscriptionName -ErrorAction Stop
    Add-LogMessage -Level Info "[ ] Adding peering '$srePeeringName' from '$($config.shm.network.vnet.name)' to '$($config.sre.network.vnet.name)'..."
    $_ = Add-AzVirtualNetworkPeering -Name $srePeeringName -VirtualNetwork $sreVnet -RemoteVirtualNetworkId $shmVnet.Id -UseRemoteGateways -ErrorAction Stop
    # Success log message
    Add-LogMessage -Level Success "Peering '$($config.shm.network.vnet.name)' and '$($config.sre.network.vnet.name)' succeeded"
} catch {
    Add-LogMessage -Level Fatal "Peering '$($config.shm.network.vnet.name)' and '$($config.sre.network.vnet.name)' failed!"
}


# Set constants used in this script
# ---------------------------------
$remoteUploadDir = "C:\Installation"
$containerNameGateway = "sre-rds-gateway-scripts"
$containerNameSessionHosts = "sre-rds-sh-packages"
$vmNamePairs = @(("RDS Gateway", $config.sre.rds.gateway.vmName),
                 ("RDS Session Host (App server)", $config.sre.rds.sessionHost1.vmName),
                 ("RDS Session Host (Remote desktop server)", $config.sre.rds.sessionHost2.vmName),
                 ("RDS Session Host (Review server)", $config.sre.rds.sessionHost3.vmName))


# Set variables used in template expansion, retrieving from the key vault where appropriate
# -----------------------------------------------------------------------------------------
Add-LogMessage -Level Info "Creating/retrieving secrets from key vault '$($config.sre.keyVault.name)'..."
$dataSubnetIpPrefix = $config.sre.network.subnets.data.prefix
$airlockSubnetIpPrefix = $config.sre.network.subnets.airlock.prefix
$rdsGatewayVmFqdn = $config.sre.rds.gateway.fqdn
$rdsGatewayVmName = $config.sre.rds.gateway.vmName
$rdsSh1VmFqdn = $config.sre.rds.sessionHost1.fqdn
$rdsSh1VmName = $config.sre.rds.sessionHost1.vmName
$rdsSh2VmFqdn = $config.sre.rds.sessionHost2.fqdn
$rdsSh2VmName = $config.sre.rds.sessionHost2.vmName
$rdsSh3VmFqdn = $config.sre.rds.sessionHost3.fqdn
$rdsSh3VmName = $config.sre.rds.sessionHost3.vmName
$researchUserSgName = $config.sre.domain.securityGroups.researchUsers.name
$reviewUserSgName = $config.sre.domain.securityGroups.reviewUsers.name
$shmDcAdminPassword = Resolve-KeyVaultSecret -VaultName $config.shm.keyVault.name -SecretName $config.shm.keyVault.secretNames.domainAdminPassword
$shmDcAdminUsername = Resolve-KeyVaultSecret -VaultName $config.shm.keyVault.name -SecretName $config.shm.keyVault.secretNames.vmAdminUsername -DefaultValue "shm$($config.shm.id)admin".ToLower()
$shmNetbiosName = $config.shm.domain.netbiosName
$sreAdminPassword = Resolve-KeyVaultSecret -VaultName $config.sre.keyVault.Name -SecretName $config.sre.keyVault.secretNames.rdsAdminPassword
$sreAdminUsername = Resolve-KeyVaultSecret -VaultName $config.sre.keyVault.Name -SecretName $config.sre.keyVault.secretNames.adminUsername -DefaultValue "sre$($config.sre.id)admin".ToLower()
$sreFqdn = $config.sre.domain.fqdn


# Ensure that boot diagnostics resource group and storage account exist
# ---------------------------------------------------------------------
$_ = Deploy-ResourceGroup -Name $config.sre.storage.bootdiagnostics.rg -Location $config.sre.location
$_ = Deploy-StorageAccount -Name $config.sre.storage.bootdiagnostics.accountName -ResourceGroupName $config.sre.storage.bootdiagnostics.rg -Location $config.sre.location


# Ensure that SRE resource group and storage accounts exist
# ---------------------------------------------------------
$_ = Deploy-ResourceGroup -Name $config.sre.storage.artifacts.rg -Location $config.sre.location
$sreStorageAccount = Deploy-StorageAccount -Name $config.sre.storage.artifacts.accountName -ResourceGroupName $config.sre.storage.artifacts.rg -Location $config.sre.location


# Get SHM storage account
# -----------------------
$_ = Set-AzContext -Subscription $config.shm.subscriptionName
$shmStorageAccount = Deploy-StorageAccount -Name $config.shm.storage.artifacts.accountName -ResourceGroupName $config.shm.storage.artifacts.rg -Location $config.shm.location
$_ = Set-AzContext -Subscription $config.sre.subscriptionName


# Set up the NSGs for the gateway and session hosts
# -------------------------------------------------
$nsgGateway = Deploy-NetworkSecurityGroup -Name $config.sre.rds.gateway.nsg -ResourceGroupName $config.sre.network.vnet.rg -Location $config.sre.location
Add-NetworkSecurityGroupRule -NetworkSecurityGroup $nsgGateway `
                             -Name "HttpsIn" `
                             -Description "Allow HTTPS inbound to RDS server" `
                             -Priority 100 `
                             -Direction Inbound -Access Allow -Protocol TCP `
                             -SourceAddressPrefix Internet -SourcePortRange * `
                             -DestinationAddressPrefix * -DestinationPortRange 443
Add-NetworkSecurityGroupRule -NetworkSecurityGroup $nsgGateway `
                             -Name "RadiusAuthenticationRdsToNps" `
                             -Description "Authenticate to SHM RADIUS server" `
                             -Priority 300 `
                             -Direction Outbound -Access Allow -Protocol * `
                             -SourceAddressPrefix * -SourcePortRange * `
                             -DestinationAddressPrefix $config.shm.nps.ip -DestinationPortRange 1645,1646,1812,1813
$nsgSessionHosts = Deploy-NetworkSecurityGroup -Name $config.sre.rds.sessionHost1.nsg -ResourceGroupName $config.sre.network.vnet.rg -Location $config.sre.location
Add-NetworkSecurityGroupRule -NetworkSecurityGroup $nsgSessionHosts `
                             -Name "Deny_Internet" `
                             -Description "Deny Outbound Internet Access" `
                             -Priority 4000 `
                             -Direction Outbound -Access Deny -Protocol * `
                             -SourceAddressPrefix VirtualNetwork -SourcePortRange * `
                             -DestinationAddressPrefix Internet -DestinationPortRange *


# Create RDS resource group if it does not exist
# ----------------------------------------------
$_ = Deploy-ResourceGroup -Name $config.sre.rds.rg -Location $config.sre.location


# Deploy RDS from template
# ------------------------
Add-LogMessage -Level Info "Deploying RDS from template..."
$_ = Set-AzContext -Subscription $config.sre.subscriptionName
$params = @{
    Administrator_Password = (ConvertTo-SecureString $sreAdminPassword -AsPlainText -Force)
    Administrator_User = $sreAdminUsername
    BootDiagnostics_Account_Name = $config.sre.storage.bootdiagnostics.accountName
    DC_Administrator_Password = (ConvertTo-SecureString $shmDcAdminPassword -AsPlainText -Force)
    DC_Administrator_User = $shmDcAdminUsername
    Domain_Name = $config.shm.domain.fqdn
    NSG_Gateway_Name = $config.sre.rds.gateway.nsg
    RDS_Gateway_IP_Address = $config.sre.rds.gateway.ip
    RDS_Gateway_Name = $config.sre.rds.gateway.vmName
    RDS_Gateway_VM_Size = $config.sre.rds.gateway.vmSize
    RDS_Session_Host_Apps_IP_Address = $config.sre.rds.sessionHost1.ip
    RDS_Session_Host_Apps_Name = $config.sre.rds.sessionHost1.vmName
    RDS_Session_Host_Apps_VM_Size = $config.sre.rds.sessionHost1.vmSize
    RDS_Session_Host_Desktop_IP_Address = $config.sre.rds.sessionHost2.ip
    RDS_Session_Host_Desktop_Name = $config.sre.rds.sessionHost2.vmName
    RDS_Session_Host_Desktop_VM_Size = $config.sre.rds.sessionHost2.vmSize
    RDS_Session_Host_Review_IP_Address = $config.sre.rds.sessionHost3.ip
    RDS_Session_Host_Review_Name = $config.sre.rds.sessionHost3.vmName
    RDS_Session_Host_Review_VM_Size = $config.sre.rds.sessionHost3.vmSize
    SRE_ID = $config.sre.Id
    Virtual_Network_Name = $config.sre.network.vnet.Name
    Virtual_Network_Resource_Group = $config.sre.network.vnet.rg
    Virtual_Network_Subnet = $config.sre.network.subnets.rds.Name
}
Deploy-ArmTemplate -TemplatePath (Join-Path $PSScriptRoot ".." "arm_templates" "sre-rds-template.json") -Params $params -ResourceGroupName $config.sre.rds.rg


# Create blob containers in SRE storage account
# ---------------------------------------------
Add-LogMessage -Level Info "Creating blob storage containers in storage account '$($sreStorageAccount.StorageAccountName)'..."
foreach ($containerName in ($containerNameGateway, $containerNameSessionHosts)) {
    Deploy-StorageContainer -Name $containerName -StorageAccount $sreStorageAccount
    Clear-StorageContainer -Name $containerName -StorageAccount $sreStorageAccount
}


# Upload RDS deployment scripts and installers to SRE storage
# -----------------------------------------------------------
Add-LogMessage -Level Info "Upload RDS deployment scripts to storage..."

# Expand deploy script
$deployScriptLocalFilePath = (New-TemporaryFile).FullName
$template = Join-Path $PSScriptRoot ".." "remote" "create_rds" "templates" "Deploy_RDS_Environment.template.ps1" | Get-Item | Get-Content -Raw
$template.Replace('<airlockSubnetIpPrefix>',$airlockSubnetIpPrefix).
          Replace('<dataSubnetIpPrefix>',$dataSubnetIpPrefix).
          Replace('<rdsGatewayVmFqdn>',$rdsGatewayVmFqdn).
          Replace('<rdsGatewayVmName>', $rdsGatewayVmName).
          Replace('<rdsSh1VmFqdn>',$rdsSh1VmFqdn).
          Replace('<rdsSh1VmName>',$rdsSh1VmName).
          Replace('<rdsSh2VmFqdn>',$rdsSh2VmFqdn).
          Replace('<rdsSh2VmName>',$rdsSh2VmName).
          Replace('<rdsSh3VmFqdn>',$rdsSh3VmFqdn).
          Replace('<rdsSh3VmName>',$rdsSh3VmName).
          Replace('<remoteUploadDir>',$remoteUploadDir).
          Replace('<researchUserSgName>',$researchUserSgName).
          Replace('<reviewUserSgName>',$reviewUserSgName).
          Replace('<shmDcAdminUsername>',$shmDcAdminUsername).
          Replace('<shmNetbiosName>', $shmNetbiosName).
          Replace('<sreFqdn>',$sreFqdn) | Out-File $deployScriptLocalFilePath

# Expand server list XML
$serverListLocalFilePath = (New-TemporaryFile).FullName
$template = Join-Path $PSScriptRoot ".." "remote" "create_rds" "templates" "ServerList.template.xml" | Get-Item | Get-Content -Raw
$template.Replace('<rdsGatewayVmFqdn>',$rdsGatewayVmFqdn).
          Replace('<rdsGatewayVmName>', $rdsGatewayVmName).
          Replace('<rdsSh1VmFqdn>',$rdsSh1VmFqdn).
          Replace('<rdsSh2VmFqdn>',$rdsSh2VmFqdn).
          Replace('<rdsSh3VmFqdn>',$rdsSh3VmFqdn).
          Replace('<sreFqdn>',$sreFqdn) | Out-File $serverListLocalFilePath

# Copy installers from SHM storage
Add-LogMessage -Level Info "[ ] Copying RDS installers to storage account '$($sreStorageAccount.StorageAccountName)'"
$blobs = Get-AzStorageBlob -Context $shmStorageAccount.Context -Container $containerNameSessionHosts
$blobs | Start-AzStorageBlobCopy -Context $shmStorageAccount.Context -DestContext $sreStorageAccount.Context -DestContainer $containerNameSessionHosts -Force
if ($?) {
    Add-LogMessage -Level Success "File copying succeeded"
} else {
    Add-LogMessage -Level Fatal "File copying failed!"
}

# Upload scripts
Add-LogMessage -Level Info "[ ] Uploading RDS gateway scripts to storage account '$($sreStorageAccount.StorageAccountName)'"
Set-AzStorageBlobContent -Container $containerNameGateway -Context $sreStorageAccount.Context -File $deployScriptLocalFilePath -Blob "Deploy_RDS_Environment.ps1" -Force
Set-AzStorageBlobContent -Container $containerNameGateway -Context $sreStorageAccount.Context -File $serverListLocalFilePath -Blob "ServerList.xml" -Force
if ($?) {
    Add-LogMessage -Level Success "File uploading succeeded"
} else {
    Add-LogMessage -Level Fatal "File uploading failed!"
}


# Add DNS records for RDS Gateway
# -------------------------------
Add-LogMessage -Level Info "Adding DNS record for RDS Gateway"
$_ = Set-AzContext -Subscription $config.sre.subscriptionName

# Get public IP address of RDS gateway
$rdsGatewayVM = Get-AzVM -ResourceGroupName $config.sre.rds.rg -Name $config.sre.rds.gateway.vmName
$rdsGatewayPrimaryNicId = ($rdsGateWayVM.NetworkProfile.NetworkInterfaces | Where-Object { $_.Primary })[0].Id
$rdsRgPublicIps = (Get-AzPublicIpAddress -ResourceGroupName $config.sre.rds.rg)
$rdsGatewayPublicIp = ($rdsRgPublicIps | Where-Object { $_.IpConfiguration.Id -like "$rdsGatewayPrimaryNicId*" }).IpAddress

# Add DNS records to SRE DNS Zone
$_ = Set-AzContext -SubscriptionId $config.shm.dns.subscriptionName
$baseDnsRecordname = "@"
$gatewayDnsRecordname = "$($config.sre.rds.gateway.hostname)".ToLower()
$dnsResourceGroup = $config.shm.dns.rg
$dnsTtlSeconds = 30

# Set the A record
Add-LogMessage -Level Info "[ ] Setting 'A' record for gateway host to '$rdsGatewayPublicIp' in SRE $($config.sre.id) DNS zone ($sreFqdn)"
Remove-AzDnsRecordSet -Name $baseDnsRecordname -RecordType A -ZoneName $sreFqdn -ResourceGroupName $dnsResourceGroup
$result = New-AzDnsRecordSet -Name $baseDnsRecordname -RecordType A -ZoneName $sreFqdn -ResourceGroupName $dnsResourceGroup `
                             -Ttl $dnsTtlSeconds -DnsRecords (New-AzDnsRecordConfig -IPv4Address $rdsGatewayPublicIp)
if ($?) {
    Add-LogMessage -Level Success "Successfully set 'A' record for gateway host"
} else {
    Add-LogMessage -Level Info "Failed to set 'A' record for gateway host!"
}

# Set the CNAME record
Add-LogMessage -Level Info "[ ] Setting CNAME record for gateway host to point to the 'A' record in SRE $($config.sre.id) DNS zone ($sreFqdn)"
Remove-AzDnsRecordSet -Name $gatewayDnsRecordname -RecordType CNAME -ZoneName $sreFqdn -ResourceGroupName $dnsResourceGroup
$result = New-AzDnsRecordSet -Name $gatewayDnsRecordname -RecordType CNAME -ZoneName $sreFqdn -ResourceGroupName $dnsResourceGroup `
                             -Ttl $dnsTtlSeconds -DnsRecords (New-AzDnsRecordConfig -Cname $sreFqdn)
if ($?) {
    Add-LogMessage -Level Success "Successfully set 'CNAME' record for gateway host"
} else {
    Add-LogMessage -Level Info "Failed to set 'CNAME' record for gateway host!"
}


# Add RDS VMs to correct OUs
# --------------------------
$_ = Set-AzContext -Subscription $config.shm.subscriptionName
Add-LogMessage -Level Info "Adding RDS VMs to correct OUs on SHM DC..."
# Run remote script
$scriptPath = Join-Path $PSScriptRoot ".." "remote" "create_rds" "scripts" "Move_RDS_VMs_Into_OUs.ps1"
$params = @{
    shmDn = "`"$($config.shm.domain.dn)`""
    gatewayHostname = "`"$($config.sre.rds.gateway.hostname)`""
    sh1Hostname = "`"$($config.sre.rds.sessionHost1.hostname)`""
    sh2Hostname = "`"$($config.sre.rds.sessionHost2.hostname)`""
    sh3Hostname = "`"$($config.sre.rds.sessionHost3.hostname)`""
}
$result = Invoke-RemoteScript -Shell "PowerShell" -ScriptPath $scriptPath -VMName $config.shm.dc.vmName -ResourceGroupName $config.shm.dc.rg -Parameter $params
Write-Output $result.Value
$_ = Set-AzContext -SubscriptionId $config.sre.subscriptionName


# Set locale, install updates and reboot
# --------------------------------------
foreach ($nameVMNameParamsPair in $vmNamePairs) {
    $name, $vmName = $nameVMNameParamsPair
    Add-LogMessage -Level Info "Updating ${name}: '$vmName'..."
    Invoke-WindowsConfigureAndUpdate -VMName $vmName -ResourceGroupName $config.sre.rds.rg
}


# Import files to RDS VMs
# -----------------------

Add-LogMessage -Level Info "Importing files from storage to RDS VMs..."

# Set correct list of package from blob storage for each session host
$blobfiles = @{}
$vmNamePairs | ForEach-Object { $blobfiles[$_[1]] = @() }
foreach ($blob in Get-AzStorageBlob -Container $containerNameSessionHosts -Context $sreStorageAccount.Context) {
<<<<<<< HEAD
    if (($blob.Name -like "*GoogleChrome_x64.msi") -or ($blob.Name -like "*PuTTY_x64.msi") -or ($blob.Name -like "*WinSCP_x32.exe")) {
        $blobfiles[$config.sre.rds.sessionHost1.vmName] += @{$containerNameSessionHosts = $blob.Name}
        $blobfiles[$config.sre.rds.sessionHost2.vmName] += @{$containerNameSessionHosts = $blob.Name}
        $blobfiles[$config.sre.rds.sessionHost3.vmName] += @{$containerNameSessionHosts = $blob.Name}
=======
    if (($blob.Name -like "*GoogleChrome_x64.msi") -or ($blob.Name -like "*PuTTY_x64.msi")) {
        $_ = $filePathsSh1.Add($blob.Name)
        $_ = $filePathsSh2.Add($blob.Name)
>>>>>>> 8b41e55f
    } elseif ($blob.Name -like "*LibreOffice_x64.msi") {
        $blobfiles[$config.sre.rds.sessionHost2.vmName] += @{$containerNameSessionHosts = $blob.Name}
    }
}
# ... and for the gateway
foreach ($blob in Get-AzStorageBlob -Container $containerNameGateway -Context $sreStorageAccount.Context) {
    $blobfiles[$config.sre.rds.gateway.vmName] += @{$containerNameGateway = $blob.Name}
}

# Copy software and/or scripts to RDS VMs
$scriptPath = Join-Path $PSScriptRoot ".." "remote" "create_rds" "scripts" "Import_And_Install_Blobs.ps1"
foreach ($nameVMNameParamsPair in $vmNamePairs) {
    $name, $vmName = $nameVMNameParamsPair
    $containerName = $blobfiles[$vmName] | ForEach-Object { $_.Keys } | Select-Object -First 1
    $fileNames = $blobfiles[$vmName] | ForEach-Object { $_.Values }
    $sasToken = New-ReadOnlyAccountSasToken -SubscriptionName $config.sre.subscriptionName -ResourceGroup $config.sre.storage.artifacts.rg -AccountName $sreStorageAccount.StorageAccountName
    Add-LogMessage -Level Info "[ ] Copying $($fileNames.Count) files to $name"
    $params = @{
        storageAccountName = "`"$($sreStorageAccount.StorageAccountName)`""
        storageService = "blob"
        shareOrContainerName = "`"$containerName`""
        sasToken = "`"$sasToken`""
        pipeSeparatedRemoteFilePaths = "`"$($fileNames -join "|")`""
        downloadDir = "$remoteUploadDir"
    }
    $result = Invoke-RemoteScript -Shell "PowerShell" -ScriptPath $scriptPath -VMName $vmName -ResourceGroupName $config.sre.rds.rg -Parameter $params
    Write-Output $result.Value
}


# Set locale, install updates and reboot
# --------------------------------------
foreach ($nameVMNameParamsPair in $vmNamePairs) {
    $name, $vmName = $nameVMNameParamsPair
    Add-LogMessage -Level Info "Updating ${name}: '$vmName'..."
    $params = @{}
    # The RDS Gateway needs the RDWebClientManagement Powershell module
    if ($name -eq "RDS Gateway") { $params["AdditionalPowershellModules"] = @("RDWebClientManagement") }
    Invoke-WindowsConfigureAndUpdate -VMName $vmName -ResourceGroupName $config.sre.rds.rg @params
}

# Add VMs to correct NSG
# ----------------------
Add-VmToNSG -VMName $config.sre.rds.gateway.vmName -NSGName $config.sre.rds.gateway.nsg
Add-VmToNSG -VMName $config.sre.rds.sessionHost1.vmName -NSGName $config.sre.rds.sessionHost1.nsg
Add-VmToNSG -VMName $config.sre.rds.sessionHost2.vmName -NSGName $config.sre.rds.sessionHost2.nsg
Add-VmToNSG -VMName $config.sre.rds.sessionHost3.vmName -NSGName $config.sre.rds.sessionHost3.nsg


# Reboot all the RDS VMs
# ----------------------
foreach ($nameVMNameParamsPair in $vmNamePairs) {
    $name, $vmName = $nameVMNameParamsPair
    Enable-AzVM -Name $vmName -ResourceGroupName $config.sre.rds.rg
}


# Switch back to original subscription
# ------------------------------------
$_ = Set-AzContext -Context $originalContext;<|MERGE_RESOLUTION|>--- conflicted
+++ resolved
@@ -349,16 +349,10 @@
 $blobfiles = @{}
 $vmNamePairs | ForEach-Object { $blobfiles[$_[1]] = @() }
 foreach ($blob in Get-AzStorageBlob -Container $containerNameSessionHosts -Context $sreStorageAccount.Context) {
-<<<<<<< HEAD
-    if (($blob.Name -like "*GoogleChrome_x64.msi") -or ($blob.Name -like "*PuTTY_x64.msi") -or ($blob.Name -like "*WinSCP_x32.exe")) {
+    if (($blob.Name -like "*GoogleChrome_x64.msi") -or ($blob.Name -like "*PuTTY_x64.msi")) {
         $blobfiles[$config.sre.rds.sessionHost1.vmName] += @{$containerNameSessionHosts = $blob.Name}
         $blobfiles[$config.sre.rds.sessionHost2.vmName] += @{$containerNameSessionHosts = $blob.Name}
         $blobfiles[$config.sre.rds.sessionHost3.vmName] += @{$containerNameSessionHosts = $blob.Name}
-=======
-    if (($blob.Name -like "*GoogleChrome_x64.msi") -or ($blob.Name -like "*PuTTY_x64.msi")) {
-        $_ = $filePathsSh1.Add($blob.Name)
-        $_ = $filePathsSh2.Add($blob.Name)
->>>>>>> 8b41e55f
     } elseif ($blob.Name -like "*LibreOffice_x64.msi") {
         $blobfiles[$config.sre.rds.sessionHost2.vmName] += @{$containerNameSessionHosts = $blob.Name}
     }
