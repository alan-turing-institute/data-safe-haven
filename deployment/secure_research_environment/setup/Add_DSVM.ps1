param(
    [Parameter(Position = 0, Mandatory = $true, HelpMessage = "Enter SRE config ID. This will be the concatenation of <SHM ID> and <SRE ID> (eg. 'testasandbox' for SRE 'sandbox' in SHM 'testa')")]
    [string]$configId,
    [Parameter(Position = 1, Mandatory = $true, HelpMessage = "Last octet of IP address eg. '160'")]
    [string]$ipLastOctet = (Read-Host -Prompt "Last octet of IP address eg. '160'"),
    [Parameter(Position = 2, Mandatory = $false, HelpMessage = "Enter VM size to use (or leave empty to use default)")]
    [string]$vmSize = "",
    [Parameter(Position = 3, Mandatory = $false, HelpMessage = "Perform an in-place upgrade.")]
    [switch]$upgrade,
    [Parameter(Position = 4, Mandatory = $false, HelpMessage = "Force an in-place upgrade.")]
    [switch]$forceUpgrade
)

Import-Module Az
Import-Module $PSScriptRoot/../../common/Configuration.psm1 -Force
Import-Module $PSScriptRoot/../../common/Deployments.psm1 -Force
Import-Module $PSScriptRoot/../../common/Logging.psm1 -Force
Import-Module $PSScriptRoot/../../common/Mirrors.psm1 -Force
Import-Module $PSScriptRoot/../../common/Networking.psm1 -Force
Import-Module $PSScriptRoot/../../common/Security.psm1 -Force


# Get config and original context before changing subscription
# ------------------------------------------------------------
$config = Get-SreConfig $configId
$originalContext = Get-AzContext
$null = Set-AzContext -SubscriptionId $config.sre.subscriptionName


# Set common variables
# --------------------
$vmIpAddress = Get-NextAvailableIpInRange -IpRangeCidr $config.sre.network.vnet.subnets.data.cidr -Offset $ipLastOctet
if (!$vmSize) { $vmSize = $config.sre.dsvm.vmSizeDefault }


# Set VM name including the image version.
# As only the first 15 characters are used in LDAP we structure the name to ensure these will be unique
# -----------------------------------------------------------------------------------------------------
$vmNamePrefix = "SRE-$($config.sre.id)-${ipLastOctet}-DSVM".ToUpper()
$imageVersion = $config.sre.dsvm.vmImageVersion
$vmName = "$vmNamePrefix-${imageVersion}".Replace(".", "-")


# Check whether this IP address has been used.
# --------------------------------------------
$existingNic = Get-AzNetworkInterface | Where-Object { $_.IpConfigurations.PrivateIpAddress -eq $vmIpAddress }
if ($existingNic) {
    Add-LogMessage -Level Info "Found an existing network card with IP address '$vmIpAddress'"
    if ($upgrade) {
        Add-LogMessage -Level Info "This NIC will be removed in the upgrade process"
    } else {
        if ($existingNic.VirtualMachine.Id) {
            Add-LogMessage -Level InfoSuccess "A DSVM already exists with IP address '$vmIpAddress'. No further action will be taken"
            $null = Set-AzContext -Context $originalContext
            exit 0
        } else {
            Add-LogMessage -Level Info "No VM is attached to this network card, removing it"
            $null = $existingNic | Remove-AzNetworkInterface -Force
            if ($?) {
                Add-LogMessage -Level Success "Network card removal succeeded"
            } else {
                Add-LogMessage -Level Fatal "Network card removal failed!"
            }
        }

    }
}


if ($upgrade) {
    # Attempt to find an existing virtual machine
    # -------------------------------------------
    $existingVm = Get-AzVM | Where-Object { $_.Name -match "$vmNamePrefix-\d-\d-\d{10}" }
    if ($existingVm) {
        if ($existingVm.Length -ne 1) {
            foreach ($vm in $existingVm) {
                $vmName = $vm.Name
                Add-LogMessage -Level Info "Candidate VM: '$vmName'"
            }
            Add-LogMessage -Level Fatal "Multiple candidate VMs found, aborting upgrade"
        } else {
            $existingVmName = $existingVm.Name
            Add-LogMessage -Level Info "Found an existing VM '$existingVmName'"
        }
    } else {
        Add-LogMessage -Level Warning "No existing VM found to upgrade"
    }

    # Ensure that an upgrade will occur
    # ---------------------------------
    if ($existingVm) {
        if ($existingVm.Name -eq $vmName -and -not $forceUpgrade) {
            Add-LogMessage -Level Info "The existing VM appears to be using the same image version, no upgrade will occur. Use -forceUpgrade to ignore this"
            $null = Set-AzContext -Context $originalContext
            exit 0
        }
    }

    # Stop existing VM
    # ----------------
    if ($existingVm) {
        Add-LogMessage -Level Info "[ ] Stopping existing virtual machine."
        $null = Stop-AzVM -ResourceGroupName $existingVm.ResourceGroupName -Name $existingVm.Name -Force
        if ($?) {
            Add-LogMessage -Level Success "VM stopping succeeded"
        } else {
            Add-LogMessage -Level Fatal "VM stopping failed!"
        }
    }

    # Find and snapshot the existing data disks
    # -----------------------------------------
    $dataDiskNames = @("SCRATCH", "HOME")
    $snapshots = @()
    $snapshotNames = @()
    foreach ($name in $dataDiskNames) {
        # First attempt to find a disk
        Add-LogMessage -Level Info "[ ] Locating '$name' disk"
        $disk = Get-AzDisk | Where-Object { $_.Name -match "$vmNamePrefix-\d-\d-\d{10}-$name-DISK" }

        # If there is a disk, take a snapshot
        if ($disk) {
            if ($disk.Length -ne 1) {
                Add-LogMessage -Level Fatal "Multiple candidate '$name' disks found, aborting upgrade"
            }

            Add-LogMessage -Level Success "Data disk found"
            $diskName = $disk.Name

            # Snapshot disk
            Add-LogMessage -Level Info "[ ] Snapshotting disk '$diskName'."
            $snapshotConfig = New-AzSnapshotConfig -SourceUri $disk.Id -Location $config.sre.location -CreateOption copy
            $snapshotName = $vmNamePrefix + "-" + "$name" + "-DISK-SNAPSHOT"
            $snapshot = New-AzSnapshot -Snapshot $snapshotConfig -SnapshotName $snapshotName -ResourceGroupName $config.sre.dsvm.rg
            if ($snapshot) {
                Add-LogMessage -Level Success "Snapshot succeeded"
            } else {
                Add-LogMessage -Level Fatal "Snapshot failed!"
            }
            $snapshots += $snapshot
            $snapshotNames += $snapshotName

        # If there is no disk, look for an existing snapshot
        } else {
            Add-LogMessage -Level Info "'$name' disk not found, attempting to find existing snapshot"
            $snapshot = Get-AzSnapshot | Where-Object { $_.Name -match "$vmNamePrefix-$name-DISK-SNAPSHOT" }
            if ($snapshot) {
                if ($snapshot.Length -ne 1) {
                    Add-LogMessage -Level Fatal "Multiple candidate '$name' snapshots found, aborting upgrade"
                }
                Add-LogMessage -Level Success "Snapshot found"

                $snapshots += $snapshot
                $snapshotNames += $snapshot.Name
            } else {
                Add-LogMessage -Level Fatal "No disk or snapshot for '$name' found, aborting upgrade"
            }
        }
    }

    # Remove the existing VM
    # ----------------------
    if ($existingVm) {
        Add-LogMessage -Level Info "[ ] Deleting existing VM"
        $null = Remove-AzVM -Name $existingVmName -ResourceGroupName $config.sre.dsvm.rg -Force
        if ($?) {
            Add-LogMessage -Level Success "VM removal succeeded"
        } else {
            Add-LogMessage -Level Fatal "VM removal failed!"
        }
    }

    # Remove the existing NIC
    # -----------------------
    if ($existingNic) {
        Add-LogMessage -Level Info "[ ] Deleting existing NIC"
        $null = Remove-AzNetworkInterface -Name $existingNic.Name -ResourceGroupName $config.sre.dsvm.rg -Force
        if ($?) {
            Add-LogMessage -Level Success "NIC removal succeeded"
        } else {
            Add-LogMessage -Level Fatal "NIC removal failed!"
        }
    }

    # Remove the existing disks
    # -------------------------
    $diskNames = @("OS", "SCRATCH", "HOME")
    foreach ($diskName in $diskNames) {
        Add-LogMessage -Level Info "[ ] Removing '$diskName' disk"
        $disk = Get-AzDisk | Where-Object { $_.Name -match "$vmNamePrefix-\d-\d-\d{10}-$diskName-DISK" }
        if ($disk) {
            if ($disk.Length -ne 1) {
                Add-LogMessage -Level Warning "Multiple candidate '$diskName' disks found, not removing any"
            } else {
                $null = Remove-AzDisk -Name $disk.Name -ResourceGroupName $config.sre.dsvm.rg -Force
                if ($?) {
                    Add-LogMessage -Level Success "Disk deletion succeeded"
                } else {
                    Add-LogMessage -Level Fatal "Disk deletion failed!"
                }
            }
        } else {
            Add-LogMessage -Level Success "No disk found"
        }
    }
}


# Get list of image versions
# --------------------------
Add-LogMessage -Level Info "Getting image type from gallery..."
if ($config.sre.dsvm.vmImageType -eq "Ubuntu") {
    $imageDefinition = "ComputeVM-Ubuntu1804Base"
} elseif ($config.sre.dsvm.vmImageType -eq "UbuntuTorch") {
    $imageDefinition = "ComputeVM-UbuntuTorch1804Base"
} elseif ($config.sre.dsvm.vmImageType -eq "DataScience") {
    $imageDefinition = "ComputeVM-DataScienceBase"
} elseif ($config.sre.dsvm.vmImageType -eq "DSG") {
    $imageDefinition = "ComputeVM-DsgBase"
} else {
    Add-LogMessage -Level Fatal "Could not interpret $($config.sre.dsvm.vmImageType) as an image type!"
}
Add-LogMessage -Level Success "Using image type $imageDefinition"


# Check that this is a valid version and then get the image ID
# ------------------------------------------------------------
$null = Set-AzContext -Subscription $config.sre.dsvm.vmImageSubscription
Add-LogMessage -Level Info "Looking for image $imageDefinition version $imageVersion..."
try {
    $image = Get-AzGalleryImageVersion -ResourceGroup $config.sre.dsvm.vmImageResourceGroup -GalleryName $config.sre.dsvm.vmImageGallery -GalleryImageDefinitionName $imageDefinition -GalleryImageVersionName $imageVersion -ErrorAction Stop
} catch [Microsoft.Azure.Commands.Compute.Common.ComputeCloudException] {
    $versions = Get-AzGalleryImageVersion -ResourceGroup $config.sre.dsvm.vmImageResourceGroup -GalleryName $config.sre.dsvm.vmImageGallery -GalleryImageDefinitionName $imageDefinition | Sort-Object Name | ForEach-Object { $_.Name } #Select-Object -Last 1
    Add-LogMessage -Level Error "Image version '$imageVersion' is invalid. Available versions are: $versions"
    $imageVersion = $versions | Select-Object -Last 1
    $userVersion = Read-Host -Prompt "Enter the version you would like to use (or leave empty to accept the default: '$imageVersion')"
    if ($versions.Contains($userVersion)) {
        $imageVersion = $userVersion
    }
    $image = Get-AzGalleryImageVersion -ResourceGroup $config.sre.dsvm.vmImageResourceGroup -GalleryName $config.sre.dsvm.vmImageGallery -GalleryImageDefinitionName $imageDefinition -GalleryImageVersionName $imageVersion -ErrorAction Stop
}
$imageVersion = $image.Name
Add-LogMessage -Level Success "Found image $imageDefinition version $imageVersion in gallery"
$null = Set-AzContext -Subscription $config.sre.subscriptionName


# Check for any orphaned disks
# ----------------------------
$orphanedDisks = Get-AzDisk | Where-Object { $_.DiskState -eq "Unattached" } | Where-Object { $_.Name -Like "${$vmNamePrefix}*" }
if ($orphanedDisks) {
    Add-LogMessage -Level Info "Removing $($orphanedDisks.Length) orphaned disks"
    $null = $orphanedDisks | Remove-AzDisk -Force
    if ($?) {
        Add-LogMessage -Level Success "Orphaned disk removal succeeded"
    } else {
        Add-LogMessage -Level Fatal "Orphaned disk removal failed!"
    }
}


# Create DSVM resource group if it does not exist
# ----------------------------------------------
$null = Deploy-ResourceGroup -Name $config.sre.dsvm.rg -Location $config.sre.location


# Ensure that runtime NSG exists
# ------------------------------
$secureNsg = Deploy-NetworkSecurityGroup -Name $config.sre.dsvm.nsg -ResourceGroupName $config.sre.network.vnet.rg -Location $config.sre.location
Add-NetworkSecurityGroupRule -NetworkSecurityGroup $secureNsg `
                             -Name "OutboundInternetAccess" `
                             -Description "Outbound internet access" `
                             -Priority 4000 `
                             -Direction Outbound `
                             -Access Deny `
                             -Protocol * `
                             -SourceAddressPrefix VirtualNetwork `
                             -SourcePortRange * `
                             -DestinationAddressPrefix Internet `
                             -DestinationPortRange *


# Ensure that deployment NSG exists
# ---------------------------------
$deploymentNsg = Deploy-NetworkSecurityGroup -Name $config.sre.dsvm.deploymentNsg -ResourceGroupName $config.sre.network.vnet.rg -Location $config.sre.location
$shmIdentitySubnetIpRange = $config.shm.network.vnet.subnets.identity.cidr
# Inbound: allow LDAP then deny all
Add-NetworkSecurityGroupRule -NetworkSecurityGroup $deploymentNsg `
                             -Name "InboundAllowLDAP" `
                             -Description "Inbound allow LDAP" `
                             -Priority 2000 `
                             -Direction Inbound `
                             -Access Allow `
                             -Protocol * `
                             -SourceAddressPrefix $shmIdentitySubnetIpRange `
                             -SourcePortRange 88, 389, 636 `
                             -DestinationAddressPrefix VirtualNetwork `
                             -DestinationPortRange *
Add-NetworkSecurityGroupRule -NetworkSecurityGroup $deploymentNsg `
                             -Name "InboundDenyAll" `
                             -Description "Inbound deny all" `
                             -Priority 3000 `
                             -Direction Inbound `
                             -Access Deny `
                             -Protocol * `
                             -SourceAddressPrefix * `
                             -SourcePortRange * `
                             -DestinationAddressPrefix * `
                             -DestinationPortRange *
# Outbound: allow LDAP then deny all Virtual Network
Add-NetworkSecurityGroupRule -NetworkSecurityGroup $deploymentNsg `
                             -Name "OutboundAllowLDAP" `
                             -Description "Outbound allow LDAP" `
                             -Priority 2000 `
                             -Direction Outbound `
                             -Access Allow `
                             -Protocol * `
                             -SourceAddressPrefix VirtualNetwork `
                             -SourcePortRange * `
                             -DestinationAddressPrefix $shmIdentitySubnetIpRange `
                             -DestinationPortRange *
Add-NetworkSecurityGroupRule -NetworkSecurityGroup $deploymentNsg `
                             -Name "OutboundDenyVNet" `
                             -Description "Outbound deny virtual network" `
                             -Priority 3000 `
                             -Direction Outbound `
                             -Access Deny `
                             -Protocol * `
                             -SourceAddressPrefix * `
                             -SourcePortRange * `
                             -DestinationAddressPrefix VirtualNetwork `
                             -DestinationPortRange *


# Check that VNET and subnet exist
# --------------------------------
Add-LogMessage -Level Info "Looking for virtual network '$($config.sre.network.vnet.name)'..."
try {
    $vnet = Get-AzVirtualNetwork -ResourceGroupName $config.sre.network.vnet.rg -Name $config.sre.network.vnet.name -ErrorAction Stop
} catch [Microsoft.Azure.Commands.Compute.Common.ComputeCloudException] {
    Add-LogMessage -Level Fatal "Virtual network '$($config.sre.network.vnet.name)' could not be found!"
}
Add-LogMessage -Level Success "Found virtual network '$($vnet.Name)' in $($vnet.ResourceGroupName)"

Add-LogMessage -Level Info "Looking for subnet '$($config.sre.network.vnet.subnets.data.name)'..."
$subnet = $vnet.subnets | Where-Object { $_.Name -eq $config.sre.network.vnet.subnets.data.name }
if ($null -eq $subnet) {
    Add-LogMessage -Level Fatal "Subnet '$($config.sre.network.vnet.subnets.data.name)' could not be found in virtual network '$($vnet.Name)'!"
}
Add-LogMessage -Level Success "Found subnet '$($subnet.Name)' in $($vnet.Name)"


# Set mirror URLs
# ---------------
Add-LogMessage -Level Info "Determining correct URLs for package mirrors..."
$addresses = Get-MirrorAddresses -cranIp $config.shm.mirrors.cran["tier$($config.sre.tier)"].internal.ipAddress -pypiIp $config.shm.mirrors.pypi["tier$($config.sre.tier)"].internal.ipAddress
$success = $?
Add-LogMessage -Level Info "CRAN: '$($addresses.cran.url)'"
Add-LogMessage -Level Info "PyPI server: '$($addresses.pypi.url)'"
Add-LogMessage -Level Info "PyPI host: '$($addresses.pypi.host)'"
if ($success) {
    Add-LogMessage -Level Success "Successfully loaded package mirror URLs"
} else {
    Add-LogMessage -Level Fatal "Failed to load package mirror URLs!"
}


# Retrieve passwords from the keyvault
# ------------------------------------
Add-LogMessage -Level Info "Creating/retrieving secrets from key vault '$($config.sre.keyVault.name)'..."
<<<<<<< HEAD
$dataMountPassword = Resolve-KeyVaultSecret -VaultName $config.sre.keyVault.Name -SecretName $config.sre.keyVault.secretNames.dataMountPassword
$dsvmAdminPassword = Resolve-KeyVaultSecret -VaultName $config.sre.keyVault.Name -SecretName $config.sre.keyVault.secretNames.dsvmAdminPassword
$dsvmAdminUsername = Resolve-KeyVaultSecret -VaultName $config.sre.keyVault.Name -SecretName $config.sre.keyVault.secretNames.adminUsername -DefaultValue "sre$($config.sre.id)admin".ToLower()
$dsvmDbAdminPassword = Resolve-KeyVaultSecret -VaultName $config.sre.keyVault.Name -SecretName $config.sre.keyVault.secretNames.dsvmDbAdminPassword
$dsvmDbReaderPassword = Resolve-KeyVaultSecret -VaultName $config.sre.keyVault.Name -SecretName $config.sre.keyVault.secretNames.dsvmDbReaderPassword
$dsvmDbWriterPassword = Resolve-KeyVaultSecret -VaultName $config.sre.keyVault.Name -SecretName $config.sre.keyVault.secretNames.dsvmDbWriterPassword
$dsvmLdapPassword = Resolve-KeyVaultSecret -VaultName $config.sre.keyVault.Name -SecretName $config.sre.keyVault.secretNames.dsvmLdapPassword
$dsvmIngressSasToken = Resolve-KeyVaultSecret -VaultName $config.sre.keyVault.Name -SecretName $config.sre.keyVault.secretNames.storageIngressSAS
=======
$dataMountPassword = Resolve-KeyVaultSecret -VaultName $config.sre.keyVault.name -SecretName $config.sre.users.serviceAccounts.datamount.passwordSecretName -DefaultLength 20
$domainJoinPassword = Resolve-KeyVaultSecret -VaultName $config.shm.keyVault.name -SecretName $config.shm.users.computerManagers.linuxServers.passwordSecretName -DefaultLength 20
$ldapSearchPassword = Resolve-KeyVaultSecret -VaultName $config.sre.keyVault.name -SecretName $config.sre.users.serviceAccounts.ldapSearch.passwordSecretName -DefaultLength 20
$vmAdminPassword = Resolve-KeyVaultSecret -VaultName $config.sre.keyVault.name -SecretName $config.sre.dsvm.adminPasswordSecretName -DefaultLength 20
$vmAdminUsername = Resolve-KeyVaultSecret -VaultName $config.sre.keyVault.name -SecretName $config.sre.keyVault.secretNames.adminUsername -DefaultValue "sre$($config.sre.id)admin".ToLower()

>>>>>>> 49386ba2

# Construct the cloud-init YAML file for the target subscription
# --------------------------------------------------------------
Add-LogMessage -Level Info "Constructing cloud-init from template..."
$cloudInitBasePath = Join-Path $PSScriptRoot ".." "cloud_init" -Resolve
$cloudInitFilePath = Get-ChildItem -Path $cloudInitBasePath | Where-Object { $_.Name -eq "cloud-init-compute-vm-sre-${sreId}.template.yaml" } | ForEach-Object { $_.FullName }
if (-not $cloudInitFilePath) { $cloudInitFilePath = Join-Path $cloudInitBasePath "cloud-init-compute-vm.template.yaml" }
<<<<<<< HEAD
$cloudInitTemplate = $(Get-Content $cloudInitFilePath -Raw).Replace("<datamount-password>", $dataMountPassword).
                                                            Replace("<datamount-username>", $config.sre.users.datamount.samAccountName).
                                                            Replace("<dataserver-hostname>", $config.sre.dataserver.hostname).
                                                            Replace("<dsvm-hostname>", $vmName).
                                                            Replace("<dsvm-ldap-password>", $dsvmLdapPassword).
                                                            Replace("<dsvm-ldap-username>", $config.sre.users.ldap.dsvm.samAccountName).
                                                            Replace("<mirror-host-pypi>", $addresses.pypi.host).
                                                            Replace("<mirror-url-cran>", $addresses.cran.url).
                                                            Replace("<mirror-url-pypi>", $addresses.pypi.url).
                                                            Replace("<SA_ACCOUNT_NAME>", $config.shm.storage.datastorage.accountName).
                                                            Replace("<SA_SAS_INGRESS>", $dsvmIngressSasToken).
                                                            Replace("<shm-dc-hostname-lower>", $($config.shm.dc.hostname).ToLower()).
                                                            Replace("<shm-dc-hostname-upper>", $($config.shm.dc.hostname).ToUpper()).
                                                            Replace("<shm-fqdn-lower>", $($config.shm.domain.fqdn).ToLower()).
                                                            Replace("<shm-fqdn-upper>", $($config.shm.domain.fqdn).ToUpper()).
                                                            Replace("<shm-ldap-base-dn>", $config.shm.domain.userOuPath).
                                                            Replace("<sre-ldap-bind-dn>", "CN=$($config.sre.users.ldap.dsvm.Name),$($config.shm.domain.serviceOuPath)").
                                                            Replace("<sre-ldap-user-filter>", "(&(objectClass=user)(memberOf=CN=$($config.sre.domain.securityGroups.researchUsers.Name),$($config.shm.domain.securityOuPath)))")
=======
$cloudInitTemplate = Get-Content $cloudInitFilePath -Raw

# Insert scripts into the cloud-init template
$resourcePaths = @()
$resourcePaths += @("jdk.table.xml", "krb5.conf", "project.default.xml") | ForEach-Object { Join-Path $PSScriptRoot ".." "cloud_init" "resources" $_ }
$resourcePaths += @("join_domain.sh") | ForEach-Object { Join-Path $PSScriptRoot ".." "cloud_init" "scripts" $_ }
foreach ($resourcePath in $resourcePaths) {
    $resourceFileName = $resourcePath | Split-Path -Leaf
    $indent = $cloudInitTemplate -split "`n" | Where-Object { $_ -match "<${resourceFileName}>" } | ForEach-Object { $_.Split("<")[0] } | Select-Object -First 1
    $indentedContent = (Get-Content $resourcePath -Raw) -split "`n" | ForEach-Object { "${indent}$_" } | Join-String -Separator "`n"
    $cloudInitTemplate = $cloudInitTemplate.Replace("${indent}<${resourceFileName}>", $indentedContent)
}
>>>>>>> 49386ba2


# Insert xrdp logo into the cloud-init template
# Please note that the logo has to be an 8-bit RGB .bmp with no alpha.
# If you want to use a size other than the default (240x140) the xrdp.ini will need to be modified appropriately
$xrdpCustomLogo = Get-Content (Join-Path $PSScriptRoot ".." "cloud_init" "resources" "xrdp_custom_logo.bmp") -Raw -AsByteStream
$outputStream = New-Object IO.MemoryStream
$gzipStream = New-Object System.IO.Compression.GZipStream($outputStream, [Io.Compression.CompressionMode]::Compress)
$gzipStream.Write($xrdpCustomLogo, 0, $xrdpCustomLogo.Length)
$gzipStream.Close()
$xrdpCustomLogoEncoded = [Convert]::ToBase64String($outputStream.ToArray())
$outputStream.Close()
$cloudInitTemplate = $cloudInitTemplate.Replace("<xrdpCustomLogoEncoded>", $xrdpCustomLogoEncoded)

# Expand placeholders in the cloud-init template
$cloudInitTemplate = $cloudInitTemplate.
    Replace("<datamount-password>", $dataMountPassword).
    Replace("<datamount-username>", $config.sre.users.serviceAccounts.datamount.samAccountName).
    Replace("<dataserver-hostname>", $config.sre.dataserver.hostname).
    Replace("<domain-join-password>", $domainJoinPassword).
    Replace("<domain-join-username>", $config.shm.users.computerManagers.linuxServers.samAccountName).
    Replace("<ldap-sre-user-filter>", "(&(objectClass=user)(memberOf=CN=$($config.sre.domain.securityGroups.researchUsers.name),$($config.shm.domain.ous.securityGroups.path)))").
    Replace("<ldap-search-user-dn>", "CN=$($config.sre.users.serviceAccounts.ldapSearch.name),$($config.shm.domain.ous.serviceAccounts.path)").
    Replace("<ldap-search-user-password>", $ldapSearchPassword).
    Replace("<mirror-host-pypi>", $addresses.pypi.host).
    Replace("<mirror-url-cran>", $addresses.cran.url).
    Replace("<mirror-url-pypi>", $addresses.pypi.url).
    Replace("<ou-linux-servers-path>", $config.shm.domain.ous.linuxServers.path).
    Replace("<ou-research-users-path>", $config.shm.domain.ous.researchUsers.path).
    Replace("<ou-service-accounts-path>", $config.shm.domain.ous.serviceAccounts.path).
    Replace("<shm-dc-hostname-lower>", $($config.shm.dc.hostname).ToLower()).
    Replace("<shm-dc-hostname-upper>", $($config.shm.dc.hostname).ToUpper()).
    Replace("<shm-fqdn-lower>", $($config.shm.domain.fqdn).ToLower()).
    Replace("<shm-fqdn-upper>", $($config.shm.domain.fqdn).ToUpper()).
    Replace("<vm-hostname>", $vmName).
    Replace("<vm-ipaddress>", $vmIpAddress)


# Deploy NIC and attach it to the deployment NSG
# ----------------------------------------------
$vmNic = Deploy-VirtualMachineNIC -Name "$vmName-NIC" -ResourceGroupName $config.sre.dsvm.rg -Subnet $subnet -PrivateIpAddress $vmIpAddress -Location $config.sre.location
$vmNic.NetworkSecurityGroup = $deploymentNsg
$null = $vmNic | Set-AzNetworkInterface


# Deploy data disks
# -----------------
if ($upgrade) {
    $dataDisks = @()
    for ($i = 0; $i -lt $dataDiskNames.Length; $i++) {
        # Create disk from snapshot
        $diskConfig = New-AzDiskConfig -Location $config.sre.location -SourceResourceId $snapshots[$i].Id -CreateOption Copy
        $diskName = $vmName + "-" + $dataDiskNames[$i] + "-DISK"
        Add-LogMessage -Level Info "[ ] Creating new disk '$diskName'"
        $disk = New-AzDisk -Disk $diskConfig -ResourceGroupName $config.sre.dsvm.rg -DiskName $diskName
        if ($disk) {
            Add-LogMessage -Level Success "Disk creation succeeded"
        } else {
            Add-LogMessage -Level Fatal "Disk creation failed!"
        }
        $dataDisks += $disk
    }
    $scratchDisk = $dataDisks[0]
    $homeDisk = $dataDisks[1]
} else {
    # Create empty disks
    $scratchDisk = Deploy-ManagedDisk -Name "$vmName-SCRATCH-DISK" -SizeGB $config.sre.dsvm.disks.scratch.sizeGb -Type $config.sre.dsvm.disks.scratch.type -ResourceGroupName $config.sre.dsvm.rg -Location $config.sre.location
    $homeDisk = Deploy-ManagedDisk -Name "$vmName-HOME-DISK" -SizeGB $config.sre.dsvm.disks.home.sizeGb -Type $config.sre.dsvm.disks.home.type -ResourceGroupName $config.sre.dsvm.rg -Location $config.sre.location
}


# Deploy the VM
# -------------
$bootDiagnosticsAccount = Deploy-StorageAccount -Name $config.sre.storage.bootdiagnostics.accountName -ResourceGroupName $config.sre.storage.bootdiagnostics.rg -Location $config.sre.location
$params = @{
    Name                   = $vmName
    Size                   = $vmSize
    AdminPassword          = $vmAdminPassword
    AdminUsername          = $vmAdminUsername
    BootDiagnosticsAccount = $bootDiagnosticsAccount
    CloudInitYaml          = $cloudInitTemplate
    location               = $config.sre.location
    NicId                  = $vmNic.Id
    OsDiskSizeGb           = $config.sre.dsvm.disks.os.sizeGb
    OsDiskType             = $config.sre.dsvm.disks.os.type
    ResourceGroupName      = $config.sre.dsvm.rg
    DataDiskIds            = @($homeDisk.Id, $scratchDisk.Id)
    ImageId                = $image.Id
}
$null = Deploy-UbuntuVirtualMachine @params


# Remove snapshots
# ----------------
if ($upgrade) {
    foreach ($snapshotName in $snapshotNames) {
        Add-LogMessage -Level Info "[ ] Deleting snapshot '$snapshotName'"
        $null = Remove-AzSnapshot -ResourceGroupName $config.sre.dsvm.rg -SnapshotName $snapshotName -Force
        if ($?) {
            Add-LogMessage -Level Success "Snapshot deletion succeeded"
        } else {
            Add-LogMessage -Level Failure "Snapshot deletion failed!"
        }
    }
}


# VM must be off for us to switch NSG
# -----------------------------------
Add-LogMessage -Level Info "Switching to secure NSG '$($secureNsg.Name)'..."
Add-VmToNSG -VMName $vmName -VmResourceGroupName $config.sre.dsvm.rg -NSGName $secureNsg.Name -NsgResourceGroupName $config.sre.network.vnet.rg


# Restart after the NSG switch
# ----------------------------
Enable-AzVM -Name $vmName -ResourceGroupName $config.sre.dsvm.rg


# Create local zip file
# ---------------------
Add-LogMessage -Level Info "Creating smoke test package for the DSVM..."
$zipFilePath = Join-Path $PSScriptRoot "smoke_tests.zip"
$tempDir = New-Item -ItemType Directory -Path (Join-Path ([System.IO.Path]::GetTempPath()) ([System.IO.Path]::GetRandomFileName()) "smoke_tests")
Copy-Item (Join-Path $PSScriptRoot ".." ".." "dsvm_images" "packages") -Filter *.* -Destination (Join-Path $tempDir package_lists) -Recurse
Copy-Item (Join-Path $PSScriptRoot ".." "remote" "compute_vm" "tests") -Filter *.* -Destination (Join-Path $tempDir tests) -Recurse
if (Test-Path $zipFilePath) { Remove-Item $zipFilePath }
Add-LogMessage -Level Info "[ ] Creating zip file at $zipFilePath..."
Compress-Archive -CompressionLevel NoCompression -Path $tempDir -DestinationPath $zipFilePath
if ($?) {
    Add-LogMessage -Level Success "Zip file creation succeeded"
} else {
    Add-LogMessage -Level Fatal "Zip file creation failed!"
}
Remove-Item -Path $tempDir -Recurse -Force


# Upload the zip file to the compute VM
# -------------------------------------
Add-LogMessage -Level Info "Uploading smoke tests to the DSVM..."
$zipFileEncoded = [Convert]::ToBase64String((Get-Content $zipFilePath -Raw -AsByteStream))
Remove-Item -Path $zipFilePath
# Run remote script
$scriptPath = Join-Path $PSScriptRoot ".." "remote" "compute_vm" "scripts" "upload_smoke_tests.sh"
$params = @{
    PAYLOAD = $zipFileEncoded
}
Add-LogMessage -Level Info "[ ] Uploading and extracting smoke tests on $vmName"
$result = Invoke-RemoteScript -Shell "UnixShell" -ScriptPath $scriptPath -VMName $vmName -ResourceGroupName $config.sre.dsvm.rg -Parameter $params
Write-Output $result.Value


# Run remote diagnostic scripts
# -----------------------------
Invoke-Expression -Command "$(Join-Path $PSScriptRoot 'Run_SRE_DSVM_Remote_Diagnostics.ps1') -configId $configId -vmName $vmName"


# Get private IP address for this machine
# ---------------------------------------
$privateIpAddress = Get-AzNetworkInterface | Where-Object { $_.VirtualMachine.Id -eq (Get-AzVM -Name $vmName -ResourceGroupName $config.sre.dsvm.rg).Id } | ForEach-Object { $_.IpConfigurations.PrivateIpAddress }
Add-LogMessage -Level Info "Deployment complete. This new VM can be accessed from the RDS at $privateIpAddress"


# Switch back to original subscription
# ------------------------------------
$null = Set-AzContext -Context $originalContext<|MERGE_RESOLUTION|>--- conflicted
+++ resolved
@@ -367,23 +367,12 @@
 # Retrieve passwords from the keyvault
 # ------------------------------------
 Add-LogMessage -Level Info "Creating/retrieving secrets from key vault '$($config.sre.keyVault.name)'..."
-<<<<<<< HEAD
-$dataMountPassword = Resolve-KeyVaultSecret -VaultName $config.sre.keyVault.Name -SecretName $config.sre.keyVault.secretNames.dataMountPassword
-$dsvmAdminPassword = Resolve-KeyVaultSecret -VaultName $config.sre.keyVault.Name -SecretName $config.sre.keyVault.secretNames.dsvmAdminPassword
-$dsvmAdminUsername = Resolve-KeyVaultSecret -VaultName $config.sre.keyVault.Name -SecretName $config.sre.keyVault.secretNames.adminUsername -DefaultValue "sre$($config.sre.id)admin".ToLower()
-$dsvmDbAdminPassword = Resolve-KeyVaultSecret -VaultName $config.sre.keyVault.Name -SecretName $config.sre.keyVault.secretNames.dsvmDbAdminPassword
-$dsvmDbReaderPassword = Resolve-KeyVaultSecret -VaultName $config.sre.keyVault.Name -SecretName $config.sre.keyVault.secretNames.dsvmDbReaderPassword
-$dsvmDbWriterPassword = Resolve-KeyVaultSecret -VaultName $config.sre.keyVault.Name -SecretName $config.sre.keyVault.secretNames.dsvmDbWriterPassword
-$dsvmLdapPassword = Resolve-KeyVaultSecret -VaultName $config.sre.keyVault.Name -SecretName $config.sre.keyVault.secretNames.dsvmLdapPassword
-$dsvmIngressSasToken = Resolve-KeyVaultSecret -VaultName $config.sre.keyVault.Name -SecretName $config.sre.keyVault.secretNames.storageIngressSAS
-=======
 $dataMountPassword = Resolve-KeyVaultSecret -VaultName $config.sre.keyVault.name -SecretName $config.sre.users.serviceAccounts.datamount.passwordSecretName -DefaultLength 20
 $domainJoinPassword = Resolve-KeyVaultSecret -VaultName $config.shm.keyVault.name -SecretName $config.shm.users.computerManagers.linuxServers.passwordSecretName -DefaultLength 20
+$dsvmIngressSasToken = Resolve-KeyVaultSecret -VaultName $config.sre.keyVault.Name -SecretName $config.sre.keyVault.secretNames.storageIngressSAS
 $ldapSearchPassword = Resolve-KeyVaultSecret -VaultName $config.sre.keyVault.name -SecretName $config.sre.users.serviceAccounts.ldapSearch.passwordSecretName -DefaultLength 20
 $vmAdminPassword = Resolve-KeyVaultSecret -VaultName $config.sre.keyVault.name -SecretName $config.sre.dsvm.adminPasswordSecretName -DefaultLength 20
 $vmAdminUsername = Resolve-KeyVaultSecret -VaultName $config.sre.keyVault.name -SecretName $config.sre.keyVault.secretNames.adminUsername -DefaultValue "sre$($config.sre.id)admin".ToLower()
-
->>>>>>> 49386ba2
 
 # Construct the cloud-init YAML file for the target subscription
 # --------------------------------------------------------------
@@ -391,26 +380,6 @@
 $cloudInitBasePath = Join-Path $PSScriptRoot ".." "cloud_init" -Resolve
 $cloudInitFilePath = Get-ChildItem -Path $cloudInitBasePath | Where-Object { $_.Name -eq "cloud-init-compute-vm-sre-${sreId}.template.yaml" } | ForEach-Object { $_.FullName }
 if (-not $cloudInitFilePath) { $cloudInitFilePath = Join-Path $cloudInitBasePath "cloud-init-compute-vm.template.yaml" }
-<<<<<<< HEAD
-$cloudInitTemplate = $(Get-Content $cloudInitFilePath -Raw).Replace("<datamount-password>", $dataMountPassword).
-                                                            Replace("<datamount-username>", $config.sre.users.datamount.samAccountName).
-                                                            Replace("<dataserver-hostname>", $config.sre.dataserver.hostname).
-                                                            Replace("<dsvm-hostname>", $vmName).
-                                                            Replace("<dsvm-ldap-password>", $dsvmLdapPassword).
-                                                            Replace("<dsvm-ldap-username>", $config.sre.users.ldap.dsvm.samAccountName).
-                                                            Replace("<mirror-host-pypi>", $addresses.pypi.host).
-                                                            Replace("<mirror-url-cran>", $addresses.cran.url).
-                                                            Replace("<mirror-url-pypi>", $addresses.pypi.url).
-                                                            Replace("<SA_ACCOUNT_NAME>", $config.shm.storage.datastorage.accountName).
-                                                            Replace("<SA_SAS_INGRESS>", $dsvmIngressSasToken).
-                                                            Replace("<shm-dc-hostname-lower>", $($config.shm.dc.hostname).ToLower()).
-                                                            Replace("<shm-dc-hostname-upper>", $($config.shm.dc.hostname).ToUpper()).
-                                                            Replace("<shm-fqdn-lower>", $($config.shm.domain.fqdn).ToLower()).
-                                                            Replace("<shm-fqdn-upper>", $($config.shm.domain.fqdn).ToUpper()).
-                                                            Replace("<shm-ldap-base-dn>", $config.shm.domain.userOuPath).
-                                                            Replace("<sre-ldap-bind-dn>", "CN=$($config.sre.users.ldap.dsvm.Name),$($config.shm.domain.serviceOuPath)").
-                                                            Replace("<sre-ldap-user-filter>", "(&(objectClass=user)(memberOf=CN=$($config.sre.domain.securityGroups.researchUsers.Name),$($config.shm.domain.securityOuPath)))")
-=======
 $cloudInitTemplate = Get-Content $cloudInitFilePath -Raw
 
 # Insert scripts into the cloud-init template
@@ -423,7 +392,6 @@
     $indentedContent = (Get-Content $resourcePath -Raw) -split "`n" | ForEach-Object { "${indent}$_" } | Join-String -Separator "`n"
     $cloudInitTemplate = $cloudInitTemplate.Replace("${indent}<${resourceFileName}>", $indentedContent)
 }
->>>>>>> 49386ba2
 
 
 # Insert xrdp logo into the cloud-init template
@@ -454,6 +422,8 @@
     Replace("<ou-linux-servers-path>", $config.shm.domain.ous.linuxServers.path).
     Replace("<ou-research-users-path>", $config.shm.domain.ous.researchUsers.path).
     Replace("<ou-service-accounts-path>", $config.shm.domain.ous.serviceAccounts.path).
+    Replace("<SA_ACCOUNT_NAME>", $config.shm.storage.datastorage.accountName).
+    Replace("<SA_SAS_INGRESS>", $dsvmIngressSasToken).
     Replace("<shm-dc-hostname-lower>", $($config.shm.dc.hostname).ToLower()).
     Replace("<shm-dc-hostname-upper>", $($config.shm.dc.hostname).ToUpper()).
     Replace("<shm-fqdn-lower>", $($config.shm.domain.fqdn).ToLower()).
