param(
    [Parameter(Position = 0, Mandatory = $true, HelpMessage = "Enter SRE config ID. This will be the concatenation of <SHM ID> and <SRE ID> (eg. 'testasandbox' for SRE 'sandbox' in SHM 'testa')")]
    [string]$configId,
    [Parameter(Position = 1, Mandatory = $true, HelpMessage = "Last octet of IP address eg. '160'")]
    [string]$ipLastOctet = (Read-Host -Prompt "Last octet of IP address eg. '160'"),
    [Parameter(Position = 2, Mandatory = $false, HelpMessage = "Enter VM size to use (or leave empty to use default)")]
    [string]$vmSize = "",
<<<<<<< HEAD
    [Parameter(Position = 3, Mandatory = $false, HelpMessage = "Perform an in-place upgrade.")]
    [switch]$upgrade
=======
    [Parameter(Position = 3,Mandatory = $false,HelpMessage = "Perform an in-place upgrade.")]
    [switch]$upgrade,
    [Parameter(Position = 4,Mandatory = $false,HelpMessage = "Force an in-place upgrade.")]
    [switch]$forceUpgrade
>>>>>>> 8b41e55f
)

Import-Module Az
Import-Module $PSScriptRoot/../../common/Configuration.psm1 -Force
Import-Module $PSScriptRoot/../../common/Deployments.psm1 -Force
Import-Module $PSScriptRoot/../../common/Logging.psm1 -Force
Import-Module $PSScriptRoot/../../common/Mirrors.psm1 -Force
Import-Module $PSScriptRoot/../../common/Security.psm1 -Force


# Get config and original context before changing subscription
# ------------------------------------------------------------
$config = Get-SreConfig $configId
$originalContext = Get-AzContext
$_ = Set-AzContext -SubscriptionId $config.sre.subscriptionName


# Set common variables
# --------------------
$vmIpAddress = $config.sre.network.subnets.data.prefix + "." + $ipLastOctet
if (!$vmSize) { $vmSize = $config.sre.dsvm.vmSizeDefault }


# Set VM name including the image version.
# As only the first 15 characters are used in LDAP we structure the name to ensure these will be unique
# -----------------------------------------------------------------------------------------------------
$vmNamePrefix = "SRE-$($config.sre.id)-${ipLastOctet}-DSVM".ToUpper()
$imageVersion = $config.sre.dsvm.vmImageVersion
$vmName = "$vmNamePrefix-${imageVersion}".Replace(".","-")


# Check whether this IP address has been used.
# --------------------------------------------
$existingNic = Get-AzNetworkInterface | Where-Object { $_.IpConfigurations.PrivateIpAddress -eq $vmIpAddress }
if ($existingNic) {
    Add-LogMessage -Level Info "Found an existing network card with IP address '$vmIpAddress'"
    if ($upgrade) {
        Add-LogMessage -Level Info "This NIC will be removed in the upgrade process"
    } else {
        if ($existingNic.VirtualMachine.Id) {
            Add-LogMessage -Level InfoSuccess "A DSVM already exists with IP address '$vmIpAddress'. No further action will be taken"
            $_ = Set-AzContext -Context $originalContext
            exit 0
        } else {
            Add-LogMessage -Level Info "No VM is attached to this network card, removing it"
            $_ = $existingNic | Remove-AzNetworkInterface -Force
            if ($?) {
                Add-LogMessage -Level Success "Network card removal succeeded"
            } else {
                Add-LogMessage -Level Fatal "Network card removal failed!"
            }
        }

    }
} else {
    Add-LogMessage -Level Info "No existing network card with IP address '$vmIpAddress'"
}


if ($upgrade) {
    # Attempt to find an existing virtual machine
    # -------------------------------------------
    $existingVm = Get-AzVM | Where-Object { $_.Name -match "$vmNamePrefix-\d-\d-\d{10}" }
    if ($existingVm) {
        if ($existingVm.Length -ne 1) {
            foreach ($vm in $existingVm) {
                $vmName = $vm.Name
                Add-LogMessage -Level Info "Candidate VM: '$vmName'"
            }
            Add-LogMessage -Level Fatal "Multiple candidate VMs found, aborting upgrade"
        } else {
            $existingVmName = $existingVm.Name
            Add-LogMessage -Level Info "Found an existing VM '$existingVmName'"
        }
    } else {
        Add-LogMessage -Level Info "No existing VM found"
    }

    # Ensure that an upgrade will occur
    # ---------------------------------
    if ($existingVm) {
        if ($existingVm.Name -eq $vmName -and -not $forceUpgrade) {
            Add-LogMessage -Level Info "The existing VM appears to be using the same image version, no upgrade will occur. Use -forceUpgrade to ignore this"
            $_ = Set-AzContext -Context $originalContext
            exit 0
        }
    }

    # Stop existing VM
    # ----------------
    if ($existingVm) {
        Add-LogMessage -Level Info "[ ] Stopping existing virtual machine."
        $_ = Stop-AzVM -ResourceGroupName $existingVm.ResourceGroupName -Name $existingVm.Name -Force
        if ($?) {
            Add-LogMessage -Level Success "VM stopping succeeded"
        } else {
            Add-LogMessage -Level Fatal "VM stopping failed!"
        }
    }

    # Find and snapshot the existing data disks
    # -----------------------------------------
    $dataDiskNames = @("SCRATCH", "HOME")
    $snapshots = @()
    $snapshotNames = @()
    foreach ($name in $dataDiskNames) {
        # First attempt to find a disk
        Add-LogMessage -Level Info "[ ] Locating '$name' disk"
        $disk = Get-AzDisk | Where-Object { $_.Name -match "$vmNamePrefix-\d-\d-\d{10}-$name-DISK" }

        # If there is a disk, take a snapshot
        if ($disk) {
            if ($disk.Length -ne 1) {
                Add-LogMessage -Level Fatal "Multiple candidate '$name' disks found, aborting upgrade"
            }

            Add-LogMessage -Level Success "Data disk found"
            $diskName = $disk.Name

            # Snapshot disk
            Add-LogMessage -Level Info "[ ] Snapshotting disk '$diskName'."
            $snapshotConfig = New-AzSnapShotConfig -SourceUri $disk.Id -Location $config.sre.location -CreateOption copy
            $snapshotName = $vmNamePrefix + "-" + "$name" + "-DISK-SNAPSHOT"
            $snapshot = New-AzSnapshot -Snapshot $snapshotConfig -SnapshotName $snapshotName -ResourceGroupName $config.sre.dsvm.rg
            if ($snapshot) {
                Add-LogMessage -Level Success "Snapshot succeeded"
            } else {
                Add-LogMessage -Level Fatal "Snapshot failed!"
            }
            $snapshots += $snapshot
            $snapshotNames += $snapshotName

        # If there is no disk, look for an existing snapshot
        } else {
            Add-LogMessage -Level Info "'$name' disk not found, attempting to find existing snapshot"
            $snapshot = Get-AzSnapShot | Where-Object { $_.Name -match "$vmNamePrefix-$name-DISK-SNAPSHOT" }
            if ($snapshot) {
                if ($snapshot.Length -ne 1) {
                    Add-LogMessage -Level Fatal "Multiple candidate '$name' snapshots found, aborting upgrade"
                }
                Add-LogMessage -Level Success "Snapshot found"

                $snapshots += $snapshot
                $snapshotNames += $snapshot.Name
            } else {
                Add-LogMessage -Level Fatal "No disk or snapshot for '$name' found, aborting upgrade"
            }
        }
    }

    # Remove the existing VM
    # ----------------------
    if ($existingVm) {
        Add-LogMessage -Level Info "[ ] Deleting existing VM"
        $_ = Remove-AzVM -Name $existingVmName -ResourceGroupName $config.sre.dsvm.rg -Force
        if ($?) {
            Add-LogMessage -Level Success "VM removal succeeded"
        } else {
            Add-LogMessage -Level Fatal "VM removal failed!"
        }
    }

    # Remove the existing NIC
    # -----------------------
    if ($existingNic) {
        Add-LogMessage -Level Info "[ ] Deleting existing NIC"
        $_ = Remove-AzNetworkInterface -Name $existingNic.Name -ResourceGroupName $config.sre.dsvm.rg -Force
        if ($?) {
            Add-LogMessage -Level Success "NIC removal succeeded"
        } else {
            Add-LogMessage -Level Fatal "NIC removal failed!"
        }
    }

    # Remove the existing disks
    # -------------------------
    $diskNames = @("OS", "SCRATCH", "HOME")
    foreach ($diskName in $diskNames) {
        Add-LogMessage -Level Info "[ ] Removing '$diskName' disk"
        $disk = Get-AzDisk | Where-Object { $_.Name -match "$vmNamePrefix-\d-\d-\d{10}-$diskName-DISK" }
        if ($disk) {
            if ($disk.Length -ne 1) {
                Add-LogMessage -Level Warning "Multiple candidate '$diskName' disks found, not removing any"
            } else {
                $_ = Remove-AzDisk -Name $disk.Name -ResourceGroupName $config.sre.dsvm.rg -Force
                if ($?) {
                    Add-LogMessage -Level Success "Disk deletion succeeded"
                } else {
                    Add-LogMessage -Level Fatal "Disk deletion failed!"
                }
            }
        } else {
            Add-LogMessage -Level Success "No disk found"
        }
    }
}


# Get list of image versions
# --------------------------
Add-LogMessage -Level Info "Getting image type from gallery..."
if ($config.sre.dsvm.vmImageType -eq "Ubuntu") {
    $imageDefinition = "ComputeVM-Ubuntu1804Base"
} elseif ($config.sre.dsvm.vmImageType -eq "UbuntuTorch") {
    $imageDefinition = "ComputeVM-UbuntuTorch1804Base"
} elseif ($config.sre.dsvm.vmImageType -eq "DataScience") {
    $imageDefinition = "ComputeVM-DataScienceBase"
} elseif ($config.sre.dsvm.vmImageType -eq "DSG") {
    $imageDefinition = "ComputeVM-DsgBase"
} else {
    Add-LogMessage -Level Fatal "Could not interpret $($config.sre.dsvm.vmImageType) as an image type!"
}
Add-LogMessage -Level Success "Using image type $imageDefinition"


# Check that this is a valid version and then get the image ID
# ------------------------------------------------------------
$_ = Set-AzContext -Subscription $config.sre.dsvm.vmImageSubscription
Add-LogMessage -Level Info "Looking for image $imageDefinition version $imageVersion..."
try {
    $image = Get-AzGalleryImageVersion -ResourceGroup $config.sre.dsvm.vmImageResourceGroup -GalleryName $config.sre.dsvm.vmImageGallery -GalleryImageDefinitionName $imageDefinition -GalleryImageVersionName $imageVersion -ErrorAction Stop
} catch [Microsoft.Azure.Commands.Compute.Common.ComputeCloudException]{
    $versions = Get-AzGalleryImageVersion -ResourceGroup $config.sre.dsvm.vmImageResourceGroup -GalleryName $config.sre.dsvm.vmImageGallery -GalleryImageDefinitionName $imageDefinition | Sort-Object Name | ForEach-Object { $_.Name } #Select-Object -Last 1
    Add-LogMessage -Level Error "Image version '$imageVersion' is invalid. Available versions are: $versions"
    $imageVersion = $versions | Select-Object -Last 1
    $userVersion = Read-Host -Prompt "Enter the version you would like to use (or leave empty to accept the default: '$imageVersion')"
    if ($versions.Contains($userVersion)) {
        $imageVersion = $userVersion
    }
    $image = Get-AzGalleryImageVersion -ResourceGroup $config.sre.dsvm.vmImageResourceGroup -GalleryName $config.sre.dsvm.vmImageGallery -GalleryImageDefinitionName $imageDefinition -GalleryImageVersionName $imageVersion -ErrorAction Stop
}
$imageVersion = $image.Name
Add-LogMessage -Level Success "Found image $imageDefinition version $imageVersion in gallery"
$_ = Set-AzContext -Subscription $config.sre.subscriptionName


# Check for any orphaned disks
# ----------------------------
$orphanedDisks = Get-AzDisk | Where-Object { $_.DiskState -eq "Unattached" } | Where-Object { $_.Name -Like "${$vmNamePrefix}*" }
if ($orphanedDisks) {
    Add-LogMessage -Level Info "Removing $($orphanedDisks.Length) orphaned disks"
    $_ = $orphanedDisks | Remove-AzDisk -Force
    if ($?) {
        Add-LogMessage -Level Success "Orphaned disk removal succeeded"
    } else {
        Add-LogMessage -Level Fatal "Orphaned disk removal failed!"
    }
}


# Create DSVM resource group if it does not exist
# ----------------------------------------------
$_ = Deploy-ResourceGroup -Name $config.sre.dsvm.rg -Location $config.sre.location


# Ensure that runtime NSG exists
# ------------------------------
$secureNsg = Deploy-NetworkSecurityGroup -Name $config.sre.dsvm.nsg -ResourceGroupName $config.sre.network.vnet.rg -Location $config.sre.location
Add-NetworkSecurityGroupRule -NetworkSecurityGroup $secureNsg `
                             -Name "OutboundInternetAccess" `
                             -Description "Outbound internet access" `
                             -Priority 4000 `
                             -Direction Outbound -Access Deny -Protocol * `
                             -SourceAddressPrefix VirtualNetwork -SourcePortRange * `
                             -DestinationAddressPrefix Internet -DestinationPortRange *


# Ensure that deployment NSG exists
# ---------------------------------
$deploymentNsg = Deploy-NetworkSecurityGroup -Name $config.sre.dsvm.deploymentNsg -ResourceGroupName $config.sre.network.vnet.rg -Location $config.sre.location
$shmIdentitySubnetIpRange = $config.shm.network.subnets.identity.cidr
# Inbound: allow LDAP then deny all
Add-NetworkSecurityGroupRule -NetworkSecurityGroup $deploymentNsg `
                             -Name "InboundAllowLDAP" `
                             -Description "Inbound allow LDAP" `
                             -Priority 2000 `
                             -Direction Inbound -Access Allow -Protocol * `
                             -SourceAddressPrefix $shmIdentitySubnetIpRange -SourcePortRange 88,389,636 `
                             -DestinationAddressPrefix VirtualNetwork -DestinationPortRange *
Add-NetworkSecurityGroupRule -NetworkSecurityGroup $deploymentNsg `
                             -Name "InboundDenyAll" `
                             -Description "Inbound deny all" `
                             -Priority 3000 `
                             -Direction Inbound -Access Deny -Protocol * `
                             -SourceAddressPrefix * -SourcePortRange * `
                             -DestinationAddressPrefix * -DestinationPortRange *
# Outbound: allow LDAP then deny all Virtual Network
Add-NetworkSecurityGroupRule -NetworkSecurityGroup $deploymentNsg `
                             -Name "OutboundAllowLDAP" `
                             -Description "Outbound allow LDAP" `
                             -Priority 2000 `
                             -Direction Outbound -Access Allow -Protocol * `
                             -SourceAddressPrefix VirtualNetwork -SourcePortRange * `
                             -DestinationAddressPrefix $shmIdentitySubnetIpRange -DestinationPortRange *
Add-NetworkSecurityGroupRule -NetworkSecurityGroup $deploymentNsg `
                             -Name "OutboundDenyVNet" `
                             -Description "Outbound deny virtual network" `
                             -Priority 3000 `
                             -Direction Outbound -Access Deny -Protocol * `
                             -SourceAddressPrefix * -SourcePortRange * `
                             -DestinationAddressPrefix VirtualNetwork -DestinationPortRange *


# Check that VNET and subnet exist
# --------------------------------
Add-LogMessage -Level Info "Looking for virtual network '$($config.sre.network.vnet.name)'..."
# $vnet = $null
try {
    $vnet = Get-AzVirtualNetwork -ResourceGroupName $config.sre.network.vnet.rg -Name $config.sre.network.vnet.Name -ErrorAction Stop
} catch [Microsoft.Azure.Commands.Compute.Common.ComputeCloudException]{
    Add-LogMessage -Level Fatal "Virtual network '$($config.sre.network.vnet.name)' could not be found!"
}
Add-LogMessage -Level Success "Found virtual network '$($vnet.Name)' in $($vnet.ResourceGroupName)"

Add-LogMessage -Level Info "Looking for subnet '$($config.sre.network.subnets.data.Name)'..."
$subnet = $vnet.subnets | Where-Object { $_.Name -eq $config.sre.network.subnets.data.Name }
if ($null -eq $subnet) {
    Add-LogMessage -Level Fatal "Subnet '$($config.sre.network.subnets.data.Name)' could not be found in virtual network '$($vnet.Name)'!"
}
Add-LogMessage -Level Success "Found subnet '$($subnet.Name)' in $($vnet.Name)"


# Set mirror URLs
# ---------------
Add-LogMessage -Level Info "Determining correct URLs for package mirrors..."
$addresses = Get-MirrorAddresses -cranIp $config.sre.mirrors.cran.ip -pypiIp $config.sre.mirrors.pypi.ip
Add-LogMessage -Level Success "CRAN: '$($addresses.cran.url)'"
Add-LogMessage -Level Success "PyPI server: '$($addresses.pypi.url)'"
Add-LogMessage -Level Success "PyPI host: '$($addresses.pypi.host)'"


# Retrieve passwords from the keyvault
# ------------------------------------
Add-LogMessage -Level Info "Creating/retrieving secrets from key vault '$($config.sre.keyVault.name)'..."
$dataMountPassword = Resolve-KeyVaultSecret -VaultName $config.sre.keyVault.Name -SecretName $config.sre.users.serviceAccounts.datamount.passwordSecretName -DefaultLength 20
$dsvmAdminPassword = Resolve-KeyVaultSecret -VaultName $config.sre.keyVault.Name -SecretName $config.sre.keyVault.secretNames.dsvmAdminPassword -DefaultLength 20
$dsvmAdminUsername = Resolve-KeyVaultSecret -VaultName $config.sre.keyVault.Name -SecretName $config.sre.keyVault.secretNames.adminUsername -DefaultValue "sre$($config.sre.id)admin".ToLower()
$dsvmLdapPassword = Resolve-KeyVaultSecret -VaultName $config.sre.keyVault.Name -SecretName $config.sre.users.computerManagers.dsvm.passwordSecretName -DefaultLength 20


# Construct the cloud-init yaml file for the target subscription
# --------------------------------------------------------------
Add-LogMessage -Level Info "Constructing cloud-init from template..."
$cloudInitBasePath = Join-Path $PSScriptRoot ".." "cloud_init" -Resolve
$cloudInitFilePath = Get-ChildItem -Path $cloudInitBasePath | Where-Object { $_.Name -eq "cloud-init-compute-vm-sre-${sreId}.template.yaml" } | ForEach-Object { $_.FullName }
if (-not $cloudInitFilePath) { $cloudInitFilePath = Join-Path $cloudInitBasePath "cloud-init-compute-vm.template.yaml" }
$cloudInitTemplate = $(Get-Content $cloudInitFilePath -Raw).Replace("<datamount-password>", $dataMountPassword).
                                                            Replace("<datamount-username>", $config.sre.users.serviceAccounts.datamount.samAccountName).
                                                            Replace("<dataserver-hostname>", $config.sre.dataserver.hostname).
                                                            Replace("<dsvm-hostname>", $vmName).
                                                            Replace("<dsvm-ldap-password>", $dsvmLdapPassword).
                                                            Replace("<dsvm-ldap-username>", $config.sre.users.computerManagers.dsvm.samAccountName).
                                                            Replace("<mirror-host-pypi>", $addresses.pypi.host).
                                                            Replace("<mirror-url-cran>", $addresses.cran.url).
                                                            Replace("<mirror-url-pypi>", $addresses.pypi.url).
                                                            Replace("<shm-dc-hostname-lower>", $($config.shm.dc.hostname).ToLower()).
                                                            Replace("<shm-dc-hostname-upper>", $($config.shm.dc.hostname).ToUpper()).
                                                            Replace("<shm-fqdn-lower>", $($config.shm.domain.fqdn).ToLower()).
                                                            Replace("<shm-fqdn-upper>", $($config.shm.domain.fqdn).ToUpper()).
                                                            Replace("<shm-ldap-base-dn>", $config.shm.domain.userOuPath).
                                                            Replace("<sre-ldap-bind-dn>", "CN=$($config.sre.users.computerManagers.dsvm.Name),$($config.shm.domain.serviceOuPath)").
                                                            Replace("<sre-ldap-user-filter>", "(&(objectClass=user)(memberOf=CN=$($config.sre.domain.securityGroups.researchUsers.Name),$($config.shm.domain.securityOuPath)))")

# Insert xrdp logo into the cloud-init template
# Please note that the logo has to be an 8-bit RGB .bmp with no alpha.
# If you want to use a size other than the default (240x140) the xrdp.ini will need to be modified appropriately
# --------------------------------------------------------------------------------------------------------------
$xrdpCustomLogoPath = Join-Path $PSScriptRoot ".." "cloud_init" "resources" "xrdp_custom_logo.bmp"
$input = Get-Content $xrdpCustomLogoPath -Raw -AsByteStream
$outputStream = New-Object IO.MemoryStream
$gzipStream = New-Object System.IO.Compression.GZipStream($outputStream, [Io.Compression.CompressionMode]::Compress)
$gzipStream.Write($input, 0, $input.Length)
$gzipStream.Close()
$xrdpCustomLogoEncoded = [Convert]::ToBase64String($outputStream.ToArray())
$outputStream.Close()
$cloudInitTemplate = $cloudInitTemplate.Replace("<xrdpCustomLogoEncoded>", $xrdpCustomLogoEncoded)

# Insert PyCharm defaults into the cloud-init template
# ----------------------------------------------------
$indent = "      "
foreach ($scriptName in @("jdk.table.xml",
                          "project.default.xml")) {
    $raw_script = Get-Content (Join-Path $PSScriptRoot ".." "cloud_init" "scripts" $scriptName) -Raw
    $indented_script = $raw_script -split "`n" | ForEach-Object { "${indent}$_" } | Join-String -Separator "`n"
    $cloudInitTemplate = $cloudInitTemplate.Replace("${indent}<$scriptName>", $indented_script)
}


# Deploy NIC
# ----------
$bootDiagnosticsAccount = Deploy-StorageAccount -Name $config.sre.storage.bootdiagnostics.accountName -ResourceGroupName $config.sre.storage.bootdiagnostics.rg -Location $config.sre.location
$vmNic = Deploy-VirtualMachineNIC -Name "$vmName-NIC" -ResourceGroupName $config.sre.dsvm.rg -Subnet $subnet -PrivateIpAddress $vmIpAddress -Location $config.sre.location

# Deploy data disks
# -----------------
if ($upgrade) {
    $dataDisks = @()
    for ($i=0; $i -lt $dataDiskNames.Length; $i++) {
        # Create disk from snapshot
        $diskConfig = New-AzDiskConfig -Location $config.sre.location -SourceResourceId $snapshots[$i].Id -CreateOption Copy
        $diskName = $vmName + "-" + $dataDiskNames[$i] + "-DISK"
        Add-LogMessage -Level Info "[ ] Creating new disk '$diskName'"
        $disk = New-AzDisk -Disk $diskConfig -ResourceGroupName $config.sre.dsvm.rg -DiskName $diskName
        if ($disk) {
            Add-LogMessage -Level Success "Disk creation succeeded"
        } else {
            Add-LogMessage -Level Fatal "Disk creation failed!"
        }
        $dataDisks += $disk
    }
    $scratchDisk = $dataDisks[0]
    $homeDisk = $dataDisks[1]
} else {
    # Create empty disks
    $scratchDisk = Deploy-ManagedDisk -Name "$vmName-SCRATCH-DISK" -SizeGB $config.sre.dsvm.scratchdisk.size_gb -Type $config.sre.dsvm.scratchdisk.type -ResourceGroupName $config.sre.dsvm.rg -Location $config.sre.location
    $homeDisk = Deploy-ManagedDisk -Name "$vmName-HOME-DISK" -SizeGB $config.sre.dsvm.homedisk.size_gb -Type $config.sre.dsvm.homedisk.type -ResourceGroupName $config.sre.dsvm.rg -Location $config.sre.location
}


# Deploy the VM
# -------------
$params = @{
    Name = $vmName
    Size = $vmSize
    AdminPassword = $dsvmAdminPassword
    AdminUsername = $dsvmAdminUsername
    BootDiagnosticsAccount = $bootDiagnosticsAccount
    CloudInitYaml = $cloudInitTemplate
    location = $config.sre.location
    NicId = $vmNic.Id
    OsDiskType = $config.sre.dsvm.osdisk.type
    ResourceGroupName = $config.sre.dsvm.rg
    DataDiskIds = @($homeDisk.Id,$scratchDisk.Id)
    ImageId = $image.Id
}
$_ = Deploy-UbuntuVirtualMachine @params


# Poll VM to see whether it has finished running
Add-LogMessage -Level Info "Waiting for cloud-init provisioning to finish (this will take 5+ minutes)..."
$progress = 0
$statuses = (Get-AzVM -Name $vmName -ResourceGroupName $config.sre.dsvm.rg -Status).Statuses.Code
while (-Not ($statuses.Contains("ProvisioningState/succeeded") -and $statuses.Contains("PowerState/stopped"))) {
    $statuses = (Get-AzVM -Name $vmName -ResourceGroupName $config.sre.dsvm.rg -Status).Statuses.Code
    $progress = [math]::min(100, $progress + 1)
    Write-Progress -Activity "Deployment status" -Status "$($statuses[0]) $($statuses[1])" -PercentComplete $progress
    Start-Sleep 10
}


# Remove snapshots
# ----------------
if ($upgrade) {
    foreach ($snapshotName in $snapshotNames) {
        Add-LogMessage -Level Info "[ ] Deleting snapshot '$snapshotName'"
        $_ = Remove-AzSnapshot -ResourceGroupName $config.sre.dsvm.rg -SnapshotName $snapshotName -Force
        if ($?) {
            Add-LogMessage -Level Success "Snapshot deletion succeeded"
        } else {
            Add-LogMessage -Level Failure "Snapshot deletion failed!"
        }
    }
}


# VM must be off for us to switch NSG
# -----------------------------------
Add-LogMessage -Level Info "Switching to secure NSG '$($secureNsg.Name)'..."
Add-VmToNSG -VMName $vmName -NSGName $secureNsg.Name


# Restart after the NSG switch
# ----------------------------
Enable-AzVM -Name $vmName -ResourceGroupName $config.sre.dsvm.rg


# Create local zip file
# ---------------------
Add-LogMessage -Level Info "Creating smoke test package for the DSVM..."
$zipFilePath = Join-Path $PSScriptRoot "smoke_tests.zip"
$tempDir = New-Item -ItemType Directory -Path (Join-Path ([System.IO.Path]::GetTempPath()) ([System.IO.Path]::GetRandomFileName()) "smoke_tests")
Copy-Item (Join-Path $PSScriptRoot ".." ".." "dsvm_images" "packages") -Filter *.* -Destination (Join-Path $tempDir package_lists) -Recurse
Copy-Item (Join-Path $PSScriptRoot ".." "remote" "compute_vm" "tests") -Filter *.* -Destination (Join-Path $tempDir tests) -Recurse
if (Test-Path $zipFilePath) { Remove-Item $zipFilePath }
Add-LogMessage -Level Info "[ ] Creating zip file at $zipFilePath..."
Compress-Archive -CompressionLevel NoCompression -Path $tempDir -DestinationPath $zipFilePath
if ($?) {
    Add-LogMessage -Level Success "Zip file creation succeeded"
} else {
    Add-LogMessage -Level Fatal "Zip file creation failed!"
}
Remove-Item -Path $tempDir -Recurse -Force


# Upload the zip file to the compute VM
# -------------------------------------
Add-LogMessage -Level Info "Uploading smoke tests to the DSVM..."
$zipFileEncoded = [Convert]::ToBase64String((Get-Content $zipFilePath -Raw -AsByteStream))
Remove-Item -Path $zipFilePath
# Run remote script
$scriptPath = Join-Path $PSScriptRoot ".." "remote" "compute_vm" "scripts" "upload_smoke_tests.sh"
$params = @{
    PAYLOAD = $zipFileEncoded
    ADMIN_USERNAME = $dsvmAdminUsername
};
Add-LogMessage -Level Info "[ ] Uploading and extracting smoke tests on $vmName"
$result = Invoke-RemoteScript -Shell "UnixShell" -ScriptPath $scriptPath -VMName $vmName -ResourceGroupName $config.sre.dsvm.rg -Parameter $params
Write-Output $result.Value


# Run remote diagnostic scripts
# -----------------------------
Add-LogMessage -Level Info "Running diagnostic scripts on VM $vmName..."
$params = @{
    TEST_HOST = $config.shm.dc.fqdn
    LDAP_USER = $config.sre.users.computerManagers.dsvm.samAccountName
    DOMAIN_LOWER = $config.shm.domain.fqdn
    SERVICE_PATH = "'$($config.shm.domain.serviceOuPath)'"
}
foreach ($scriptNamePair in (("LDAP connection", "check_ldap_connection.sh"),
                             ("name resolution", "restart_name_resolution_service.sh"),
                             ("realm join", "rerun_realm_join.sh"),
                             ("SSSD service", "restart_sssd_service.sh"),
                             ("xrdp service", "restart_xrdp_service.sh"))) {
    $name, $diagnostic_script = $scriptNamePair
    $scriptPath = Join-Path $PSScriptRoot ".." "remote" "compute_vm" "scripts" $diagnostic_script
    Add-LogMessage -Level Info "[ ] Configuring $name ($diagnostic_script) on compute VM '$vmName'"
    $result = Invoke-RemoteScript -Shell "UnixShell" -ScriptPath $scriptPath -VMName $vmName -ResourceGroupName $config.sre.dsvm.rg -Parameter $params
    $success = $?
    Write-Output $result.Value
    if ($success) {
        Add-LogMessage -Level Success "Configuring $name on $vmName was successful"
    } else {
        Add-LogMessage -Level Failure "Configuring $name on $vmName failed!"
    }
}


# Get private IP address for this machine
# ---------------------------------------
$privateIpAddress = Get-AzNetworkInterface | Where-Object { $_.VirtualMachine.Id -eq (Get-AzVM -Name $vmName -ResourceGroupName $config.sre.dsvm.rg).Id } | ForEach-Object { $_.IpConfigurations.PrivateIpAddress }
Add-LogMessage -Level Info "Deployment complete. This new VM can be accessed from the RDS at $privateIpAddress"


# Switch back to original subscription
# ------------------------------------
$_ = Set-AzContext -Context $originalContext<|MERGE_RESOLUTION|>--- conflicted
+++ resolved
@@ -5,15 +5,10 @@
     [string]$ipLastOctet = (Read-Host -Prompt "Last octet of IP address eg. '160'"),
     [Parameter(Position = 2, Mandatory = $false, HelpMessage = "Enter VM size to use (or leave empty to use default)")]
     [string]$vmSize = "",
-<<<<<<< HEAD
     [Parameter(Position = 3, Mandatory = $false, HelpMessage = "Perform an in-place upgrade.")]
     [switch]$upgrade
-=======
-    [Parameter(Position = 3,Mandatory = $false,HelpMessage = "Perform an in-place upgrade.")]
-    [switch]$upgrade,
-    [Parameter(Position = 4,Mandatory = $false,HelpMessage = "Force an in-place upgrade.")]
+    [Parameter(Position = 4, Mandatory = $false, HelpMessage = "Force an in-place upgrade.")]
     [switch]$forceUpgrade
->>>>>>> 8b41e55f
 )
 
 Import-Module Az
