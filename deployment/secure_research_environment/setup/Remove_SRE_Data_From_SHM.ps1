--- conflicted
+++ resolved
@@ -109,11 +109,7 @@
     $dnsResourceGroup = $config.shm.dns.rg
     $sreDomain = $config.sre.domain.fqdn
     # Check parent SRE domain record exists (if it does not, the other record removals will fail)
-<<<<<<< HEAD
-    Get-AzDnsZone -ResourceGroupName $dnsResourceGroup -Name $sreDomain -ErrorVariable notExists -ErrorAction SilentlyContinue
-=======
     $null = Get-AzDnsZone -ResourceGroupName $dnsResourceGroup -Name $sreDomain -ErrorVariable notExists -ErrorAction SilentlyContinue
->>>>>>> 09eaa96c
     if ($notExists) {
         Add-LogMessage -Level Info "No DNS Zone for SRE $($config.sre.id) domain ($sreDomain) found."
     } else {
