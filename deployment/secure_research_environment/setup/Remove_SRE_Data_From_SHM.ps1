param(
    [Parameter(Position = 0, Mandatory = $true, HelpMessage = "Enter SRE config ID. This will be the concatenation of <SHM ID> and <SRE ID> (eg. 'testasandbox' for SRE 'sandbox' in SHM 'testa')")]
    [string]$configId
)

Import-Module Az
Import-Module $PSScriptRoot/../../common/Configuration.psm1 -Force
Import-Module $PSScriptRoot/../../common/Deployments.psm1 -Force
Import-Module $PSScriptRoot/../../common/Logging.psm1 -Force
Import-Module $PSScriptRoot/../../common/Security.psm1 -Force


# Get config and original context before changing subscription
# ------------------------------------------------------------
$config = Get-SreConfig $configId
$originalContext = Get-AzContext
$null = Set-AzContext -SubscriptionId $config.sre.subscriptionName


# Look for resources in this subscription
# ---------------------------------------
$sreResourceGroups = @(Get-AzResourceGroup | Where-Object { $_.ResourceGroupName -like "RG_SRE_$($config.sre.id)*" })
$sreResources = @(Get-AzResource | Where-Object { $_.ResourceGroupName -like "RG_SRE_$($config.sre.id)*" })


# If resources are found then print a warning message
if ($sreResources -or $sreResourceGroups) {
    Add-LogMessage -Level Warning "********************************************************************************"
    Add-LogMessage -Level Warning "*** SRE $configId subscription '$($config.sre.subscriptionName)' is not empty!! ***"
    Add-LogMessage -Level Warning "********************************************************************************"
    Add-LogMessage -Level Warning "SRE data should not be deleted from the SHM unless all SRE resources have been deleted from the subscription."
    Add-LogMessage -Level Warning " "
    Add-LogMessage -Level Warning "Resource Groups present in SRE subscription:"
    Add-LogMessage -Level Warning "--------------------------------------------"
    $sreResourceGroups
    Add-LogMessage -Level Warning "Resources present in SRE subscription:"
    Add-LogMessage -Level Warning "--------------------------------------"
    $sreResources

# ... otherwise continuing removing artifacts in the SHM subscription
} else {
    $null = Set-AzContext -SubscriptionId $config.shm.subscriptionName

    # Remove SHM side of peerings involving this SRE
    # ----------------------------------------------
    Add-LogMessage -Level Info "Removing peerings for SRE VNet from SHM VNets..."
    $peeringName = "PEER_$($config.sre.network.vnet.name)"
    foreach ($shmVnet in $(Get-AzVirtualNetwork -Name * -ResourceGroupName $config.shm.network.vnet.rg)) {
        foreach ($peering in $(Get-AzVirtualNetworkPeering -VirtualNetworkName $shmVnet.Name -ResourceGroupName $config.shm.network.vnet.rg | Where-Object { $_.Name -eq $peeringName })) {
            $null = Remove-AzVirtualNetworkPeering -Name $peering.Name -VirtualNetworkName $shmVnet.Name -ResourceGroupName $config.shm.network.vnet.rg -Force
            if ($?) {
                Add-LogMessage -Level Success "Removal of peering '$($peering.Name)' succeeded"
            } else {
                Add-LogMessage -Level Fatal "Removal of peering '$($peering.Name)' failed!"
            }
        }
    }


    # Remove SRE users and groups from SHM DC
    # ---------------------------------------
    Add-LogMessage -Level Info "Removing SRE users and groups from SHM DC..."
<<<<<<< HEAD
    $scriptPath = Join-Path $PSScriptRoot ".." "remote" "configure_shm_dc" "scripts" "Remove_SRE_Users_And_Groups.ps1" -Resolve
    $params = @{
        dataMountSamAccountName = "`"$($config.sre.users.datamount.samAccountName)`""
        dsvmLdapSamAccountName = "`"$($config.sre.users.ldap.dsvm.samAccountName)`""
        gitlabLdapSamAccountName = "`"$($config.sre.users.ldap.gitlab.samAccountName)`""
        hackmdLdapSamAccountName = "`"$($config.sre.users.ldap.hackmd.samAccountName)`""
        rdsDataserverVMName = "`"$($config.sre.dataserver.vmName)`""
        rdsGatewayVMName = "`"$($config.sre.rds.gateway.vmName)`""
        rdsSessionHostAppsVMName = "`"$($config.sre.rds.sessionHost1.vmName)`""
        rdsSessionHostDesktopVMName = "`"$($config.sre.rds.sessionHost2.vmName)`""
        rdsSessionHostReviewVMName = "`"$($config.sre.rds.sessionHost3.vmName)`""
        researchUserSgName = "`"$($config.sre.domain.securityGroups.researchUsers.name)`""
        reviewUserSgName = "`"$($config.sre.domain.securityGroups.reviewUsers.name)`""
        sqlAdminSgName = "`"$($config.sre.domain.securityGroups.sqlAdmins.name)`""
        sreId = "`"$($config.sre.id)`""
        testResearcherSamAccountName = "`"$($config.sre.users.researchers.test.samAccountName)`""
=======
    # Load data to remove
    $groupNames = $config.sre.domain.securityGroups.Values | ForEach-Object { $_.name }
    $userNames = $config.sre.users.computerManagers.Values | ForEach-Object { $_.samAccountName }
    $userNames += $config.sre.users.serviceAccounts.Values | ForEach-Object { $_.samAccountName }
    $computerNamePatterns = @("*-$($config.sre.id)".ToUpper(), "*-$($config.sre.id)-*".ToUpper())
    # Remove SRE users and groups from SHM DC
    $scriptPath = Join-Path $PSScriptRoot ".." "remote" "configure_shm_dc" "scripts" "Remove_Users_And_Groups_Remote.ps1" -Resolve
    $params = @{
        groupNamesJoined           = "`"$($groupNames -Join '|')`""
        userNamesJoined            = "`"$($userNames -Join '|')`""
        computerNamePatternsJoined = "`"$($computerNamePatterns -Join '|')`""
>>>>>>> 49386ba2
    }
    $result = Invoke-RemoteScript -Shell "PowerShell" -ScriptPath $scriptPath -VMName $config.shm.dc.vmName -ResourceGroupName $config.shm.dc.rg -Parameter $params
    Write-Output $result.Value


    # Remove SRE DNS records from SHM DC
    # ----------------------------------
    Add-LogMessage -Level Info "Removing SRE DNS records from SHM DC..."
    $scriptPath = Join-Path $PSScriptRoot ".." "remote" "configure_shm_dc" "scripts" "Remove_DNS_Entries_Remote.ps1" -Resolve
    $params = @{
        shmFqdn = "`"$($config.shm.domain.fqdn)`""
        sreId   = "`"$($config.sre.id)`""
    }
    $result = Invoke-RemoteScript -Shell "PowerShell" -ScriptPath $scriptPath -VMName $config.shm.dc.vmName -ResourceGroupName $config.shm.dc.rg -Parameter $params
    Write-Output $result.Value


    # Remove RDS Gateway RADIUS Client from SHM NPS
    # ---------------------------------------------
    Add-LogMessage -Level Info "Removing RDS Gateway RADIUS Client from SHM NPS..."
    $scriptPath = Join-Path $PSScriptRoot ".." "remote" "configure_shm_dc" "scripts" "Remove_RDS_Gateway_RADIUS_Client_Remote.ps1" -Resolve
    $params = @{
        rdsGatewayFqdn = "`"$($config.sre.rds.gateway.fqdn)`""
    }
    $result = Invoke-RemoteScript -Shell "PowerShell" -ScriptPath $scriptPath -VMName $config.shm.nps.vmName -ResourceGroupName $config.shm.nps.rg -Parameter $params
    Write-Output $result.Value


    # Remove RDS entries from SRE DNS Zone
    # ------------------------------------
    $null = Set-AzContext -SubscriptionId $config.shm.dns.subscriptionName;
    $dnsResourceGroup = $config.shm.dns.rg
    $sreDomain = $config.sre.domain.fqdn
    # RDS @ record
    Add-LogMessage -Level Info "[ ] Removing '@' A record from SRE $($config.sre.id) DNS zone ($sreDomain)"
    Remove-AzDnsRecordSet -Name "@" -RecordType A -ZoneName $sreDomain -ResourceGroupName $dnsResourceGroup
    # RDS DNS record
    $rdsDnsRecordname = "$($config.sre.rds.gateway.hostname)".ToLower()
    Add-LogMessage -Level Info "[ ] Removing '$rdsDnsRecordname' CNAME record from SRE $($config.sre.id) DNS zone ($sreDomain)"
    Remove-AzDnsRecordSet -Name $rdsDnsRecordname -RecordType CNAME -ZoneName $sreDomain -ResourceGroupName $dnsResourceGroup
    $success = $?
    # RDS ACME records
    foreach ($rdsAcmeDnsRecordname in ("_acme-challenge.$($config.sre.rds.gateway.hostname)".ToLower(), "_acme-challenge")) {
        Add-LogMessage -Level Info "[ ] Removing '$rdsAcmeDnsRecordname' TXT record from SRE $($config.sre.id) DNS zone ($sreDomain)"
        Remove-AzDnsRecordSet -Name $rdsAcmeDnsRecordname -RecordType TXT -ZoneName $sreDomain -ResourceGroupName $dnsResourceGroup
        $success = $success -and $?
    }
    # Print success/failure message
    if ($success) {
        Add-LogMessage -Level Success "Record removal succeeded"
    } else {
        Add-LogMessage -Level Fatal "Record removal failed!"
    }
}

# Switch back to original subscription
# ------------------------------------
$null = Set-AzContext -Context $originalContext;<|MERGE_RESOLUTION|>--- conflicted
+++ resolved
@@ -41,6 +41,7 @@
 } else {
     $null = Set-AzContext -SubscriptionId $config.shm.subscriptionName
 
+
     # Remove SHM side of peerings involving this SRE
     # ----------------------------------------------
     Add-LogMessage -Level Info "Removing peerings for SRE VNet from SHM VNets..."
@@ -60,24 +61,6 @@
     # Remove SRE users and groups from SHM DC
     # ---------------------------------------
     Add-LogMessage -Level Info "Removing SRE users and groups from SHM DC..."
-<<<<<<< HEAD
-    $scriptPath = Join-Path $PSScriptRoot ".." "remote" "configure_shm_dc" "scripts" "Remove_SRE_Users_And_Groups.ps1" -Resolve
-    $params = @{
-        dataMountSamAccountName = "`"$($config.sre.users.datamount.samAccountName)`""
-        dsvmLdapSamAccountName = "`"$($config.sre.users.ldap.dsvm.samAccountName)`""
-        gitlabLdapSamAccountName = "`"$($config.sre.users.ldap.gitlab.samAccountName)`""
-        hackmdLdapSamAccountName = "`"$($config.sre.users.ldap.hackmd.samAccountName)`""
-        rdsDataserverVMName = "`"$($config.sre.dataserver.vmName)`""
-        rdsGatewayVMName = "`"$($config.sre.rds.gateway.vmName)`""
-        rdsSessionHostAppsVMName = "`"$($config.sre.rds.sessionHost1.vmName)`""
-        rdsSessionHostDesktopVMName = "`"$($config.sre.rds.sessionHost2.vmName)`""
-        rdsSessionHostReviewVMName = "`"$($config.sre.rds.sessionHost3.vmName)`""
-        researchUserSgName = "`"$($config.sre.domain.securityGroups.researchUsers.name)`""
-        reviewUserSgName = "`"$($config.sre.domain.securityGroups.reviewUsers.name)`""
-        sqlAdminSgName = "`"$($config.sre.domain.securityGroups.sqlAdmins.name)`""
-        sreId = "`"$($config.sre.id)`""
-        testResearcherSamAccountName = "`"$($config.sre.users.researchers.test.samAccountName)`""
-=======
     # Load data to remove
     $groupNames = $config.sre.domain.securityGroups.Values | ForEach-Object { $_.name }
     $userNames = $config.sre.users.computerManagers.Values | ForEach-Object { $_.samAccountName }
@@ -89,7 +72,6 @@
         groupNamesJoined           = "`"$($groupNames -Join '|')`""
         userNamesJoined            = "`"$($userNames -Join '|')`""
         computerNamePatternsJoined = "`"$($computerNamePatterns -Join '|')`""
->>>>>>> 49386ba2
     }
     $result = Invoke-RemoteScript -Shell "PowerShell" -ScriptPath $scriptPath -VMName $config.shm.dc.vmName -ResourceGroupName $config.shm.dc.rg -Parameter $params
     Write-Output $result.Value
