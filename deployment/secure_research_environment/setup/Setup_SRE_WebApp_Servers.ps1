--- conflicted
+++ resolved
@@ -20,20 +20,21 @@
 # Retrieve passwords from the keyvault
 # ------------------------------------
 Add-LogMessage -Level Info "Creating/retrieving secrets from key vault '$($config.sre.keyVault.name)'..."
-<<<<<<< HEAD
-$sreAdminUsername = Resolve-KeyVaultSecret -VaultName $config.sre.keyVault.Name -SecretName $config.sre.keyVault.secretNames.adminUsername -DefaultValue "sre$($config.sre.id)admin".ToLower()
-$sreAdminPassword = Resolve-KeyVaultSecret -VaultName $config.sre.keyVault.name -SecretName $config.sre.keyVault.secretNames.webappAdminPassword
-$gitlabRootPassword = Resolve-KeyVaultSecret -VaultName $config.sre.keyVault.name -SecretName $config.sre.keyVault.secretNames.gitlabRootPassword
-$gitlabLdapPassword = Resolve-KeyVaultSecret -VaultName $config.sre.keyVault.name -SecretName $config.sre.keyVault.secretNames.gitlabLdapPassword
+$gitlabAdminPassword = Resolve-KeyVaultSecret -VaultName $config.sre.keyVault.name -SecretName $config.sre.webapps.gitlab.adminPasswordSecretName -DefaultLength 20
+$gitlabAPIToken = Resolve-KeyVaultSecret -VaultName $config.sre.keyVault.name -SecretName $config.sre.keyVault.secretNames.gitlabAPIToken
+$gitlabPassword = Resolve-KeyVaultSecret -VaultName $config.sre.keyVault.name -SecretName $config.sre.keyVault.secretNames.gitlabPassword
+$gitlabReviewAPIToken = Resolve-KeyVaultSecret -VaultName $config.sre.keyVault.name -SecretName $config.sre.keyVault.secretNames.gitlabReviewAPIToken
+$gitlabReviewAdminPassword = Resolve-KeyVaultSecret -VaultName $config.sre.keyVault.name -SecretName $config.sre.webapps.gitlabReview.adminPasswordSecretName -DefaultLength 20
+$gitlabReviewPassword = Resolve-KeyVaultSecret -VaultName $config.sre.keyVault.name -SecretName $config.sre.keyVault.secretNames.gitlabReviewPassword
 $gitlabReviewUsername = Resolve-KeyVaultSecret -VaultName $config.sre.keyVault.name -SecretName $config.sre.keyVault.secretNames.gitlabReviewUsername -DefaultValue "ingress"
-$gitlabReviewPassword = Resolve-KeyVaultSecret -VaultName $config.sre.keyVault.name -SecretName $config.sre.keyVault.secretNames.gitlabReviewPassword
-$gitlabReviewAPIToken = Resolve-KeyVaultSecret -VaultName $config.sre.keyVault.name -SecretName $config.sre.keyVault.secretNames.gitlabReviewAPIToken
+$gitlabRootPassword = Resolve-KeyVaultSecret -VaultName $config.sre.keyVault.name -SecretName $config.sre.webapps.gitlab.rootPasswordSecretName -DefaultLength 20
+$gitlabReviewRootPassword = Resolve-KeyVaultSecret -VaultName $config.sre.keyVault.name -SecretName $config.sre.webapps.gitlabReview.rootPasswordSecretName -DefaultLength 20
+$gitlabUsername = Resolve-KeyVaultSecret -VaultName $config.sre.keyVault.name -SecretName $config.sre.keyVault.secretNames.gitlabUsername -DefaultValue "ingress"
+$hackmdAdminPassword = Resolve-KeyVaultSecret -VaultName $config.sre.keyVault.name -SecretName $config.sre.webapps.hackmd.adminPasswordSecretName -DefaultLength 20
 $hackmdPostgresPassword = Resolve-KeyVaultSecret -VaultName $config.sre.keyVault.name -SecretName $config.sre.keyVault.secretNames.hackmdUserPassword
-$hackmdLdapPassword = Resolve-KeyVaultSecret -VaultName $config.sre.keyVault.name -SecretName $config.sre.keyVault.secretNames.hackmdLdapPassword
-$gitlabUsername = Resolve-KeyVaultSecret -VaultName $config.sre.keyVault.name -SecretName $config.sre.keyVault.secretNames.gitlabUsername -DefaultValue "ingress"
-$gitlabPassword = Resolve-KeyVaultSecret -VaultName $config.sre.keyVault.name -SecretName $config.sre.keyVault.secretNames.gitlabPassword
-$gitlabAPIToken = Resolve-KeyVaultSecret -VaultName $config.sre.keyVault.name -SecretName $config.sre.keyVault.secretNames.gitlabAPIToken
-
+$ldapSearchUserDn = "CN=$($config.sre.users.serviceAccounts.ldapSearch.name),$($config.shm.domain.ous.serviceAccounts.path)"
+$ldapSearchUserPassword = Resolve-KeyVaultSecret -VaultName $config.sre.keyVault.name -SecretName $config.sre.users.serviceAccounts.ldapSearch.passwordSecretName -DefaultLength 20
+$vmAdminUsername = Resolve-KeyVaultSecret -VaultName $config.sre.keyVault.name -SecretName $config.sre.keyVault.secretNames.adminUsername -DefaultValue "sre$($config.sre.id)admin".ToLower()
 
 # Set up NSGs for the webapps
 # ---------------------------
@@ -61,73 +62,6 @@
 # Attach NSGs to subnets
 # ----------------------
 $subnetAirlock = Set-SubnetNetworkSecurityGroup -Subnet $subnetAirlock -VirtualNetwork $vnet -NetworkSecurityGroup $nsgAirlock
-=======
-$gitlabAdminPassword = Resolve-KeyVaultSecret -VaultName $config.sre.keyVault.name -SecretName $config.sre.webapps.gitlab.adminPasswordSecretName -DefaultLength 20
-$gitlabRootPassword = Resolve-KeyVaultSecret -VaultName $config.sre.keyVault.name -SecretName $config.sre.webapps.gitlab.rootPasswordSecretName -DefaultLength 20
-# $gitlabLdapSearchPassword = Resolve-KeyVaultSecret -VaultName $config.sre.keyVault.name -SecretName $config.sre.users.ldapSearch.gitlab.passwordSecretName -DefaultLength 20
-$hackmdAdminPassword = Resolve-KeyVaultSecret -VaultName $config.sre.keyVault.name -SecretName $config.sre.webapps.hackmd.adminPasswordSecretName -DefaultLength 20
-# $hackmdLdapSearchPassword = Resolve-KeyVaultSecret -VaultName $config.sre.keyVault.name -SecretName $config.sre.users.ldapSearch.hackmd.passwordSecretName -DefaultLength 20
-$vmAdminUsername = Resolve-KeyVaultSecret -VaultName $config.sre.keyVault.name -SecretName $config.sre.keyVault.secretNames.adminUsername -DefaultValue "sre$($config.sre.id)admin".ToLower()
-$ldapSearchUserDn = "CN=$($config.sre.users.serviceAccounts.ldapSearch.name),$($config.shm.domain.ous.serviceAccounts.path)"
-$ldapSearchUserPassword = Resolve-KeyVaultSecret -VaultName $config.sre.keyVault.name -SecretName $config.sre.users.serviceAccounts.ldapSearch.passwordSecretName -DefaultLength 20
-
-
-# Set up the NSG for the webapps
-# ------------------------------
-$nsg = Deploy-NetworkSecurityGroup -Name $config.sre.webapps.nsg -ResourceGroupName $config.sre.network.vnet.rg -Location $config.sre.location
-Add-NetworkSecurityGroupRule -NetworkSecurityGroup $nsg `
-                             -Name "OutboundInternetAccess" `
-                             -Description "Outbound internet access" `
-                             -Priority 4000 `
-                             -Direction Outbound `
-                             -Access Deny `
-                             -Protocol * `
-                             -SourceAddressPrefix VirtualNetwork `
-                             -SourcePortRange * `
-                             -DestinationAddressPrefix Internet `
-                             -DestinationPortRange *
-
-
-# Expand GitLab cloudinit
-# -----------------------
-$shmDcFqdn = "$($config.shm.dc.hostname).$($config.shm.domain.fqdn)"
-$gitlabFqdn = "$($config.sre.webapps.gitlab.hostname).$($config.sre.domain.fqdn)"
-# $gitlabLdapUserDn = "CN=$($config.sre.users.computerManagers.gitlab.name),$($config.shm.domain.ous.serviceAccounts.path)"
-$gitlabUserFilter = "(&(objectClass=user)(memberOf=CN=$($config.sre.domain.securityGroups.researchUsers.name),$($config.shm.domain.ous.securityGroups.path)))"
-$gitlabCloudInitTemplate = Join-Path $PSScriptRoot  ".." "cloud_init" "cloud-init-gitlab.template.yaml" | Get-Item | Get-Content -Raw
-$gitlabCloudInit = $gitlabCloudInitTemplate.Replace('<gitlab-rb-host>', $shmDcFqdn).
-                                            Replace('<gitlab-rb-bind-dn>', $ldapSearchUserDn).
-                                            Replace('<gitlab-rb-pw>', $ldapSearchUserPassword).
-                                            Replace('<gitlab-rb-base>', $config.shm.domain.ous.researchUsers.path).
-                                            Replace('<gitlab-rb-user-filter>', $gitlabUserFilter).
-                                            Replace('<gitlab-ip>', $config.sre.webapps.gitlab.ip).
-                                            Replace('<gitlab-hostname>', $config.sre.webapps.gitlab.hostname).
-                                            Replace('<gitlab-fqdn>', $gitlabFqdn).
-                                            Replace('<gitlab-root-password>', $gitlabRootPassword).
-                                            Replace('<gitlab-login-domain>', $config.shm.domain.fqdn)
-# Encode as base64
-$gitlabCloudInitEncoded = [System.Convert]::ToBase64String([System.Text.Encoding]::UTF8.GetBytes($gitlabCloudInit))
-
-
-# Expand HackMD cloudinit
-# -----------------------
-$hackmdFqdn = $config.sre.webapps.hackmd.hostname + "." + $config.sre.domain.fqdn
-$hackmdUserFilter = "(&(objectClass=user)(memberOf=CN=$($config.sre.domain.securityGroups.researchUsers.name),$($config.shm.domain.ous.securityGroups.path))(userPrincipalName={{username}}))"
-# $hackmdSearchLdapUserDn = "CN=$($config.sre.users.serviceAccounts.ldapSearch.name),$($config.shm.domain.ous.serviceAccounts.path)"
-$hackMdLdapUrl = "ldap://$($config.shm.dc.fqdn)"
-$hackmdCloudInitTemplate = Join-Path $PSScriptRoot ".." "cloud_init" "cloud-init-hackmd.template.yaml" | Get-Item | Get-Content -Raw
-$hackmdCloudInit = $hackmdCloudInitTemplate.Replace('<hackmd-bind-dn>', $ldapSearchUserDn).
-                                            Replace('<hackmd-bind-creds>', $ldapSearchUserPassword).
-                                            Replace('<hackmd-user-filter>', $hackmdUserFilter).
-                                            Replace('<hackmd-ldap-base>', $config.shm.domain.ous.researchUsers.path).
-                                            Replace('<hackmd-ip>', $config.sre.webapps.hackmd.ip).
-                                            Replace('<hackmd-hostname>', $config.sre.webapps.hackmd.hostname).
-                                            Replace('<hackmd-fqdn>', $hackmdFqdn).
-                                            Replace('<hackmd-ldap-url>', $hackMdLdapUrl).
-                                            Replace('<hackmd-ldap-netbios>', $config.shm.domain.netbiosName)
-# Encode as base64
-$hackmdCloudInitEncoded = [System.Convert]::ToBase64String([System.Text.Encoding]::UTF8.GetBytes($hackmdCloudInit))
->>>>>>> 49386ba2
 
 
 # Create webapps resource group
@@ -137,10 +71,8 @@
 
 # Construct common deployment parameters
 # --------------------------------------
-<<<<<<< HEAD
 $commonDeploymentParams = @{
-    AdminPassword = $sreAdminPassword
-    AdminUsername = $sreAdminUsername
+    AdminUsername = $vmAdminUsername
     BootDiagnosticsAccount = $(Deploy-StorageAccount -Name $config.sre.storage.bootdiagnostics.accountName -ResourceGroupName $config.sre.storage.bootdiagnostics.rg -Location $config.sre.location)
     ImageSku = "18.04-LTS"
     Location = $config.sre.location
@@ -154,8 +86,8 @@
 # -------------
 # Construct GitLab cloudinit
 $gitlabCloudInit = (Join-Path $PSScriptRoot  ".." "cloud_init" "cloud-init-gitlab.template.yaml" | Get-Item | Get-Content -Raw).
-    Replace('<gitlab-rb-bind-dn>', "CN=$($config.sre.users.ldap.gitlab.name),$($config.shm.domain.serviceOuPath)").
-    Replace('<gitlab-rb-pw>', $gitlabLdapPassword).
+    Replace('<gitlab-rb-bind-dn>', $ldapSearchUserDn).
+    Replace('<gitlab-rb-pw>', $ldapSearchUserPassword).
     Replace('<gitlab-rb-base>', $config.shm.domain.userOuPath).
     Replace('<gitlab-rb-user-filter>', "(&(objectClass=user)(memberOf=CN=$($config.sre.domain.securityGroups.researchUsers.name),$($config.shm.domain.securityOuPath)))").
     Replace('<gitlab-rb-host>', "$($config.shm.dc.hostname).$($config.shm.domain.fqdn)").
@@ -170,37 +102,13 @@
 # Set GitLab deployment parameters
 $gitlabDataDisk = Deploy-ManagedDisk -Name "$($config.sre.webapps.gitlab.vmName)-DATA-DISK" -SizeGB 512 -Type "Standard_LRS" -ResourceGroupName $config.sre.webapps.rg -Location $config.sre.location
 $gitlabDeploymentParams = @{
+    AdminPassword = $gitlabAdminPassword
     CloudInitYaml = $gitlabCloudInit
     DataDiskIds = @($gitlabDataDisk.Id)
     Name = $config.sre.webapps.gitlab.vmName
     PrivateIpAddress = $config.sre.webapps.gitlab.ip
     Size = $config.sre.webapps.gitlab.vmSize
     Subnet = $subnetWebapps
-=======
-Add-LogMessage -Level Info "Deploying GitLab/HackMD VMs from template..."
-$params = @{
-    Administrator_User             = $vmAdminUsername
-    BootDiagnostics_Account_Name   = $config.sre.storage.bootdiagnostics.accountName
-    GitLab_Cloud_Init              = $gitlabCloudInitEncoded
-    GitLab_Administrator_Password  = (ConvertTo-SecureString $gitlabAdminPassword -AsPlainText -Force)
-    GitLab_Data_Disk_Size_GB       = [int]$config.sre.webapps.gitlab.disks.data.sizeGb
-    GitLab_Data_Disk_Type          = $config.sre.webapps.gitlab.disks.data.type
-    GitLab_Os_Disk_Size_GB         = [int]$config.sre.webapps.gitlab.disks.os.sizeGb
-    GitLab_Os_Disk_Type            = $config.sre.webapps.gitlab.disks.os.type
-    GitLab_IP_Address              = $config.sre.webapps.gitlab.ip
-    GitLab_Server_Name             = $config.sre.webapps.gitlab.vmName
-    GitLab_VM_Size                 = $config.sre.webapps.gitlab.vmSize
-    HackMD_Administrator_Password  = (ConvertTo-SecureString $hackmdAdminPassword -AsPlainText -Force)
-    HackMD_Cloud_Init              = $hackmdCloudInitEncoded
-    HackMD_IP_Address              = $config.sre.webapps.hackmd.ip
-    HackMD_Os_Disk_Size_GB         = [int]$config.sre.webapps.hackmd.disks.os.sizeGb
-    HackMD_Os_Disk_Type            = $config.sre.webapps.hackmd.disks.os.type
-    HackMD_Server_Name             = $config.sre.webapps.hackmd.vmName
-    HackMD_VM_Size                 = $config.sre.webapps.hackmd.vmSize
-    Virtual_Network_Name           = $config.sre.network.vnet.name
-    Virtual_Network_Resource_Group = $config.sre.network.vnet.rg
-    Virtual_Network_Subnet         = $config.sre.network.vnet.subnets.data.name
->>>>>>> 49386ba2
 }
 # Deploy GitLab VM
 try {
@@ -215,13 +123,12 @@
 }
 
 
-<<<<<<< HEAD
 # Deploy HackMD
 # -------------
 # Construct HackMD cloudinit
 $hackmdCloudInit = (Join-Path $PSScriptRoot  ".." "cloud_init" "cloud-init-hackmd.template.yaml" | Get-Item | Get-Content -Raw).
-    Replace('<hackmd-bind-dn>', "CN=$($config.sre.users.ldap.hackmd.name),$($config.shm.domain.serviceOuPath)").
-    Replace('<hackmd-bind-creds>', $hackmdLdapPassword).
+    Replace('<hackmd-bind-dn>', $ldapSearchUserDn).
+    Replace('<hackmd-bind-creds>', $ldapSearchUserPassword).
     Replace('<hackmd-user-filter>', "(&(objectClass=user)(memberOf=CN=$($config.sre.domain.securityGroups.researchUsers.name),$($config.shm.domain.securityOuPath))(userPrincipalName={{username}}))").
     Replace('<hackmd-ldap-base>', $config.shm.domain.userOuPath).
     Replace('<hackmd-ip>', $config.sre.webapps.hackmd.ip).
@@ -233,19 +140,13 @@
 # Set HackMD deployment parameters
 $hackmdDataDisk = Deploy-ManagedDisk -Name "$($config.sre.webapps.hackmd.vmName)-DATA-DISK" -SizeGB 512 -Type "Standard_LRS" -ResourceGroupName $config.sre.webapps.rg -Location $config.sre.location
 $hackmdDeploymentParams = @{
+    AdminPassword = $hackmdAdminPassword
     CloudInitYaml = $hackmdCloudInit
     DataDiskIds = @($hackmdDataDisk.Id)
     Name = $config.sre.webapps.hackmd.vmName
     PrivateIpAddress = $config.sre.webapps.hackmd.ip
     Size = $config.sre.webapps.hackmd.vmSize
     Subnet = $subnetWebapps
-=======
-# While webapp servers are off, ensure they are bound to correct NSG
-# ------------------------------------------------------------------
-Add-LogMessage -Level Info "Ensure webapp servers and compute VMs are bound to correct NSG..."
-foreach ($vmName in ($config.sre.webapps.hackmd.vmName, $config.sre.webapps.gitlab.vmName)) {
-    Add-VmToNSG -VMName $vmName -VmResourceGroupName $config.sre.webapps.rg -NSGName $nsg.Name -NsgResourceGroupName $config.sre.network.vnet.rg
->>>>>>> 49386ba2
 }
 # Deploy HackMD VM
 try {
@@ -275,19 +176,18 @@
 $sshKeys = $result.Value[0].Message | Select-String "\[stdout\]\s*([\s\S]*?)\s*\[stderr\]"  # Extract everything in between the [stdout] and [stderr] blocks of the result message. i.e. all output of the script.
 # Construct GitLab review cloudinit
 $gitlabReviewCloudInit = (Join-Path $PSScriptRoot  ".." "cloud_init" "cloud-init-gitlab-review.template.yaml" | Get-Item | Get-Content -Raw).
-    Replace('<sre-admin-username>', $sreAdminUsername).
     Replace('<gitlab-ip>', $config.sre.webapps.gitlab.ip).
     Replace('<gitlab-username>', $gitlabUsername).
     Replace('<gitlab-api-token>', $gitlabAPIToken).
     Replace('<gitlab-review-rb-host>', "$($config.shm.dc.hostname).$($config.shm.domain.fqdn)").
-    Replace('<gitlab-review-rb-bind-dn>', "CN=$($config.sre.users.ldap.gitlab.name),$($config.shm.domain.serviceOuPath)").
-    Replace('<gitlab-review-rb-pw>', $gitlabLdapPassword).
+    Replace('<gitlab-review-rb-bind-dn>', $ldapSearchUserDn).
+    Replace('<gitlab-review-rb-pw>', $ldapSearchUserPassword).
     Replace('<gitlab-review-rb-base>', $config.shm.domain.userOuPath).
     Replace('<gitlab-review-rb-user-filter>', "(&(objectClass=user)(memberOf=CN=$($config.sre.domain.securityGroups.reviewUsers.name),$($config.shm.domain.securityOuPath)))").
     Replace('<gitlab-review-ip>', $config.sre.webapps.gitlabreview.ip).
     Replace('<gitlab-review-hostname>', $config.sre.webapps.gitlabreview.hostname).
     Replace('<gitlab-review-fqdn>', "$($config.sre.webapps.gitlabreview.hostname).$($config.sre.domain.fqdn)").
-    Replace('<gitlab-review-root-password>', $gitlabRootPassword).
+    Replace('<gitlab-review-root-password>', $gitlabReviewRootPassword).
     Replace('<gitlab-review-login-domain>', $config.shm.domain.fqdn).
     Replace('<gitlab-review-username>', $gitlabReviewUsername).
     Replace('<gitlab-review-password>', $gitlabReviewPassword).
@@ -308,6 +208,7 @@
 }
 # Set GitLab review deployment parameters
 $gitlabReviewDeploymentParams = @{
+    AdminPassword = $gitlabReviewAdminPassword
     CloudInitYaml = $gitlabReviewCloudInit
     Name = $config.sre.webapps.gitlabreview.vmName
     PrivateIpAddress = $config.sre.webapps.gitlabreview.ip
@@ -336,8 +237,4 @@
 
 # Switch back to original subscription
 # ------------------------------------
-<<<<<<< HEAD
-$null = Set-AzContext -Context $originalContext
-=======
-$null = Set-AzContext -Context $originalContext;
->>>>>>> 49386ba2
+$null = Set-AzContext -Context $originalContext