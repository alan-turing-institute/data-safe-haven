param(
    [Parameter(Position = 0, Mandatory = $true, HelpMessage = "Enter SRE config ID. This will be the concatenation of <SHM ID> and <SRE ID> (eg. 'testasandbox' for SRE 'sandbox' in SHM 'testa')")]
    [string]$configId
)

Import-Module Az
Import-Module $PSScriptRoot/../../common/Configuration.psm1 -Force
Import-Module $PSScriptRoot/../../common/Deployments.psm1 -Force
Import-Module $PSScriptRoot/../../common/Logging.psm1 -Force
Import-Module $PSScriptRoot/../../common/Mirrors.psm1 -Force


# Get config and original context before changing subscription
# ------------------------------------------------------------
$config = Get-SreConfig $configId
$originalContext = Get-AzContext
$null = Set-AzContext -SubscriptionId $config.sre.subscriptionName


# Get common parameters
# ---------------------
$allowedSources = ($config.sre.rds.gateway.networkRules.allowedSources.Split(',') | ForEach-Object { $_.Trim() })  # NB. Use an array, splitting on commas and trimming any whitespace from each item to avoid "invalid Address prefix" errors caused by extraneous whitespace
$nsgs = @{}


# Ensure VMs are bound to correct NSGs
# ------------------------------------
Add-LogMessage -Level Info "Applying network configuration for SRE '$($config.sre.id)' (Tier $($config.sre.tier)), hosted on subscription '$($config.sre.subscriptionName)'"


# Tier-1 and below have single NSG
# --------------------------------
if (@(0, 1).Contains([int]$config.sre.tier)) {
    $nsgs[$config.sre.dsvm.nsg] = Get-AzNetworkSecurityGroup -Name $config.sre.dsvm.nsg -ResourceGroupName $config.sre.network.vnet.rg

    Add-LogMessage -Level Info "Setting inbound connection rules on user-facing NSG..."
    $null = Update-NetworkSecurityGroupRule -Name "InboundSSHAccess" -NetworkSecurityGroup $nsgs[$config.sre.dsvm.nsg] -SourceAddressPrefix $allowedSources

    Add-LogMessage -Level Info "Setting outbound connection rules on user-facing NSG..."
    $null = Update-NetworkSecurityGroupRule -Name "OutboundInternetAccess" -NetworkSecurityGroup $nsgs[$config.sre.dsvm.nsg] -Access $config.sre.rds.gateway.networkRules.outboundInternet


# Tier-2 and above have several NSGs
# ----------------------------------
} else {
    # RDS gateway
    Add-LogMessage -Level Info "Ensure RDS gateway is bound to correct NSG..."
    Add-VmToNSG -VMName $config.sre.rds.gateway.vmName -VmResourceGroupName $config.sre.rds.rg -NSGName $config.sre.rds.gateway.nsg -NsgResourceGroupName $config.sre.network.vnet.rg
    $nsgs[$config.sre.rds.gateway.nsg] = Get-AzNetworkSecurityGroup -Name $config.sre.rds.gateway.nsg -ResourceGroupName $config.sre.network.vnet.rg

    # RDS sesssion hosts
    Add-LogMessage -Level Info "Ensure RDS session hosts are bound to correct NSG..."
    Add-VmToNSG -VMName $config.sre.rds.appSessionHost.vmName -VmResourceGroupName $config.sre.rds.rg -NSGName $config.sre.rds.appSessionHost.nsg -NsgResourceGroupName $config.sre.network.vnet.rg
    $nsgs[$config.sre.rds.appSessionHost.nsg] = Get-AzNetworkSecurityGroup -Name $config.sre.rds.appSessionHost.nsg -ResourceGroupName $config.sre.network.vnet.rg

    # Data server
    Add-LogMessage -Level Info "Ensure data server is bound to correct NSG..."
    Add-VmToNSG -VMName $config.sre.dataserver.vmName -VmResourceGroupName $config.sre.dataserver.rg -NSGName $config.sre.dataserver.nsg -NsgResourceGroupName $config.sre.network.vnet.rg
    $nsgs[$config.sre.dataserver.nsg] = Get-AzNetworkSecurityGroup -Name $config.sre.dataserver.nsg -ResourceGroupName $config.sre.network.vnet.rg

    # Webapp servers
    Add-LogMessage -Level Info "Ensure webapp servers are bound to correct NSG..."
    Add-VmToNSG -VMName $config.sre.webapps.gitlab.vmName -VmResourceGroupName $config.sre.webapps.rg -NSGName $config.sre.webapps.nsg -NsgResourceGroupName $config.sre.network.vnet.rg
    Add-VmToNSG -VMName $config.sre.webapps.hackmd.vmName -VmResourceGroupName $config.sre.webapps.rg -NSGName $config.sre.webapps.nsg -NsgResourceGroupName $config.sre.network.vnet.rg
    $nsgs[$config.sre.webapps.nsg] = Get-AzNetworkSecurityGroup -Name $config.sre.webapps.nsg -ResourceGroupName $config.sre.network.vnet.rg

    # Compute VMs
    Add-LogMessage -Level Info "Ensure compute VMs are bound to correct NSG..."
    $computeVmNames = $(Get-AzVM -ResourceGroupName $config.sre.dsvm.rg | ForEach-Object { $_.Name })
    foreach ($vmName in $computeVmNames) {
        Add-VmToNSG -VMName $vmName -VmResourceGroupName $config.sre.dsvm.rg -NSGName $config.sre.dsvm.nsg -NsgResourceGroupName $config.sre.network.vnet.rg
    }
    $nsgs[$config.sre.dsvm.nsg] = Get-AzNetworkSecurityGroup -Name $config.sre.dsvm.nsg -ResourceGroupName $config.sre.network.vnet.rg

    # Update NSG rules
    # ----------------

    # Update RDS Gateway NSG
    Add-LogMessage -Level Info "Setting inbound connection rules on RDS Gateway NSG..."
    $null = Update-NetworkSecurityGroupRule -Name "HttpsIn" -NetworkSecurityGroup $nsgs[$config.sre.rds.gateway.nsg] -SourceAddressPrefix $allowedSources

    # Update user-facing NSGs
    Add-LogMessage -Level Info "Setting outbound internet rules on user-facing NSGs..."
    $null = Update-NetworkSecurityGroupRule -Name "OutboundInternetAccess" -NetworkSecurityGroup $nsgs[$config.sre.dsvm.nsg] -Access $config.sre.rds.gateway.networkRules.outboundInternet
    $null = Update-NetworkSecurityGroupRule -Name "OutboundInternetAccess" -NetworkSecurityGroup $nsgs[$config.sre.webapps.nsg] -Access $config.sre.rds.gateway.networkRules.outboundInternet
}


# List all NICs associated with each NSG
# --------------------------------------
foreach ($nsgName in $nsgs.Keys) {
    Add-LogMessage -Level Info "NICs associated with $($nsgs[$nsgName].Name):"
    @($nsgs[$nsgName].NetworkInterfaces) | ForEach-Object { Add-LogMessage -Level Info "=> $($_.Id.Split('/')[-1])" }
}


# Ensure SRE is peered to correct mirror set
# ------------------------------------------
<<<<<<< HEAD
Add-LogMessage -Level Info "Ensuring SRE is peered to correct mirror set..."

# Unpeer any existing networks before (re-)establishing correct peering for SRE
Invoke-Expression -Command "$(Join-Path $PSScriptRoot Unpeer_Sre_And_Mirror_Networks.ps1) -configId $configId"

# Re-peer to the correct network for this SRE
Add-LogMessage -Level Info "Peering to the correct mirror network..."
if (-not $config.shm.network.mirrorVnets["tier$($config.sre.tier)"].name) {
    Add-LogMessage -Level Info "No mirror VNet is configured for Tier $($config.sre.tier) SRE $($config.sre.id). Nothing to do."
} else {
    New-VnetPeering -Vnet1Name $config.sre.network.vnet.name -Vnet1ResourceGroup $config.sre.network.vnet.rg -Vnet1SubscriptionName $config.sre.subscriptionName -Vnet2Name $config.shm.network.mirrorVnets["tier$($config.sre.tier)"].name -Vnet2ResourceGroup $config.shm.network.vnet.rg -Vnet2SubscriptionName $config.shm.subscriptionName
}

# Ensure SRE is peered to the Nexus repository
# --------------------------------------------
Add-LogMessage -Level Info "Peering to the repository network..."
if (-not $config.shm.network.repositoryVnet.name) {
    Add-LogMessage -Level Info "No repository VNet is configured for SRE $($config.sre.id). Nothing to do."
} else {
    New-VnetPeering -Vnet1Name $config.sre.network.vnet.name -Vnet1ResourceGroup $config.sre.network.vnet.rg -Vnet1SubscriptionName $config.sre.subscriptionName -Vnet2Name $config.shm.network.repositoryVnet.name -Vnet2ResourceGroup $config.shm.network.vnet.rg -Vnet2SubscriptionName $config.shm.subscriptionName
=======
if (@(2, 3).Contains([int]$config.sre.tier)) {
    Add-LogMessage -Level Info "Ensuring SRE is peered to correct mirror set..."

    # Unpeer any existing networks before (re-)establishing correct peering for SRE
    Invoke-Expression -Command "$(Join-Path $PSScriptRoot Unpeer_Sre_And_Mirror_Networks.ps1) -configId $configId"

    # Re-peer to the correct network for this SRE
    Add-LogMessage -Level Info "Peering to the correct mirror network..."
    if (-not $config.shm.network.mirrorVnets["tier$($config.sre.tier)"].name) {
        Add-LogMessage -Level Info "No mirror VNet is configured for Tier $($config.sre.tier) SRE $($config.sre.id). Nothing to do."
    } else {
        # Fetch SRE and mirror VNets
        try {
            $sreVnet = Get-AzVirtualNetwork -Name $config.sre.network.vnet.name -ResourceGroupName $config.sre.network.vnet.rg
            $null = Set-AzContext -SubscriptionId $config.shm.subscriptionName
            $mirrorVnet = Get-AzVirtualNetwork -Name $config.shm.network.mirrorVnets["tier$($config.sre.tier)"].name -ResourceGroupName $config.shm.network.vnet.rg -ErrorAction Stop

            # Add peering to Mirror Vnet
            $peeringName = "PEER_$($sreVnet.Name)"
            Add-LogMessage -Level Info "[ ] Adding peering '$peeringName' to mirror VNet $($mirrorVnet.Name)."
            $null = Add-AzVirtualNetworkPeering -Name "$peeringName" -VirtualNetwork $mirrorVnet -RemoteVirtualNetworkId $sreVnet.Id
            if ($?) {
                Add-LogMessage -Level Success "Adding peering '$peeringName' succeeded"
            } else {
                Add-LogMessage -Level Fatal "Adding peering '$peeringName' failed!"
            }

            # Add Peering to SRE Vnet
            $null = Set-AzContext -SubscriptionId $config.sre.subscriptionName
            $peeringName = "PEER_$($mirrorVnet.Name)"
            Add-LogMessage -Level Info "[ ] Adding peering '$peeringName' to SRE VNet $($sreVnet.Name)."
            $null = Add-AzVirtualNetworkPeering -Name "$peeringName" -VirtualNetwork $sreVnet -RemoteVirtualNetworkId $mirrorVnet.Id
            if ($?) {
                Add-LogMessage -Level Success "Adding peering '$peeringName' succeeded"
            } else {
                Add-LogMessage -Level Fatal "Adding peering '$peeringName' failed!"
            }
        } catch [Microsoft.Azure.Commands.Network.Common.NetworkCloudException] {
            Add-LogMessage -Level Warning "Mirror VNet could not be loaded! Did you deploy tier-$($config.sre.tier) mirrors?"
        }
    }
>>>>>>> ab3a9c10
}


# Update SRE mirror lookup
# ------------------------
if ($config.sre.tier -in @(2,3)) {
    Add-LogMessage -Level Info "Determining correct URLs for package mirrors..."
    if ($config.sre.tier == 2) {
        $pypiIp = $config.shm.repository.nexus.ipAddress
        $cranIp = $config.shm.repository.nexus.ipAddress
        $useNexus = $True
    } else if ($config.sre.tier == 3) {
        $pypiIp = $config.shm.mirrors.pypi.tier3.internal.ipAddress
        $cranIp = $config.shm.mirrors.cran.tier3.internal.ipAddress
        $useNexus = $False
    }

    $addresses = Get-MirrorAddresses -cranIp $cranIp -pypiIp $pypiIp -nexus $useNexus
    $success = $?
    Add-LogMessage -Level Info "CRAN: '$($addresses.cran.url)'"
    Add-LogMessage -Level Info "PyPI: '$($addresses.pypi.index)'"
    if ($success) {
        Add-LogMessage -Level Success "Successfully loaded package mirror URLs"
    } else {
        Add-LogMessage -Level Fatal "Failed to load package mirror URLs!"
    }
}

# Set PyPI and CRAN locations on the compute VM
$null = Set-AzContext -SubscriptionId $config.sre.subscriptionName
$scriptPath = Join-Path $PSScriptRoot ".." "remote" "network_configuration" "scripts" "update_mirror_settings.sh"
foreach ($vmName in $computeVmNames) {
    Add-LogMessage -Level Info "Setting PyPI and CRAN locations on compute VM: $($vmName)"
    $params = @{
        CRAN_MIRROR_IP = "`"$($addresses.cran.url)`""
        PYPI_MIRROR_INDEX = "`"$($addresses.pypi.index)`""
        PYPI_MIRROR_INDEX_URL = "`"$($addresses.pypi.indexUrl)`""
        PYPI_MIRROR_HOST = "`"$($addresses.pypi.host)`""
    }
    $result = Invoke-RemoteScript -Shell "UnixShell" -ScriptPath $scriptPath -VMName $vmName -ResourceGroupName $config.sre.dsvm.rg -Parameter $params
    Write-Output $result.Value
}


# Switch back to original subscription
# ------------------------------------
$null = Set-AzContext -Context $originalContext<|MERGE_RESOLUTION|>--- conflicted
+++ resolved
@@ -96,70 +96,27 @@
 
 # Ensure SRE is peered to correct mirror set
 # ------------------------------------------
-<<<<<<< HEAD
-Add-LogMessage -Level Info "Ensuring SRE is peered to correct mirror set..."
-
-# Unpeer any existing networks before (re-)establishing correct peering for SRE
-Invoke-Expression -Command "$(Join-Path $PSScriptRoot Unpeer_Sre_And_Mirror_Networks.ps1) -configId $configId"
-
-# Re-peer to the correct network for this SRE
-Add-LogMessage -Level Info "Peering to the correct mirror network..."
-if (-not $config.shm.network.mirrorVnets["tier$($config.sre.tier)"].name) {
-    Add-LogMessage -Level Info "No mirror VNet is configured for Tier $($config.sre.tier) SRE $($config.sre.id). Nothing to do."
-} else {
-    New-VnetPeering -Vnet1Name $config.sre.network.vnet.name -Vnet1ResourceGroup $config.sre.network.vnet.rg -Vnet1SubscriptionName $config.sre.subscriptionName -Vnet2Name $config.shm.network.mirrorVnets["tier$($config.sre.tier)"].name -Vnet2ResourceGroup $config.shm.network.vnet.rg -Vnet2SubscriptionName $config.shm.subscriptionName
-}
-
-# Ensure SRE is peered to the Nexus repository
-# --------------------------------------------
-Add-LogMessage -Level Info "Peering to the repository network..."
-if (-not $config.shm.network.repositoryVnet.name) {
-    Add-LogMessage -Level Info "No repository VNet is configured for SRE $($config.sre.id). Nothing to do."
-} else {
-    New-VnetPeering -Vnet1Name $config.sre.network.vnet.name -Vnet1ResourceGroup $config.sre.network.vnet.rg -Vnet1SubscriptionName $config.sre.subscriptionName -Vnet2Name $config.shm.network.repositoryVnet.name -Vnet2ResourceGroup $config.shm.network.vnet.rg -Vnet2SubscriptionName $config.shm.subscriptionName
-=======
 if (@(2, 3).Contains([int]$config.sre.tier)) {
     Add-LogMessage -Level Info "Ensuring SRE is peered to correct mirror set..."
 
-    # Unpeer any existing networks before (re-)establishing correct peering for SRE
+# Unpeer any existing networks before (re-)establishing correct peering for SRE
     Invoke-Expression -Command "$(Join-Path $PSScriptRoot Unpeer_Sre_And_Mirror_Networks.ps1) -configId $configId"
 
-    # Re-peer to the correct network for this SRE
+# Re-peer to the correct network for this SRE
     Add-LogMessage -Level Info "Peering to the correct mirror network..."
     if (-not $config.shm.network.mirrorVnets["tier$($config.sre.tier)"].name) {
         Add-LogMessage -Level Info "No mirror VNet is configured for Tier $($config.sre.tier) SRE $($config.sre.id). Nothing to do."
     } else {
-        # Fetch SRE and mirror VNets
-        try {
-            $sreVnet = Get-AzVirtualNetwork -Name $config.sre.network.vnet.name -ResourceGroupName $config.sre.network.vnet.rg
-            $null = Set-AzContext -SubscriptionId $config.shm.subscriptionName
-            $mirrorVnet = Get-AzVirtualNetwork -Name $config.shm.network.mirrorVnets["tier$($config.sre.tier)"].name -ResourceGroupName $config.shm.network.vnet.rg -ErrorAction Stop
+        New-VnetPeering -Vnet1Name $config.sre.network.vnet.name -Vnet1ResourceGroup $config.sre.network.vnet.rg -Vnet1SubscriptionName $config.sre.subscriptionName -Vnet2Name $config.shm.network.mirrorVnets["tier$($config.sre.tier)"].name -Vnet2ResourceGroup $config.shm.network.vnet.rg -Vnet2SubscriptionName $config.shm.subscriptionName
+    }
 
-            # Add peering to Mirror Vnet
-            $peeringName = "PEER_$($sreVnet.Name)"
-            Add-LogMessage -Level Info "[ ] Adding peering '$peeringName' to mirror VNet $($mirrorVnet.Name)."
-            $null = Add-AzVirtualNetworkPeering -Name "$peeringName" -VirtualNetwork $mirrorVnet -RemoteVirtualNetworkId $sreVnet.Id
-            if ($?) {
-                Add-LogMessage -Level Success "Adding peering '$peeringName' succeeded"
-            } else {
-                Add-LogMessage -Level Fatal "Adding peering '$peeringName' failed!"
-            }
-
-            # Add Peering to SRE Vnet
-            $null = Set-AzContext -SubscriptionId $config.sre.subscriptionName
-            $peeringName = "PEER_$($mirrorVnet.Name)"
-            Add-LogMessage -Level Info "[ ] Adding peering '$peeringName' to SRE VNet $($sreVnet.Name)."
-            $null = Add-AzVirtualNetworkPeering -Name "$peeringName" -VirtualNetwork $sreVnet -RemoteVirtualNetworkId $mirrorVnet.Id
-            if ($?) {
-                Add-LogMessage -Level Success "Adding peering '$peeringName' succeeded"
-            } else {
-                Add-LogMessage -Level Fatal "Adding peering '$peeringName' failed!"
-            }
-        } catch [Microsoft.Azure.Commands.Network.Common.NetworkCloudException] {
-            Add-LogMessage -Level Warning "Mirror VNet could not be loaded! Did you deploy tier-$($config.sre.tier) mirrors?"
-        }
-    }
->>>>>>> ab3a9c10
+# Ensure SRE is peered to the Nexus repository
+# --------------------------------------------
+    Add-LogMessage -Level Info "Peering to the repository network..."
+    if (-not $config.shm.network.repositoryVnet.name) {
+        Add-LogMessage -Level Info "No repository VNet is configured for SRE $($config.sre.id). Nothing to do."
+    } else {
+        New-VnetPeering -Vnet1Name $config.sre.network.vnet.name -Vnet1ResourceGroup $config.sre.network.vnet.rg -Vnet1SubscriptionName $config.sre.subscriptionName -Vnet2Name $config.shm.network.repositoryVnet.name -Vnet2ResourceGroup $config.shm.network.vnet.rg -Vnet2SubscriptionName $config.shm.subscriptionName
 }
 
 
