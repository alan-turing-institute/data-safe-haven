--- conflicted
+++ resolved
@@ -53,15 +53,8 @@
 $adDnsRecordname = "@"
 $shmDomain = $config.domain.fqdn
 Add-LogMessage -Level Info "[ ] Removing '$adDnsRecordname' TXT record from SHM $shmId DNS zone ($shmDomain)"
-<<<<<<< HEAD
-Remove-AzDnsRecordSet -Name $adDnsRecordname -RecordType TXT -ZoneName $shmDomain -ResourceGroupName $dnsResourceGroup
-$success = $?
-# Print success/failure message
-if ($success) {
-=======
 Remove-AzDnsRecordSet -Name $adDnsRecordname -RecordType TXT -ZoneName $shmDomain -ResourceGroupName $config.dns.rg
 if ($?) {
->>>>>>> 49386ba2
     Add-LogMessage -Level Success "Record removal succeeded"
 } else {
     Add-LogMessage -Level Fatal "Record removal failed!"
