#cloud-config

apt:
  update: true

packages:
  - docker.io
  - docker-compose
  - python3-requests

write_files:
<<<<<<< HEAD
  - path: "/root/docker-compose.yaml"
    owner: root:root
=======
  - path: "/opt/configuration/docker-compose.yaml"
>>>>>>> debec34c
    permissions: "0400"
    content: |
      ---
      version: "3"

      services:
        nexus:
          image: sonatype/nexus3
          ports:
            - 80:8081
          volumes:
            - /nexus-data:/nexus-data
          restart: always
<<<<<<< HEAD
  - path: "/etc/nexus/allowlist-pypi"
    owner: root:root
    permissions: "0644"
    content: |
      {{allowlist-full-python-pypi-tier3.list}}
  - path: "/etc/nexus/allowlist-cran"
    owner: root:root
    permissions: "0644"
    content: |
      {{allowlist-full-r-cran-tier3.list}}
  - path: "/usr/local/bin/configure-nexus"
    owner: root:root
    permissions: "0755"
=======
  - path: "/opt/configuration/configure-nexus.py"
    permissions: "0500"
>>>>>>> debec34c
    content: |
      {{configure_nexus.py}}
  - path: "/etc/cron.daily/update-nexus-allowlists"
    owner: root:root
    permissions: "0700"
    content: |
      /usr/local/bin/configure-nexus --admin-password {{nexus.adminPassword}} update-allowlists --tier {{nexus.tier}} --pypi-package-file /etc/nexus/allowlist-pypi --cran-package-file /etc/nexus/allowlist-cran >> /var/log/configure_nexus.log 2>&1

# Set locale and timezone
locale: en_GB.UTF-8
timezone: {{time.timezone.linux}}

# Set the NTP server
# By default we use Google's NTP servers which are incompatible with other servers due to leap-second smearing
ntp:
  enabled: true
  pools:
    {{#time.ntp.serverAddresses}}
    - {{.}}
    {{/time.ntp.serverAddresses}}

runcmd:
  # Ensure that Docker is running and enabled at startup
  - echo ">=== Configuring Docker... ===<"
  - systemctl enable docker
  - systemctl start docker
  - sleep 1m
  - systemctl status docker
  - docker --version
  - docker-compose --version

  # Create directory for Nexus data that is owned by the correct user inside the Docker container
  - echo ">=== Creating Nexus data directory... ===<"
  - mkdir /nexus-data
  - chown -R 200:200 /nexus-data

  # Set up the Nexus container
<<<<<<< HEAD
  - echo "Creating Nexus container"
  - docker-compose -f /root/docker-compose.yaml up -d
=======
  - echo ">=== Creating Nexus container... ===<"
  - docker-compose -f /opt/configuration/docker-compose.yaml up -d

>>>>>>> debec34c
  # Give Nexus some time to initialise
  - echo ">=== Waiting for Nexus to initialise (3 minutes)... ===<"
  - sleep 3m

  # Configure Nexus
<<<<<<< HEAD
  - echo "Configuring Nexus"
  - /usr/local/bin/configure-nexus --admin-password {{nexus.adminPassword}} change-initial-password --path /nexus-data
  - /usr/local/bin/configure-nexus --admin-password {{nexus.adminPassword}} initial-configuration --tier {{nexus.tier}} --pypi-package-file /etc/nexus/allowlist-pypi --cran-package-file /etc/nexus/allowlist-cran
=======
  - echo ">=== Configuring Nexus... ===<"
  - python3 /opt/configuration/configure-nexus.py --path /nexus-data --admin_password {{{nexus.adminPassword}}} --tier {{nexus.tier}}
>>>>>>> debec34c

power_state:
  mode: poweroff
  message: "Shutting down as a signal that setup is finished"
  timeout: 30
  condition: true<|MERGE_RESOLUTION|>--- conflicted
+++ resolved
@@ -9,12 +9,8 @@
   - python3-requests
 
 write_files:
-<<<<<<< HEAD
   - path: "/root/docker-compose.yaml"
     owner: root:root
-=======
-  - path: "/opt/configuration/docker-compose.yaml"
->>>>>>> debec34c
     permissions: "0400"
     content: |
       ---
@@ -28,7 +24,6 @@
           volumes:
             - /nexus-data:/nexus-data
           restart: always
-<<<<<<< HEAD
   - path: "/etc/nexus/allowlist-pypi"
     owner: root:root
     permissions: "0644"
@@ -42,10 +37,6 @@
   - path: "/usr/local/bin/configure-nexus"
     owner: root:root
     permissions: "0755"
-=======
-  - path: "/opt/configuration/configure-nexus.py"
-    permissions: "0500"
->>>>>>> debec34c
     content: |
       {{configure_nexus.py}}
   - path: "/etc/cron.daily/update-nexus-allowlists"
@@ -83,27 +74,17 @@
   - chown -R 200:200 /nexus-data
 
   # Set up the Nexus container
-<<<<<<< HEAD
-  - echo "Creating Nexus container"
+  - echo ">=== Creating Nexus container... ===<"
   - docker-compose -f /root/docker-compose.yaml up -d
-=======
-  - echo ">=== Creating Nexus container... ===<"
-  - docker-compose -f /opt/configuration/docker-compose.yaml up -d
 
->>>>>>> debec34c
   # Give Nexus some time to initialise
   - echo ">=== Waiting for Nexus to initialise (3 minutes)... ===<"
   - sleep 3m
 
   # Configure Nexus
-<<<<<<< HEAD
-  - echo "Configuring Nexus"
+  - echo ">=== Configuring Nexus... ===<"
   - /usr/local/bin/configure-nexus --admin-password {{nexus.adminPassword}} change-initial-password --path /nexus-data
   - /usr/local/bin/configure-nexus --admin-password {{nexus.adminPassword}} initial-configuration --tier {{nexus.tier}} --pypi-package-file /etc/nexus/allowlist-pypi --cran-package-file /etc/nexus/allowlist-cran
-=======
-  - echo ">=== Configuring Nexus... ===<"
-  - python3 /opt/configuration/configure-nexus.py --path /nexus-data --admin_password {{{nexus.adminPassword}}} --tier {{nexus.tier}}
->>>>>>> debec34c
 
 power_state:
   mode: poweroff
