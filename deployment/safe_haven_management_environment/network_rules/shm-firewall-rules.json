--- conflicted
+++ resolved
@@ -102,10 +102,7 @@
                         ],
                         "fqdnTags": [],
                         "targetFqdns": [
-<<<<<<< HEAD
-=======
                             "*.passwordreset.microsoftonline.com",
->>>>>>> 49386ba2
                             "*.servicebus.windows.net"
                         ],
                         "sourceAddresses": [
