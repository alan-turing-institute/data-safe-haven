{
    "routes": [
        {
            "name": "ViaFirewall",
            "properties": {
                "addressPrefix": "0.0.0.0/0",
                "nextHop": "<shm-firewall-private-ip>"
            }
        },
        {
            "name": "ViaVpn",
            "properties": {
                "addressPrefix": "<subnet-vpn-cidr>",
                "nextHop": "VirtualNetworkGateway"
            }
        }
    ],
<<<<<<< HEAD
    "networkRuleCollections": [
        {
            "name": "shm-<shm-id>-allow",
            "properties": {
                "priority": 1000,
                "action": {
                    "type": "Allow"
                },
                "rules": [
                    {
                        "name": "AllowAzureActiveDirectory",
                        "protocols": [
                            "TCP"
                        ],
                        "sourceAddresses": [
                            "<subnet-identity-cidr>"
                        ],
                        "destinationAddresses": [
                            "AzureActiveDirectory"
                        ],
                        "destinationPorts": [
                            "443"
                        ]
                    }
                ]
            }
        }
    ],
=======
    "networkRuleCollections": [],
>>>>>>> b57e7938
    "applicationRuleCollections": [
        {
            "name": "shm-<shm-id>-allow",
            "properties": {
                "priority": 1000,
                "action": {
                    "type": "Allow"
                },
                "rules": [
                    {
                        "name": "AllowWindowsUpdate",
                        "protocols": [],
                        "fqdnTags": [
                            "WindowsUpdate"
                        ],
                        "targetFqdns": [],
                        "sourceAddresses": [
                            "<subnet-identity-cidr>"
                        ]
                    },
                    {
                        "name": "AllowCertificateStatusCheck",
                        "protocols": [
                            "http:80"
                        ],
                        "fqdnTags": [],
                        "targetFqdns": [
                            "ocsp.digicert.com",
                            "crl3.digicert.com",
                            "crl4.digicert.com",
                            "crl.microsoft.com"
                        ],
                        "sourceAddresses": [
                            "<subnet-identity-cidr>"
                        ]
                    },
                    {
<<<<<<< HEAD
                        "name": "LogAnalytics",
                        "protocols": [
                            "https:443"
                        ],
                        "fqdnTags": [],
                        "targetFqdns": [
                            "<logging-workspace-id>.ods.opinsights.azure.com",
                            "<logging-workspace-id>.oms.opinsights.azure.com",
                            "<logging-workspace-id>.blob.core.windows.net",
                            "<logging-workspace-id>.azure-automation.net"
                        ],
                        "sourceAddresses": [
                            "<subnet-identity-cidr>"
                        ]
                    },
                    {
                        "name": "AllowAzureADLogin",
                        "protocols": [
                            "https:443"
                        ],
                        "fqdnTags": [],
                        "targetFqdns": [
                            "login.microsoftonline.com",
                            "secure.aadcdn.microsoftonline-p.com",
                            "login.windows.net",
                            "aadcdn.msftauth.net",
                            "login.live.com"
                        ],
                        "sourceAddresses": [
                            "<subnet-identity-cidr>"
                        ]
                    },
                    {
                        "name": "AllowAzureMFA",
=======
                        "name": "AllowAzureMFAConnectOperations",
>>>>>>> b57e7938
                        "protocols": [
                            "https:443"
                        ],
                        "fqdnTags": [],
                        "targetFqdns": [
                            "pfd.phonefactor.net",
                            "pfd2.phonefactor.net",
                            "css.phonefactor.net"
                        ],
                        "sourceAddresses": [
                            "<subnet-identity-cidr>"
                        ]
                    },
                    {
<<<<<<< HEAD
                        "name": "AllowADConnectPasswordReset",
=======
                        "name": "AllowADConnectOperations",
>>>>>>> b57e7938
                        "protocols": [
                            "https:443"
                        ],
                        "fqdnTags": [],
                        "targetFqdns": [
                            "adminwebservice.microsoftonline.com",
                            "passwordreset.microsoftonline.com",
                            "adnotifications.windowsazure.com",
                            "*.blob.core.windows.net",
                            "*.servicebus.windows.net",
                            "*.events.data.microsoft.com",
                            "*.aadconnecthealth.azure.com",
                            "*.adhybridhealth.azure.com"
                        ],
                        "sourceAddresses": [
                            "<subnet-identity-cidr>"
                        ]
                    },
                    {
<<<<<<< HEAD
                        "name": "AllowADConnectHealthCheck",
                        "protocols": [
                            "https:443"
                        ],
                        "fqdnTags": [],
                        "targetFqdns": [
                            "*.blob.core.windows.net",
                            "*.servicebus.windows.net",
                            "*.events.data.microsoft.com",
                            "*.aadconnecthealth.azure.com",
                            "*.adhybridhealth.azure.com"
                        ],
                        "sourceAddresses": [
                            "<subnet-identity-cidr>"
                        ]
                    },
                    {
                        "name": "AllowADConnectHealthRegistration",
                        "protocols": [
                            "https:443"
                        ],
                        "fqdnTags": [],
                        "targetFqdns": [
                            "management.azure.com",
                            "*.adhybridhealth.azure.com",
                            "www.office.com",
                            "policykeyservice.dc.ad.msft.net"
                        ],
                        "sourceAddresses": [
                            "<subnet-identity-cidr>"
                        ]
                    }
                ]
            }
        },
        {
            "name": "shm-<shm-id>-deny",
            "properties": {
                "priority": 2000,
                "action": {
                    "type": "Deny"
                },
                "rules": [
                    {
                        "name": "DenyWindowsDiagnosticsToMicrosoft",
                        "protocols": [
                            "http:80",
                            "https:443"
                        ],
                        "fqdnTags": [],
                        "targetFqdns": [
                            "settings-win.data.microsoft.com"
                        ],
                        "sourceAddresses": [
                            "<subnet-identity-cidr>"
                        ]
                    },
                    {
                        "name": "DenyGeneralInternet",
                        "protocols": [
                            "http:80",
                            "https:443"
                        ],
                        "fqdnTags": [],
                        "targetFqdns": [
                            "*"
=======
                        "name": "AllowMSOnlinePSModule",
                        "protocols": [
                            "https:443"
                        ],
                        "fqdnTags": [],
                        "targetFqdns": [
                            "provisioningapi.microsoftonline.com"
>>>>>>> b57e7938
                        ],
                        "sourceAddresses": [
                            "<subnet-identity-cidr>"
                        ]
                    },
                    {
                        "name": "AllowADConnectSetup",
                        "protocols": [
                            "https:443"
                        ],
                        "fqdnTags": [],
                        "targetFqdns": [
                            "management.azure.com",
                            "*.adhybridhealth.azure.com",
                            "www.office.com",
                            "policykeyservice.dc.ad.msft.net"
                        ],
                        "sourceAddresses": [
                            "<subnet-identity-cidr>"
                        ]
                    },
                    {
                        "name": "AllowAzureADLoginForADConnectAndMFAConnectSetup",
                        "protocols": [
                            "https:443"
                        ],
                        "fqdnTags": [],
                        "targetFqdns": [
                            "login.microsoftonline.com",
                            "secure.aadcdn.microsoftonline-p.com",
                            "login.windows.net",
                            "aadcdn.msftauth.net",
                            "login.live.com"
                        ],
                        "sourceAddresses": [
                            "<subnet-identity-cidr>"
                        ]
                    }
                ]
            }
        },
        {
            "name": "shm-<shm-id>-deny",
            "properties": {
                "priority": 2000,
                "action": {
                    "type": "Deny"
                },
                "rules": [
                    {
                        "name": "DenyWindowsDiagnosticsToMicrosoft",
                        "protocols": [
                            "http:80",
                            "https:443"
                        ],
                        "fqdnTags": [],
                        "targetFqdns": [
                            "settings-win.data.microsoft.com"
                        ],
                        "sourceAddresses": [
                            "*"
                        ]
                    }
                ]
            }
        }
    ],
    "natRuleCollections": []
}<|MERGE_RESOLUTION|>--- conflicted
+++ resolved
@@ -15,38 +15,7 @@
             }
         }
     ],
-<<<<<<< HEAD
-    "networkRuleCollections": [
-        {
-            "name": "shm-<shm-id>-allow",
-            "properties": {
-                "priority": 1000,
-                "action": {
-                    "type": "Allow"
-                },
-                "rules": [
-                    {
-                        "name": "AllowAzureActiveDirectory",
-                        "protocols": [
-                            "TCP"
-                        ],
-                        "sourceAddresses": [
-                            "<subnet-identity-cidr>"
-                        ],
-                        "destinationAddresses": [
-                            "AzureActiveDirectory"
-                        ],
-                        "destinationPorts": [
-                            "443"
-                        ]
-                    }
-                ]
-            }
-        }
-    ],
-=======
     "networkRuleCollections": [],
->>>>>>> b57e7938
     "applicationRuleCollections": [
         {
             "name": "shm-<shm-id>-allow",
@@ -84,7 +53,6 @@
                         ]
                     },
                     {
-<<<<<<< HEAD
                         "name": "LogAnalytics",
                         "protocols": [
                             "https:443"
@@ -118,10 +86,7 @@
                         ]
                     },
                     {
-                        "name": "AllowAzureMFA",
-=======
                         "name": "AllowAzureMFAConnectOperations",
->>>>>>> b57e7938
                         "protocols": [
                             "https:443"
                         ],
@@ -136,11 +101,7 @@
                         ]
                     },
                     {
-<<<<<<< HEAD
-                        "name": "AllowADConnectPasswordReset",
-=======
                         "name": "AllowADConnectOperations",
->>>>>>> b57e7938
                         "protocols": [
                             "https:443"
                         ],
@@ -160,74 +121,6 @@
                         ]
                     },
                     {
-<<<<<<< HEAD
-                        "name": "AllowADConnectHealthCheck",
-                        "protocols": [
-                            "https:443"
-                        ],
-                        "fqdnTags": [],
-                        "targetFqdns": [
-                            "*.blob.core.windows.net",
-                            "*.servicebus.windows.net",
-                            "*.events.data.microsoft.com",
-                            "*.aadconnecthealth.azure.com",
-                            "*.adhybridhealth.azure.com"
-                        ],
-                        "sourceAddresses": [
-                            "<subnet-identity-cidr>"
-                        ]
-                    },
-                    {
-                        "name": "AllowADConnectHealthRegistration",
-                        "protocols": [
-                            "https:443"
-                        ],
-                        "fqdnTags": [],
-                        "targetFqdns": [
-                            "management.azure.com",
-                            "*.adhybridhealth.azure.com",
-                            "www.office.com",
-                            "policykeyservice.dc.ad.msft.net"
-                        ],
-                        "sourceAddresses": [
-                            "<subnet-identity-cidr>"
-                        ]
-                    }
-                ]
-            }
-        },
-        {
-            "name": "shm-<shm-id>-deny",
-            "properties": {
-                "priority": 2000,
-                "action": {
-                    "type": "Deny"
-                },
-                "rules": [
-                    {
-                        "name": "DenyWindowsDiagnosticsToMicrosoft",
-                        "protocols": [
-                            "http:80",
-                            "https:443"
-                        ],
-                        "fqdnTags": [],
-                        "targetFqdns": [
-                            "settings-win.data.microsoft.com"
-                        ],
-                        "sourceAddresses": [
-                            "<subnet-identity-cidr>"
-                        ]
-                    },
-                    {
-                        "name": "DenyGeneralInternet",
-                        "protocols": [
-                            "http:80",
-                            "https:443"
-                        ],
-                        "fqdnTags": [],
-                        "targetFqdns": [
-                            "*"
-=======
                         "name": "AllowMSOnlinePSModule",
                         "protocols": [
                             "https:443"
@@ -235,7 +128,6 @@
                         "fqdnTags": [],
                         "targetFqdns": [
                             "provisioningapi.microsoftonline.com"
->>>>>>> b57e7938
                         ],
                         "sourceAddresses": [
                             "<subnet-identity-cidr>"
