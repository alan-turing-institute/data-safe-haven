{
    "routes": [
        {
            "name": "ViaFirewall",
            "properties": {
                "addressPrefix": "0.0.0.0/0",
                "nextHop": "{{firewall.privateIpAddress}}"
            }
        },
        {
            "name": "ViaVpn",
            "properties": {
                "addressPrefix": "{{network.vpn.cidr}}",
                "nextHop": "VirtualNetworkGateway"
            }
        }
    ],
    "networkRuleCollections": [
        {
            "name": "shm-{{id}}-allow",
            "properties": {
                "priority": 1000,
                "action": {
                    "type": "Allow"
                },
                "rules": [
                    {
                        "name": "AllowNTP",
                        "protocols": [
                            "UDP:123"
                        ],
                        "targetAddresses": [
                            {{#time.ntp.serverAddresses}}
                                "{{.}}",
                            {{/time.ntp.serverAddresses}}
                        ],
                        "sourceAddresses": [
                            "*"
                        ]
                    },
                    {
                        "name": "AllowExternalDnsResolver",
                        "protocols": [
                            "TCP:53",
                            "UDP:53"
                        ],
                        "targetAddresses": [
                            "{{dc.external_dns_resolver}}"
                        ],
                        "sourceAddresses": [
                            "{{network.vnet.subnets.identity.cidr}}"
                        ]
                    }
                ]
            }
        }
    ],
    "applicationRuleCollections": [
        {
            "name": "shm-{{id}}-allow",
            "properties": {
                "priority": 1000,
                "action": {
                    "type": "Allow"
                },
                "rules": [
                    {
                        "name": "AllowWindowsUpdate",
                        "protocols": [
                            "http:80",
                            "https:443"
                        ],
                        "fqdnTags": [],
                        "targetFqdns": [
                            "windowsupdate.microsoft.com",
                            "*.windowsupdate.microsoft.com",
                            "*.windowsupdate.microsoft.com",
                            "*.update.microsoft.com",
                            "*.update.microsoft.com",
                            "*.windowsupdate.com",
                            "download.windowsupdate.com",
                            "download.microsoft.com",
                            "*.download.windowsupdate.com",
                            "test.stats.update.microsoft.com",
                            "ntservicepack.microsoft.com",
                            "settings-win.data.microsoft.com",
                            "v10.events.data.microsoft.com",
                            "v10c.events.data.microsoft.com",
                            "v10.vortex-win.data.microsoft.com"
                        ],
                        "sourceAddresses": [
                            "*"
                        ]
                    },
                    {
                        "name": "AllowUbuntuUpdate",
                        "protocols": [
                            "http:80",
                            "https:443"
                       ],
                        "fqdnTags": [],
                        "targetFqdns": [
                            "database.clamav.net",
                            "packages.microsoft.com",
                            "download.mono-project.com",
                            "developer.download.nvidia.com",
                            "packagecloud.io",
                            "apt.postgresql.org",
                            "cloud.r-project.org",
                            "archive.ubuntu.com",
                            "azure.archive.ubuntu.com",
                            "changelogs.ubuntu.com",
                            "security.ubuntu.com"
                        ],
                        "sourceAddresses": [
                            "{{network.mirrorVnets.tier2.cidr}}",
                            "{{network.mirrorVnets.tier3.cidr}}",
                            "{{network.repositoryVnet.subnets.repository.cidr}}"
                        ]
                    },
                    {
                        "name": "AllowDocker",
                        "protocols": [
                            "https:443"
                       ],
                        "fqdnTags": [],
                        "targetFqdns": [
                            "*.docker.com",
                            "*.docker.io"
                        ],
                        "sourceAddresses": [
                            "{{network.repositoryVnet.subnets.repository.cidr}}"
                        ]
                    },
                    {
                        "name": "AllowCertificateStatusCheck",
                        "protocols": [
                            "http:80"
                        ],
                        "fqdnTags": [],
                        "targetFqdns": [
                            "ocsp.digicert.com",
                            "crl3.digicert.com",
                            "crl4.digicert.com",
                            "crl.microsoft.com"
                        ],
                        "sourceAddresses": [
                            "*"
                        ]
                    },
                    {
                        "name": "AllowNTP",
                        "protocols": [
                            "http:123"
                        ],
                        "fqdnTags": [],
                        "targetFqdns": [
                            {{#time.ntp.serverFqdns}}
                                "{{.}}",
                            {{/time.ntp.serverFqdns}}
                        ],
                        "sourceAddresses": [
                            "*"
                        ]
                    },
                    {
                        "name": "AllowLogAnalytics",
                        "protocols": [
                            "https:443"
                        ],
                        "fqdnTags": [],
                        "targetFqdns": [
<<<<<<< HEAD
                            "<logging-workspace-id>.ods.opinsights.azure.com",
                            "<logging-workspace-id>.oms.opinsights.azure.com",
                            "<logging-workspace-id>.blob.core.windows.net",
                            "<logging-workspace-id>.agentsvc.azure-automation.net"
=======
                            "{{logging.workspaceId}}.ods.opinsights.azure.com",
                            "{{logging.workspaceId}}.oms.opinsights.azure.com",
                            "{{logging.workspaceId}}.blob.core.windows.net",
                            "{{logging.workspaceId}}.azure-automation.net"
>>>>>>> 897fbb67
                        ],
                        "sourceAddresses": [
                            "*"
                        ]
                    },
                    {
                        "name": "AllowPyPIPackageInstallation",
                        "protocols": [
                            "https:443"
                        ],
                        "fqdnTags": [],
                        "targetFqdns": [
                            "files.pythonhosted.org",
                            "pypi.org"
                        ],
                        "sourceAddresses": [
                            "{{network.repositoryVnet.subnets.repository.cidr}}"
                        ]
                    },
                    {
                        "name": "AllowCRANPackageInstallation",
                        "protocols": [
                            "https:443"
                        ],
                        "fqdnTags": [],
                        "targetFqdns": [
                            "cran.r-project.org"
                        ],
                        "sourceAddresses": [
                            "{{network.repositoryVnet.subnets.repository.cidr}}"
                        ]
                    },
                    {
                        "name": "AllowAzureADLogin",
                        "protocols": [
                            "https:443"
                        ],
                        "fqdnTags": [],
                        "targetFqdns": [
                            "login.microsoftonline.com",
                            "secure.aadcdn.microsoftonline-p.com",
                            "login.windows.net",
                            "aadcdn.msftauth.net",
                            "login.live.com"
                        ],
                        "sourceAddresses": [
                            "{{network.vnet.subnets.identity.cidr}}"
                        ]
                    },
                    {
                        "name": "AllowAzureMFAConnectOperations",
                        "protocols": [
                            "https:443"
                        ],
                        "fqdnTags": [],
                        "targetFqdns": [
                            "pfd.phonefactor.net",
                            "pfd2.phonefactor.net",
                            "css.phonefactor.net"
                        ],
                        "sourceAddresses": [
                            "{{network.vnet.subnets.identity.cidr}}"
                        ]
                    },
                    {
                        "name": "AllowADConnectOperations",
                        "protocols": [
                            "https:443"
                        ],
                        "fqdnTags": [],
                        "targetFqdns": [
                            "adminwebservice.microsoftonline.com",
                            "passwordreset.microsoftonline.com",
                            "adnotifications.windowsazure.com",
                            "*.blob.core.windows.net",
                            "*.servicebus.windows.net",
                            "*.events.data.microsoft.com",
                            "*.aadconnecthealth.azure.com",
                            "*.adhybridhealth.azure.com"
                        ],
                        "sourceAddresses": [
                            "{{network.vnet.subnets.identity.cidr}}"
                        ]
                    },
                    {
                        "name": "AllowMSOnlinePSModule",
                        "protocols": [
                            "https:443"
                        ],
                        "fqdnTags": [],
                        "targetFqdns": [
                            "provisioningapi.microsoftonline.com"
                        ],
                        "sourceAddresses": [
                            "{{network.vnet.subnets.identity.cidr}}"
                        ]
                    },
                    {
                        "name": "AllowPowershellModuleInstallation",
                        "protocols": [
                            "https:443"
                        ],
                        "fqdnTags": [],
                        "targetFqdns": [
                            "psg-prod-eastus.azureedge.net",
                            "www.powershellgallery.com"
                        ],
                        "sourceAddresses": [
                            "{{dc.ip}}"
                        ]
                    },
                    {
                        "name": "AllowADConnectSetup",
                        "protocols": [
                            "https:443"
                        ],
                        "fqdnTags": [],
                        "targetFqdns": [
                            "management.azure.com",
                            "*.adhybridhealth.azure.com",
                            "www.office.com",
                            "policykeyservice.dc.ad.msft.net"
                        ],
                        "sourceAddresses": [
                            "{{network.vnet.subnets.identity.cidr}}"
                        ]
                    },
                    {
                        "name": "AllowAzureADLoginForADConnectAndMFAConnectSetup",
                        "protocols": [
                            "https:443"
                        ],
                        "fqdnTags": [],
                        "targetFqdns": [
                            "login.microsoftonline.com",
                            "secure.aadcdn.microsoftonline-p.com",
                            "login.windows.net",
                            "aadcdn.msftauth.net",
                            "login.live.com"
                        ],
                        "sourceAddresses": [
                            "{{network.vnet.subnets.identity.cidr}}"
                        ]
                    }
                ]
            }
        }
    ],
    "natRuleCollections": []
}<|MERGE_RESOLUTION|>--- conflicted
+++ resolved
@@ -170,17 +170,10 @@
                         ],
                         "fqdnTags": [],
                         "targetFqdns": [
-<<<<<<< HEAD
-                            "<logging-workspace-id>.ods.opinsights.azure.com",
-                            "<logging-workspace-id>.oms.opinsights.azure.com",
-                            "<logging-workspace-id>.blob.core.windows.net",
-                            "<logging-workspace-id>.agentsvc.azure-automation.net"
-=======
                             "{{logging.workspaceId}}.ods.opinsights.azure.com",
                             "{{logging.workspaceId}}.oms.opinsights.azure.com",
                             "{{logging.workspaceId}}.blob.core.windows.net",
-                            "{{logging.workspaceId}}.azure-automation.net"
->>>>>>> 897fbb67
+                            "{{logging.workspaceId}}.agentsvc.azure-automation.net"
                         ],
                         "sourceAddresses": [
                             "*"
