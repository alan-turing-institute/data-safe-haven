--- conflicted
+++ resolved
@@ -27,22 +27,13 @@
     $config = [ordered]@{
         shm = Get-ShmFullConfig -shmId $sreConfigBase.shmId
         sre = [ordered]@{
-<<<<<<< HEAD
             azureAdminGroupName = $sreConfigBase.azureAdminGroupName
-            id                  = $sreConfigBase.sreId | Limit-StringLength 7 -FailureIsFatal
+            id                  = $sreConfigBase.sreId | Limit-StringLength -MaximumLength 7 -FailureIsFatal
             rgPrefix            = $sreConfigBase.overrides.sre.rgPrefix ? $sreConfigBase.overrides.sre.rgPrefix : "RG_SRE_$($sreConfigBase.sreId)".ToUpper()
             nsgPrefix           = $sreConfigBase.overrides.sre.nsgPrefix ? $sreConfigBase.overrides.sre.nsgPrefix : "NSG_SRE_$($sreConfigBase.sreId)".ToUpper()
             shortName           = "sre-$($sreConfigBase.sreId)".ToLower()
             subscriptionName    = $sreConfigBase.subscriptionName
             tier                = $sreConfigBase.tier
-=======
-            id = $sreConfigBase.sreId | Limit-StringLength 7 -FailureIsFatal
-            rgPrefix = $sreConfigBase.overrides.sre.rgPrefix ? $sreConfigBase.overrides.sre.rgPrefix : "RG_SRE_$($sreConfigBase.sreId)".ToUpper()
-            nsgPrefix = $sreConfigBase.overrides.sre.nsgPrefix ? $sreConfigBase.overrides.sre.nsgPrefix : "NSG_SRE_$($sreConfigBase.sreId)".ToUpper()
-            shortName = "sre-$($sreConfigBase.sreId)".ToLower()
-            subscriptionName = $sreConfigBase.subscriptionName
-            tier = $sreConfigBase.tier
->>>>>>> 09eaa96c
         }
     }
     $config.sre.azureAdminGroupName = $sreConfigBase.azureAdminGroupName ? $sreConfigBase.azureAdminGroupName : $config.shm.azureAdminGroupName
@@ -51,7 +42,7 @@
     # Set the default timezone to match the SHM timezone
     $config.sre.time = [ordered]@{
         timezone = [ordered]@{
-            linux = $config.shm.time.timezone.linux
+            linux   = $config.shm.time.timezone.linux
             windows = $config.shm.time.timezone.windows
         }
     }
@@ -66,7 +57,7 @@
     $config.sre.domain = [ordered]@{
         dn          = "DC=$($sreConfigBase.domain.Replace('.',',DC='))"
         fqdn        = $sreConfigBase.domain
-        netbiosName = $($config.sre.id).ToUpper() | Limit-StringLength 15 -FailureIsFatal
+        netbiosName = $($config.sre.id).ToUpper() | Limit-StringLength -MaximumLength 15 -FailureIsFatal
     }
     $config.sre.domain.securityGroups = [ordered]@{
         dataAdministrators   = [ordered]@{ name = "SG $($config.sre.domain.netbiosName) Data Administrators" }
@@ -125,9 +116,10 @@
     # Storage config
     # --------------
     $storageRg = "$($config.sre.rgPrefix)_ARTIFACTS".ToUpper()
+    $sreStoragePrefix = "$($config.shm.id)$($config.sre.id)"
     $sreStorageSuffix = New-RandomLetters -SeedPhrase "$($config.sre.subscriptionName)$($config.sre.id)"
     $config.sre.storage = [ordered]@{
-        accessPolicies = [ordered]@{
+        accessPolicies  = [ordered]@{
             readOnly = [ordered]@{
                 nameSuffix    = "readonly"
                 permissions   = "rl"
@@ -135,31 +127,31 @@
             }
         }
         artifacts       = [ordered]@{
-            accountName = "$($config.shm.id)$($config.sre.id)artifacts${sreStorageSuffix}".ToLower() | Limit-StringLength 24 -Silent
+            accountName = "${sreStoragePrefix}artifacts${sreStorageSuffix}".ToLower() | Limit-StringLength -MaximumLength 24 -Silent
             rg          = $storageRg
         }
         bootdiagnostics = [ordered]@{
-            accountName = "$($config.shm.id)$($config.sre.id)bootdiags${sreStorageSuffix}".ToLower() | Limit-StringLength 24 -Silent
+            accountName = "${sreStoragePrefix}bootdiags${sreStorageSuffix}".ToLower() | Limit-StringLength -MaximumLength 24 -Silent
             rg          = $storageRg
         }
         datastorage     = [ordered]@{
-            accountName = "$($config.shm.id)$($config.sre.id)data${srestorageSuffix}".ToLower() | Limit-StringLength 24 -Silent
+            accountName = "${sreStoragePrefix}data${srestorageSuffix}".ToLower() | Limit-StringLength -MaximumLength 24 -Silent
             rg          = "RG_SHM_$($config.shm.id)_DATA_PERSISTENT".ToUpper()
             storageType = "BlobStorage"
             containers  = [ordered]@{
                 ingress = [ordered]@{
-                    name = "ingress"
+                    name             = "ingress"
                     accessPolicyName = "readOnly"
                 }
             }
         }
-        data = [ordered]@{
+        data            = [ordered]@{
             ingress = [ordered]@{
-                accountName   = "sre$($config.sre.id)ingress${sreStorageSuffix}".ToLower() | Limit-StringLength 24 -Silent
+                accountName   = "${sreStoragePrefix}ingress${sreStorageSuffix}".ToLower() | Limit-StringLength -MaximumLength 24 -Silent
                 containerName = "ingress"
             }
-            egress = [ordered]@{
-                accountName   = "sre$($config.sre.id)egress${sreStorageSuffix}".ToLower() | Limit-StringLength 24 -Silent
+            egress  = [ordered]@{
+                accountName   = "${sreStoragePrefix}egress${sreStorageSuffix}".ToLower() | Limit-StringLength -MaximumLength 24 -Silent
                 containerName = "egress"
             }
         }
@@ -168,7 +160,7 @@
     # Secrets config
     # --------------
     $config.sre.keyVault = [ordered]@{
-        name        = "kv-$($config.shm.id)-sre-$($config.sre.id)".ToLower() | Limit-StringLength 24
+        name        = "kv-$($config.shm.id)-sre-$($config.sre.id)".ToLower() | Limit-StringLength -MaximumLength 24
         rg          = "$($config.sre.rgPrefix)_SECRETS".ToUpper()
         secretNames = [ordered]@{
             adminUsername          = "$($config.sre.shortName)-vm-admin-username"
@@ -183,17 +175,17 @@
         serviceAccounts = [ordered]@{
             ldapSearch = [ordered]@{
                 name               = "$($config.sre.domain.netbiosName) LDAP Search Service Account"
-                samAccountName     = "$($config.sre.id)ldapsearch".ToLower() | Limit-StringLength 20
+                samAccountName     = "$($config.sre.id)ldapsearch".ToLower() | Limit-StringLength -MaximumLength 20
                 passwordSecretName = "$($config.sre.shortName)-other-service-account-password-ldap-search"
             }
             postgres   = [ordered]@{
                 name               = "$($config.sre.domain.netbiosName) Postgres DB Service Account"
-                samAccountName     = "$($config.sre.id)dbpostgres".ToLower() | Limit-StringLength 20
+                samAccountName     = "$($config.sre.id)dbpostgres".ToLower() | Limit-StringLength -MaximumLength 20
                 passwordSecretName = "$($config.sre.shortName)-db-service-account-password-postgres"
             }
             datamount  = [ordered]@{
                 name               = "$($config.sre.domain.netbiosName) Data Mount Service Account"
-                samAccountName     = "$($config.sre.id)datamount".ToLower() | Limit-StringLength 20
+                samAccountName     = "$($config.sre.id)datamount".ToLower() | Limit-StringLength -MaximumLength 20
                 passwordSecretName = "$($config.sre.shortName)-other-service-account-password-datamount"
             }
         }
@@ -205,7 +197,7 @@
         rg             = "$($config.sre.rgPrefix)_RDS".ToUpper()
         gateway        = [ordered]@{
             adminPasswordSecretName = "$($config.sre.shortName)-vm-admin-password-rds-gateway"
-            vmName                  = "RDG-SRE-$($config.sre.id)".ToUpper() | Limit-StringLength 15
+            vmName                  = "RDG-SRE-$($config.sre.id)".ToUpper() | Limit-StringLength -MaximumLength 15
             vmSize                  = "Standard_DS2_v2"
             ip                      = Get-NextAvailableIpInRange -IpRangeCidr $config.sre.network.vnet.subnets.rds.cidr -Offset 4
             nsg                     = "$($config.sre.nsgPrefix)_RDS_SERVER".ToUpper()
@@ -227,7 +219,7 @@
         }
         appSessionHost = [ordered]@{
             adminPasswordSecretName = "$($config.sre.shortName)-vm-admin-password-rds-sh1"
-            vmName                  = "APP-SRE-$($config.sre.id)".ToUpper() | Limit-StringLength 15
+            vmName                  = "APP-SRE-$($config.sre.id)".ToUpper() | Limit-StringLength -MaximumLength 15
             vmSize                  = "Standard_DS2_v2"
             ip                      = Get-NextAvailableIpInRange -IpRangeCidr $config.sre.network.vnet.subnets.rds.cidr -Offset 5
             nsg                     = "$($config.sre.nsgPrefix)_RDS_SESSION_HOSTS".ToUpper()
@@ -277,7 +269,7 @@
 
     # Data server
     # -----------
-    $hostname = "DAT-SRE-$($config.sre.id)".ToUpper() | Limit-StringLength 15
+    $hostname = "DAT-SRE-$($config.sre.id)".ToUpper() | Limit-StringLength -MaximumLength 15
     $config.sre.dataserver = [ordered]@{
         adminPasswordSecretName = "$($config.sre.shortName)-vm-admin-password-dataserver"
         rg                      = "$($config.sre.rgPrefix)_DATA".ToUpper()
@@ -364,7 +356,7 @@
             adminPasswordSecretName   = "$($config.sre.shortName)-vm-admin-password-$($databaseType.ToLower())"
             dbAdminUsernameSecretName = "$($config.sre.shortName)-db-admin-username-$($databaseType.ToLower())"
             dbAdminPasswordSecretName = "$($config.sre.shortName)-db-admin-password-$($databaseType.ToLower())"
-            vmName                    = "$($dbConfig[$databaseType].prefix)-$($config.sre.id)".ToUpper() | Limit-StringLength 15
+            vmName                    = "$($dbConfig[$databaseType].prefix)-$($config.sre.id)".ToUpper() | Limit-StringLength -MaximumLength 15
             type                      = $databaseType
             ip                        = Get-NextAvailableIpInRange -IpRangeCidr $config.sre.network.vnet.subnets.databases.cidr -Offset $ipOffset
             port                      = $dbConfig[$databaseType].port
@@ -393,7 +385,7 @@
         rg                      = "$($config.sre.rgPrefix)_COMPUTE".ToUpper()
         nsg                     = "$($config.sre.nsgPrefix)_COMPUTE".ToUpper()
         deploymentNsg           = "$($config.sre.nsgPrefix)_COMPUTE_DEPLOYMENT".ToUpper()
-        vmImage = [ordered]@{
+        vmImage                 = [ordered]@{
             subscription = $config.shm.dsvmImage.subscription
             rg           = $config.shm.dsvmImage.gallery.rg
             gallery      = $config.shm.dsvmImage.gallery.sig
@@ -401,28 +393,18 @@
             version      = $sreConfigBase.computeVmImageVersion
         }
         vmSizeDefault           = "Standard_D2s_v3"
-        disks = [ordered]@{
-            home = [ordered]@{
-<<<<<<< HEAD
-                sizeGb = "128"
-                type   = "Standard_LRS"
-=======
+        disks                   = [ordered]@{
+            home    = [ordered]@{
                 sizeGb = "1024"
-                type = "Standard_LRS"
->>>>>>> 09eaa96c
-            }
-            os = [ordered]@{
+                type   = "Standard_LRS"
+            }
+            os      = [ordered]@{
                 sizeGb = "default"
                 type   = "Standard_LRS"
             }
             scratch = [ordered]@{
-<<<<<<< HEAD
-                sizeGb = "512"
-                type   = "Standard_LRS"
-=======
                 sizeGb = "1024"
-                type = "Standard_LRS"
->>>>>>> 09eaa96c
+                type   = "Standard_LRS"
             }
         }
     }
@@ -495,24 +477,14 @@
     # Safe Haven management config
     # ----------------------------
     $shm = [ordered]@{
-<<<<<<< HEAD
-        azureAdminGroupName = $shmConfigBase.azureAdminGroupName
+        azureAdminGroupName = $shmConfigBase.azure.adminGroupName
         id                  = $shmConfigBase.shmId
-        location            = $shmConfigBase.location
+        location            = $shmConfigBase.azure.location
         name                = $shmConfigBase.name
         organisation        = $shmConfigBase.organisation
         rgPrefix            = $shmConfigBase.overrides.rgPrefix ? $shmConfigBase.overrides.rgPrefix : "RG_SHM_$($shmConfigBase.shmId)".ToUpper()
         nsgPrefix           = $shmConfigBase.overrides.nsgPrefix ? $shmConfigBase.overrides.nsgPrefix : "NSG_SHM_$($shmConfigBase.shmId)".ToUpper()
-        subscriptionName    = $shmConfigBase.subscriptionName
-=======
-        azureAdminGroupName = $shmConfigBase.azure.adminGroupName
-        id = $shmConfigBase.shmId
-        location = $shmConfigBase.azure.location
-        name = $shmConfigBase.name
-        organisation = $shmConfigBase.organisation
-        rgPrefix = $shmConfigBase.overrides.rgPrefix ? $shmConfigBase.overrides.rgPrefix : "RG_SHM_$($shmConfigBase.shmId)".ToUpper()
-        nsgPrefix = $shmConfigBase.overrides.nsgPrefix ? $shmConfigBase.overrides.nsgPrefix : "NSG_SHM_$($shmConfigBase.shmId)".ToUpper()
-        subscriptionName = $shmConfigBase.azure.subscriptionName
+        subscriptionName    = $shmConfigBase.azure.subscriptionName
     }
 
     # Set timezone and NTP configuration
@@ -521,15 +493,14 @@
     $timezoneLinux = $shmConfigBase.timezone ? $shmConfigBase.timezone : "Europe/London"
     $shm.time = [ordered]@{
         timezone = [ordered]@{
-            linux = $timezoneLinux
+            linux   = $timezoneLinux
             windows = [TimeZoneConverter.TZConvert]::IanaToWindows($timezoneLinux)
         }
-        ntp = [ordered]@{
-            poolFqdn = "time.google.com"
+        ntp      = [ordered]@{
+            poolFqdn        = "time.google.com"
             serverAddresses = @("216.239.35.0", "216.239.35.4", "216.239.35.8", "216.239.35.12")
-            serverFqdns = @("time.google.com", "time1.google.com", "time2.google.com", "time3.google.com", "time4.google.com")
-        }
->>>>>>> 09eaa96c
+            serverFqdns     = @("time.google.com", "time1.google.com", "time2.google.com", "time3.google.com", "time4.google.com")
+        }
     }
 
     # DSVM build images
@@ -549,16 +520,11 @@
     $null = Set-AzContext -Context $originalContext
     # Construct build images config
     $shm.dsvmImage = [ordered]@{
-<<<<<<< HEAD
-        subscription = $shmConfigBase.images.subscriptionName
-        location     = $shmConfigBase.images.location
-=======
-        subscription = $shmConfigBase.vmImages.subscriptionName ? $shmConfigBase.vmImages.subscriptionName : $shm.subscriptionName
-        location = $shmConfigBase.vmImages.location
->>>>>>> 09eaa96c
+        subscription    = $shmConfigBase.vmImages.subscriptionName ? $shmConfigBase.vmImages.subscriptionName : $shm.subscriptionName
+        location        = $shmConfigBase.vmImages.location
         bootdiagnostics = [ordered]@{
             rg          = "RG_SH_BOOT_DIAGNOSTICS"
-            accountName = "buildimgbootdiags${dsvmImageStorageSuffix}".ToLower() | Limit-StringLength 24 -Silent
+            accountName = "buildimgbootdiags${dsvmImageStorageSuffix}".ToLower() | Limit-StringLength -MaximumLength 24 -Silent
         }
         build           = [ordered]@{
             rg     = "RG_SH_BUILD_CANDIDATES"
@@ -573,9 +539,9 @@
             }
             # Only the R-package installation is parallelisable and 8 GB of RAM is sufficient
             # We want a compute-optimised VM, since per-core performance is the bottleneck
-            vm = [ordered]@{
+            vm     = [ordered]@{
                 diskSizeGb = 64
-                size = "Standard_F4s_v2"
+                size       = "Standard_F4s_v2"
             }
         }
         gallery         = [ordered]@{
@@ -589,7 +555,7 @@
         }
         keyVault        = [ordered]@{
             rg   = "RG_SH_SECRETS"
-            name = "kv-shm-$($shm.id)-dsvm-imgs".ToLower() | Limit-StringLength 24
+            name = "kv-shm-$($shm.id)-dsvm-imgs".ToLower() | Limit-StringLength -MaximumLength 24
         }
         network         = [ordered]@{
             rg = "RG_SH_NETWORKING"
@@ -600,7 +566,7 @@
     # -------------
     $shm.domain = [ordered]@{
         fqdn        = $shmConfigBase.domain
-        netbiosName = ($shmConfigBase.netbiosName ? $shmConfigBase.netbiosName : $shm.id).ToUpper() | Limit-StringLength 15 -FailureIsFatal
+        netbiosName = ($shmConfigBase.netbiosName ? $shmConfigBase.netbiosName : $shm.id).ToUpper() | Limit-StringLength -MaximumLength 15 -FailureIsFatal
         dn          = "DC=$(($shmConfigBase.domain).Replace('.',',DC='))"
         ous         = [ordered]@{
             dataServers       = [ordered]@{ name = "Secure Research Environment Data Servers" }
@@ -649,13 +615,6 @@
                     name = "IdentitySubnet"
                     cidr = "${shmBasePrefix}.${shmThirdOctet}.0/24"
                 }
-<<<<<<< HEAD
-                web      = [ordered]@{
-                    name = "WebSubnet"
-                    cidr = "${shmBasePrefix}.$([int]$shmThirdOctet + 1).0/24"
-                }
-=======
->>>>>>> 09eaa96c
                 firewall = [ordered]@{
                     # NB. The firewall subnet MUST be named 'AzureFirewallSubnet'. See https://docs.microsoft.com/en-us/azure/firewall/tutorial-firewall-deploy-portal
                     name = "AzureFirewallSubnet"
@@ -666,7 +625,7 @@
                     name = "GatewaySubnet"
                     cidr = "${shmBasePrefix}.$([int]$shmThirdOctet + 7).0/24"
                 }
-                web = [ordered]@{
+                web      = [ordered]@{
                     name = "WebSubnet"
                     cidr = "${shmBasePrefix}.$([int]$shmThirdOctet + 1).0/24"
                 }
@@ -722,7 +681,7 @@
     # --------------
     $shm.keyVault = [ordered]@{
         rg          = "$($shm.rgPrefix)_SECRETS".ToUpper()
-        name        = "kv-shm-$($shm.id)".ToLower() | Limit-StringLength 24
+        name        = "kv-shm-$($shm.id)".ToLower() | Limit-StringLength -MaximumLength 24
         secretNames = [ordered]@{
             aadEmergencyAdminUsername = "shm-$($shm.id)-aad-emergency-admin-username".ToLower()
             aadEmergencyAdminPassword = "shm-$($shm.id)-aad-emergency-admin-password".ToLower()
@@ -745,34 +704,34 @@
         computerManagers = [ordered]@{
             identityServers   = [ordered]@{
                 name               = "$($shm.domain.netbiosName) Identity Servers Manager"
-                samAccountName     = "$($shm.id)identitysrvrs".ToLower() | Limit-StringLength 20
+                samAccountName     = "$($shm.id)identitysrvrs".ToLower() | Limit-StringLength -MaximumLength 20
                 passwordSecretName = "shm-$($shm.id)-computer-manager-password-identity-servers".ToLower()
             }
             dataServers       = [ordered]@{
                 name               = "$($shm.domain.netbiosName) Data Servers Manager"
-                samAccountName     = "$($shm.id)datasrvrs".ToLower() | Limit-StringLength 20
+                samAccountName     = "$($shm.id)datasrvrs".ToLower() | Limit-StringLength -MaximumLength 20
                 passwordSecretName = "shm-$($shm.id)-computer-manager-password-data-servers".ToLower()
             }
             linuxServers      = [ordered]@{
                 name               = "$($shm.domain.netbiosName) Linux Servers Manager"
-                samAccountName     = "$($shm.id)linuxsrvrs".ToLower() | Limit-StringLength 20
+                samAccountName     = "$($shm.id)linuxsrvrs".ToLower() | Limit-StringLength -MaximumLength 20
                 passwordSecretName = "shm-$($shm.id)-computer-manager-password-linux-servers".ToLower()
             }
             rdsGatewayServers = [ordered]@{
                 name               = "$($shm.domain.netbiosName) RDS Gateway Manager"
-                samAccountName     = "$($shm.id)gatewaysrvrs".ToLower() | Limit-StringLength 20
+                samAccountName     = "$($shm.id)gatewaysrvrs".ToLower() | Limit-StringLength -MaximumLength 20
                 passwordSecretName = "shm-$($shm.id)-computer-manager-password-rds-gateway-servers".ToLower()
             }
             rdsSessionServers = [ordered]@{
                 name               = "$($shm.domain.netbiosName) RDS Session Servers Manager"
-                samAccountName     = "$($shm.id)sessionsrvrs".ToLower() | Limit-StringLength 20
+                samAccountName     = "$($shm.id)sessionsrvrs".ToLower() | Limit-StringLength -MaximumLength 20
                 passwordSecretName = "shm-$($shm.id)-computer-manager-password-rds-session-servers".ToLower()
             }
         }
         serviceAccounts  = [ordered]@{
             aadLocalSync = [ordered]@{
                 name               = "$($shm.domain.netbiosName) Local AD Sync Administrator"
-                samAccountName     = "$($shm.id)localadsync".ToLower() | Limit-StringLength 20
+                samAccountName     = "$($shm.id)localadsync".ToLower() | Limit-StringLength -MaximumLength 20
                 passwordSecretName = "shm-$($shm.id)-aad-localsync-password".ToLower()
                 usernameSecretName = "shm-$($shm.id)-aad-localsync-username".ToLower()
             }
@@ -781,7 +740,7 @@
 
     # Domain controller config
     # ------------------------
-    $hostname = "DC1-SHM-$($shm.id)".ToUpper() | Limit-StringLength 15
+    $hostname = "DC1-SHM-$($shm.id)".ToUpper() | Limit-StringLength -MaximumLength 15
     $shm.dc = [ordered]@{
         rg                         = "$($shm.rgPrefix)_DC".ToUpper()
         vmName                     = $hostname
@@ -805,7 +764,7 @@
 
     # Backup domain controller config
     # -------------------------------
-    $hostname = "DC2-SHM-$($shm.id)".ToUpper() | Limit-StringLength 15
+    $hostname = "DC2-SHM-$($shm.id)".ToUpper() | Limit-StringLength -MaximumLength 15
     $shm.dcb = [ordered]@{
         vmName   = $hostname
         vmSize   = "Standard_D2s_v3"
@@ -826,7 +785,7 @@
 
     # NPS config
     # ----------
-    $hostname = "NPS-SHM-$($shm.id)".ToUpper() | Limit-StringLength 15
+    $hostname = "NPS-SHM-$($shm.id)".ToUpper() | Limit-StringLength -MaximumLength 15
     $shm.nps = [ordered]@{
         adminPasswordSecretName = "shm-$($shm.id)-vm-admin-password-nps".ToLower()
         rg                      = "$($shm.rgPrefix)_NPS".ToUpper()
@@ -853,11 +812,11 @@
     $shm.storage = [ordered]@{
         artifacts       = [ordered]@{
             rg          = $storageRg
-            accountName = "shm$($shm.id)artifacts${shmStorageSuffix}".ToLower() | Limit-StringLength 24 -Silent
+            accountName = "shm$($shm.id)artifacts${shmStorageSuffix}".ToLower() | Limit-StringLength -MaximumLength 24 -Silent
         }
         bootdiagnostics = [ordered]@{
             rg          = $storageRg
-            accountName = "shm$($shm.id)bootdiags${shmStorageSuffix}".ToLower() | Limit-StringLength 24 -Silent
+            accountName = "shm$($shm.id)bootdiags${shmStorageSuffix}".ToLower() | Limit-StringLength -MaximumLength 24 -Silent
         }
 
     }
@@ -865,13 +824,8 @@
     # DNS config
     # ----------
     $shm.dns = [ordered]@{
-<<<<<<< HEAD
-        subscriptionName = $shmConfigBase.dnsSubscriptionName
-        rg               = $shmConfigBase.dnsResourceGroupName
-=======
         subscriptionName = $shmConfigBase.dnsRecords.subscriptionName ? $shmConfigBase.dnsRecords.subscriptionName : $shm.subscriptionName
-        rg = $shmConfigBase.dnsRecords.resourceGroupName ? $shmConfigBase.dnsRecords.resourceGroupName : "$($shm.rgPrefix)_DNS_RECORDS".ToUpper()
->>>>>>> 09eaa96c
+        rg               = $shmConfigBase.dnsRecords.resourceGroupName ? $shmConfigBase.dnsRecords.resourceGroupName : "$($shm.rgPrefix)_DNS_RECORDS".ToUpper()
     }
 
     # Package mirror config
@@ -880,15 +834,6 @@
         rg       = "$($shm.rgPrefix)_PKG_MIRRORS".ToUpper()
         vmSize   = "Standard_B2ms"
         diskType = "Standard_LRS"
-<<<<<<< HEAD
-        pypi     = [ordered]@{
-            tier2 = [ordered]@{ diskSize = 8191 }
-            tier3 = [ordered]@{ diskSize = 511 }
-        }
-        cran     = [ordered]@{
-            tier2 = [ordered]@{ diskSize = 127 }
-            tier3 = [ordered]@{ diskSize = 31 }
-=======
         pypi = [ordered]@{
             tier2 = [ordered]@{ diskSize = 8192 }
             tier3 = [ordered]@{ diskSize = 512 }
@@ -896,7 +841,6 @@
         cran = [ordered]@{
             tier2 = [ordered]@{ diskSize = 128 }
             tier3 = [ordered]@{ diskSize = 32 }
->>>>>>> 09eaa96c
         }
     }
     # Set password secret name and IP address for each mirror
