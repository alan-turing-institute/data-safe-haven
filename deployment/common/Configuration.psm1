Import-Module $PSScriptRoot/Logging.psm1
Import-Module $PSScriptRoot/Networking.psm1
Import-Module $PSScriptRoot/Security.psm1


# Overwrite the contents of one hash table with that of another
# -------------------------------------------------------------
function Copy-HashtableOverrides {
    param(
        [Parameter(Mandatory = $true, HelpMessage = "Source hashtable")]
        $Source,
        [Parameter(Mandatory = $true, HelpMessage = "Target hashtable to override")]
        $Target
    )
    foreach ($sourcePair in $Source.GetEnumerator()) {
        # If we hit a leaf then override the target with the source value
        if ($sourcePair.Value -isnot [Hashtable]) {
            $Target[$sourcePair.Key] = $sourcePair.Value
            continue
        }
        # If the target already contains this key then continue recursively
        if ($Target.Contains($sourcePair.Key)) {
            Copy-HashtableOverrides $sourcePair.Value $Target[$sourcePair.Key]
        # Otherwise create a new key in the target with value taken from the source
        } else {
            $Target[$sourcePair.Key] = $sourcePair.Value
        }
    }
}
Export-ModuleMember -Function Copy-HashtableOverrides


# Get root directory for configuration files
# ------------------------------------------
function Get-ConfigRootDir {
    try {
        return Join-Path (Get-Item $PSScriptRoot).Parent.Parent.FullName "environment_configs" -Resolve -ErrorAction Stop
    } catch [System.Management.Automation.ItemNotFoundException] {
        Add-LogMessage -Level Fatal "Could not find the configuration file root directory!"
    }
}


# Load a config file into a hashtable
# -----------------------------------
function Get-ConfigFile {
    param(
        [Parameter(Mandatory = $true, HelpMessage = "Config type ('sre' or 'shm')")]
        [ValidateSet("sre", "shm")]
        $configType,
        [Parameter(Mandatory = $true, HelpMessage = "Config level ('core' or 'full')")]
        [ValidateSet("core", "full")]
        $configLevel,
        [Parameter(Mandatory = $true, HelpMessage = "Name that identifies this config file (ie. <SHM ID> or <SHM ID><SRE ID>))")]
        $configName
    )
    $configFilename = "${configType}_${configName}_${configLevel}_config.json"
    try {
        $configPath = Join-Path $(Get-ConfigRootDir) $configLevel $configFilename -Resolve -ErrorAction Stop
        $configJson = Get-Content -Path $configPath -Raw -ErrorAction Stop | ConvertFrom-Json -AsHashtable -ErrorAction Stop
    } catch [System.Management.Automation.ItemNotFoundException] {
        Add-LogMessage -Level Fatal "Could not find a config file named '$configFilename'..."
    } catch [System.ArgumentException] {
        Add-LogMessage -Level Fatal "'$configPath' is not a valid JSON config file..."
    }
    return $configJson
}


# Get SHM configuration
# ---------------------
function Get-ShmFullConfig {
    param(
        [Parameter(Position = 0, Mandatory = $true, HelpMessage = "Enter SHM ID ('test' or 'prod')")]
        $shmId
    )
    # Import minimal management config parameters from JSON config file - we can derive the rest from these
    $shmConfigBase = Get-ConfigFile -configType "shm" -configLevel "core" -configName $shmId
    $shmIpPrefix = "10.0.0"  # this does not need to be user-configurable as different SHMs are never peered so they can share the same address space. This is therefore never changed in practice

    # Safe Haven management config
    # ----------------------------
    $shm = [ordered]@{
        subscriptionName = $shmConfigBase.subscriptionName
        id = $shmConfigBase.shmId
        name = $shmConfigBase.name
        organisation = $shmConfigBase.organisation
        location = $shmConfigBase.location
        adminSecurityGroupName = $shmConfigBase.adminSecurityGroupName
    }

    # DSVM build images
    # -----------------
    $dsvmImageStorageSuffix = New-RandomLetters -SeedPhrase $shmConfigBase.images.subscriptionName
    # Since an ImageGallery cannot be moved once created, we must ensure that the location parameter matches any gallery that already exists
    $originalContext = Get-AzContext
    $null = Set-AzContext -SubscriptionId $shmConfigBase.images.subscriptionName
    $locations = Get-AzResource | Where-Object { $_.ResourceGroupName -like "RG_SH_*" } | ForEach-Object { $_.Location } | Sort-Object | Get-Unique
    if ($locations.Count -gt 1) {
        Add-LogMessage -Level Fatal "Image building resources found in multiple locations: ${locations}!"
    } elseif ($locations.Count -eq 1) {
        if ($shmConfigBase.images.location -ne $locations) {
            Add-LogMessage -Level Fatal "Image building location ($($shmConfigBase.images.location)) must be set to ${locations}!"
        }
    }
    $null = Set-AzContext -Context $originalContext
    # Construct build images config
    $shm.dsvmImage = [ordered]@{
        subscription = $shmConfigBase.images.subscriptionName
        location = $shmConfigBase.images.locations
        bootdiagnostics = [ordered]@{
            rg = "RG_SH_BOOT_DIAGNOSTICS"
            accountName = "buildimgbootdiags${dsvmImageStorageSuffix}".ToLower() | Limit-StringLength 24 -Silent
        }
        build = [ordered]@{
            rg = "RG_SH_BUILD_CANDIDATES"
            nsg = [ordered]@{ name = "NSG_IMAGE_BUILD" }
            vnet = [ordered]@{
                name = "VNET_IMAGE_BUILD"
                cidr = "10.48.0.0/16"
            }
            subnet = [ordered]@{
                name = "ImageBuildSubnet"
                cidr = "10.48.0.0/24"
            }
            # Only the R-package installation is parallelisable
            # => per-core performance is the bottleneck
            # 8 GB of RAM is sufficient so we want a compute-optimised VM
            vmSize = "Standard_F4s_v2"
        }
        gallery = [ordered]@{
            rg = "RG_SH_IMAGE_GALLERY"
            sig = "SAFE_HAVEN_COMPUTE_IMAGES"
            imageMajorVersion = 0
            imageMinorVersion = 2
        }
        images = [ordered]@{
            rg = "RG_SH_IMAGE_STORAGE"
        }
        keyVault = [ordered]@{
            rg = "RG_SH_SECRETS"
            name = "kv-shm-$($shm.id)-dsvm-imgs".ToLower() | Limit-StringLength 24
        }
        network = [ordered]@{
            rg = "RG_SH_NETWORKING"
        }
    }

    # Domain config
    # -------------
    $shm.domain = [ordered]@{
        fqdn = $shmConfigBase.domain
        netbiosName = ($shmConfigBase.netbiosName ? $shmConfigBase.netbiosName : $shm.id).ToUpper() | Limit-StringLength 15 -FailureIsFatal
        dn = "DC=$(($shmConfigBase.domain).Replace('.',',DC='))"
        ous = [ordered]@{
            dataServers = [ordered]@{ name = "Secure Research Environment Data Servers" }
            linuxServers = [ordered]@{ name = "Secure Research Environment Linux Servers" }
            rdsGatewayServers = [ordered]@{ name = "Secure Research Environment RDS Gateway Servers" }
            rdsSessionServers = [ordered]@{ name = "Secure Research Environment RDS Session Servers" }
            researchUsers = [ordered]@{ name = "Safe Haven Research Users" }
            securityGroups = [ordered]@{ name = "Safe Haven Security Groups" }
            serviceAccounts = [ordered]@{ name = "Safe Haven Service Accounts" }
            identityServers = [ordered]@{ name = "Safe Haven Identity Servers" }
        }
    }
    foreach ($ouName in $shm.domain.ous.Keys) {
        $shm.domain.ous[$ouName].path = "OU=$($shm.domain.ous[$ouName].name),$($shm.domain.dn)"
    }
    # Security groups
    $shm.domain.securityGroups = [ordered]@{
        computerManagers = [ordered]@{ name = "SG Safe Haven Computer Management Users" }
        serverAdmins = [ordered]@{ name = "SG Safe Haven Server Administrators" }
    }
    foreach ($groupName in $shm.domain.securityGroups.Keys) {
        $shm.domain.securityGroups[$groupName].description = $shm.domain.securityGroups[$groupName].name
    }

<<<<<<< HEAD
    # Network config
    # --------------
    # Deconstruct base address prefix to allow easy construction of IP based parameters
    $shmPrefixOctets = $shmIpPrefix.Split(".")
    $shmBasePrefix = "$($shmPrefixOctets[0]).$($shmPrefixOctets[1])"
    $shmThirdOctet = ([int]$shmPrefixOctets[2])
    $shmMirrorPrefixes = @{2 = "10.20.2"; 3 = "10.20.3"}
=======
    # Logging config
    # --------------
    $shm.logging = [ordered]@{
        rg = "RG_SHM_LOGGING"
        workspaceName = "shm$($shm.id)loganalytics${storageSuffix}".ToLower() #| TrimToLength 24
    }

    # --- Network config ---
>>>>>>> cf77c7e3
    $shm.network = [ordered]@{
        vnet = [ordered]@{
            rg = "RG_SHM_$($shm.id)_NETWORKING".ToUpper()
            name = "VNET_SHM_$($shm.id)".ToUpper()
            cidr = "${shmBasePrefix}.${shmThirdOctet}.0/21"
            subnets = [ordered]@{
                identity = [ordered]@{
                    name = "IdentitySubnet"
                    cidr = "${shmBasePrefix}.${shmThirdOctet}.0/24"
                }
                web = [ordered]@{
                    name = "WebSubnet"
                    cidr = "${shmBasePrefix}.$([int]$shmThirdOctet + 1).0/24"
                }
                gateway = [ordered]@{
                    # NB. The Gateway subnet MUST be named 'GatewaySubnet'. See https://docs.microsoft.com/en-us/azure/vpn-gateway/vpn-gateway-vpn-faq#do-i-need-a-gatewaysubnet
                    name = "GatewaySubnet"
                    cidr = "${shmBasePrefix}.$([int]$shmThirdOctet + 7).0/24"
                }
            }
        }
        mirrorVnets = [ordered]@{}
        nsg = [ordered]@{
            externalPackageMirrorsTier2 = [ordered]@{
                name = "NSG_SHM_$($shm.id)_EXTERNAL_PACKAGE_MIRRORS_TIER2".ToUpper()
            }
            externalPackageMirrorsTier3 = [ordered]@{
                name = "NSG_SHM_$($shm.id)_EXTERNAL_PACKAGE_MIRRORS_TIER3".ToUpper()
            }
            internalPackageMirrorsTier2 = [ordered]@{
                name = "NSG_SHM_$($shm.id)_INTERNAL_PACKAGE_MIRRORS_TIER2".ToUpper()
            }
            internalPackageMirrorsTier3 = [ordered]@{
                name = "NSG_SHM_$($shm.id)_INTERNAL_PACKAGE_MIRRORS_TIER3".ToUpper()
            }
        }
    }
    # Set package mirror networking information
    foreach ($tier in @(2, 3)) {
        $shm.network.mirrorVnets["tier${tier}"] = [ordered]@{
            name = "VNET_SHM_$($shm.id)_PACKAGE_MIRRORS_TIER${tier}".ToUpper()
            cidr = "$($shmMirrorPrefixes[$tier]).0/24"
            subnets = [ordered]@{
                external = [ordered]@{
                    name = "ExternalPackageMirrorsTier${tier}Subnet"
                    cidr = "$($shmMirrorPrefixes[$tier]).0/28"
                    nsg = "externalPackageMirrorsTier${tier}"
                }
                internal = [ordered]@{
                    name = "InternalPackageMirrorsTier${tier}Subnet"
                    cidr = "$($shmMirrorPrefixes[$tier]).16/28"
                    nsg = "internalPackageMirrorsTier${tier}"
                }
            }
        }
<<<<<<< HEAD
    }

    # Secrets config
    # --------------
    $shm.keyVault = [ordered]@{
        rg = "RG_SHM_$($shm.id)_SECRETS".ToUpper()
        name = "kv-shm-$($shm.id)".ToLower() | Limit-StringLength 24
        secretNames = [ordered]@{
            aadAdminPassword = "shm-$($shm.id)-aad-admin-password".ToLower()
            buildImageAdminUsername = "shm-$($shm.id)-buildimage-admin-username".ToLower()
            buildImageAdminPassword = "shm-$($shm.id)-buildimage-admin-password".ToLower()
            domainAdminUsername = "shm-$($shm.id)-domain-admin-username".ToLower()
            domainAdminPassword = "shm-$($shm.id)-domain-admin-password".ToLower()
            vpnCaCertificate = "shm-$($shm.id)-vpn-ca-cert".ToLower()
            vpnCaCertificatePlain = "shm-$($shm.id)-vpn-ca-cert-plain".ToLower()
            vpnCaCertPassword = "shm-$($shm.id)-vpn-ca-cert-password".ToLower()
            vpnClientCertificate = "shm-$($shm.id)-vpn-client-cert".ToLower()
            vpnClientCertPassword = "shm-$($shm.id)-vpn-client-cert-password".ToLower()
        }
    }

    # SHM users
    # ---------
    $shm.users = [ordered]@{
        computerManagers = [ordered]@{
            identityServers = [ordered]@{
                name = "$($shm.domain.netbiosName) Identity Servers Manager"
                samAccountName = "$($shm.id)identitysrvrs".ToLower() | Limit-StringLength 20
                passwordSecretName = "shm-$($shm.id)-computer-manager-password-identity-servers".ToLower()
            }
            dataServers = [ordered]@{
                name = "$($shm.domain.netbiosName) Data Servers Manager"
                samAccountName = "$($shm.id)dataservers".ToLower() | Limit-StringLength 20
                passwordSecretName = "shm-$($shm.id)-computer-manager-password-data-servers".ToLower()
            }
            linuxServers = [ordered]@{
                name = "$($shm.domain.netbiosName) Linux Servers Manager"
                samAccountName = "$($shm.id)linuxservers".ToLower() | Limit-StringLength 20
                passwordSecretName = "shm-$($shm.id)-computer-manager-password-linux-servers".ToLower()
            }
            rdsGatewayServers = [ordered]@{
                name = "$($shm.domain.netbiosName) RDS Gateway Manager"
                samAccountName = "$($shm.id)rdgservers".ToLower() | Limit-StringLength 20
                passwordSecretName = "shm-$($shm.id)-computer-manager-password-rds-gateway-servers".ToLower()
            }
            rdsSessionServers = [ordered]@{
                name = "$($shm.domain.netbiosName) RDS Session Servers Manager"
                samAccountName = "$($shm.id)rdshservers".ToLower() | Limit-StringLength 20
                passwordSecretName = "shm-$($shm.id)-computer-manager-password-rds-session-servers".ToLower()
            }
        }
        serviceAccounts = [ordered]@{
            aadLocalSync = [ordered]@{
                name = "$($shm.domain.netbiosName) Local AD Sync Administrator"
                samAccountName = "$($shm.id)localadsync".ToLower() | Limit-StringLength 20
                passwordSecretName = "shm-$($shm.id)-aad-localsync-password".ToLower()
            }
        }
    }

    # Domain controller config
    # ------------------------
    $hostname = "DC1-SHM-$($shm.id)".ToUpper() | Limit-StringLength 15
    $shm.dc = [ordered]@{
        rg = "RG_SHM_$($shm.id)_DC".ToUpper()
        vmName = $hostname
        vmSize = "Standard_D2s_v3"
        hostname = $hostname
        fqdn = "${hostname}.$($shm.domain.fqdn)"
        ip = Get-NextAvailableIpInRange -IpRangeCidr $shm.network.vnet.subnets.identity.cidr -Offset 4
        external_dns_resolver = "168.63.129.16"  # https://docs.microsoft.com/en-us/azure/virtual-network/what-is-ip-address-168-63-129-16
        safemodePasswordSecretName = "shm-$($shm.id)-vm-safemode-password-dc".ToLower()
        disks = [ordered]@{
            data = [ordered]@{
                sizeGb = "20"
                type = "Standard_LRS"
            }
            os = [ordered]@{
                sizeGb = "128"
                type = "Standard_LRS"
            }
        }
    }

    # Backup domain controller config
    # -------------------------------
    $hostname = "DC2-SHM-$($shm.id)".ToUpper() | Limit-StringLength 15
    $shm.dcb = [ordered]@{
        vmName = $hostname
        vmSize = "Standard_D2s_v3"
        hostname = $hostname
        fqdn = "${hostname}.$($shm.domain.fqdn)"
        ip = Get-NextAvailableIpInRange -IpRangeCidr $shm.network.vnet.subnets.identity.cidr -Offset 5
        disks = [ordered]@{
            data = [ordered]@{
                sizeGb = "20"
                type = "Standard_LRS"
            }
            os = [ordered]@{
                sizeGb = "128"
                type = "Standard_LRS"
            }
        }
    }

    # NPS config
    # ----------
    $hostname = "NPS-SHM-$($shm.id)".ToUpper() | Limit-StringLength 15
    $shm.nps = [ordered]@{
        adminPasswordSecretName = "shm-$($shm.id)-vm-admin-password-nps".ToLower()
        rg = "RG_SHM_$($shm.id)_NPS".ToUpper()
        vmName = $hostname
        vmSize = "Standard_D2s_v3"
        hostname = $hostname
        ip = Get-NextAvailableIpInRange -IpRangeCidr $shm.network.vnet.subnets.identity.cidr -Offset 6
        disks = [ordered]@{
            data = [ordered]@{
                sizeGb = "20"
                type = "Standard_LRS"
            }
            os = [ordered]@{
                sizeGb = "128"
                type = "Standard_LRS"
            }
        }
    }

    # Storage config
    # --------------
    $shmStorageSuffix = New-RandomLetters -SeedPhrase "$($shm.subscriptionName)$($shm.id)"
    $storageRg = "RG_SHM_$($shm.id)_ARTIFACTS".ToUpper()
=======
        vpn = [ordered]@{
            cidr = "172.16.201.0/24" # NB. this must not overlap with the VNet that the VPN gateway is part of
        }
        subnets = [ordered]@{}
    }
    # --- Identity subnet
    $shm.network.subnets.identity = [ordered]@{}
    $shm.network.subnets.identity.name = "IdentitySubnet"
    $shm.network.subnets.identity.prefix = "${shmBasePrefix}.${shmThirdOctet}"
    $shm.network.subnets.identity.cidr = "$($shm.network.subnets.identity.prefix).0/24"
    # --- Web subnet
    $shm.network.subnets.web = [ordered]@{}
    $shm.network.subnets.web.name = "WebSubnet"
    $shm.network.subnets.web.prefix = "${shmBasePrefix}.$([int]$shmThirdOctet + 1)"
    $shm.network.subnets.web.cidr = "$($shm.network.subnets.web.prefix).0/24"
    # --- Firewall subnet
     # NB. The firewall subnet MUST be named 'AzureFirewallSubnet'. See https://docs.microsoft.com/en-us/azure/firewall/tutorial-firewall-deploy-portal
    $shm.network.subnets.firewall = [ordered]@{}
    $shm.network.subnets.firewall.name = "AzureFirewallSubnet"
    $shm.network.subnets.firewall.prefix = "${shmBasePrefix}.$([int]$shmThirdOctet + 2)"
    $shm.network.subnets.firewall.cidr = "$($shm.network.subnets.firewall.prefix).0/24"
    # --- Gateway subnet
    # NB. The gateway subnet MUST be named 'GatewaySubnet'. See https://docs.microsoft.com/en-us/azure/vpn-gateway/vpn-gateway-vpn-faq#do-i-need-a-gatewaysubnet
    $shm.network.subnets.gateway = [ordered]@{}
    $shm.network.subnets.gateway.name = "GatewaySubnet"
    $shm.network.subnets.gateway.prefix = "${shmBasePrefix}.$([int]$shmThirdOctet + 7)"
    $shm.network.subnets.gateway.cidr = "$($shm.network.subnets.gateway.prefix).0/24"


    # --- Domain controller config ---
    $shm.dc = [ordered]@{}
    $shm.dc.rg = "RG_SHM_DC"
    $shm.dc.vmName = "DC1-SHM-$($shm.id)".ToUpper()
    $shm.dc.vmSize = "Standard_D2s_v3"
    $shm.dc.hostname = $shm.dc.vmName
    $shm.dc.fqdn = "$($shm.dc.hostname).$($shm.domain.fqdn)"
    $shm.dc.ip = "$($shm.network.subnets.identity.prefix).250"
    $shm.dc.external_dns_resolver = "168.63.129.16"  # https://docs.microsoft.com/en-us/azure/virtual-network/what-is-ip-address-168-63-129-16

    # Backup AD DC details
    $shm.dcb = [ordered]@{}
    $shm.dcb.vmName = "DC2-SHM-$($shm.id)".ToUpper()
    $shm.dcb.hostname = $shm.dcb.vmName
    $shm.dcb.fqdn = "$($shm.dcb.hostname).$($shm.domain.fqdn)"
    $shm.dcb.ip = "$($shm.network.subnets.identity.prefix).249"

    # --- NPS config ---
    $shm.nps = [ordered]@{}
    $shm.nps.rg = "RG_SHM_NPS"
    $shm.nps.vmName = "NPS-SHM-$($shm.id)".ToUpper()
    $shm.nps.vmSize = "Standard_D2s_v3"
    $shm.nps.hostname = $shm.nps.vmName
    $shm.nps.ip = "$($shm.network.subnets.identity.prefix).248"

    # Firewall config
    $shm.firewall = [ordered]@{
        name = "FIREWALL-SHM-$($shm.id)".ToUpper()
        routeTableName = "FIREWALL-SHM-$($shm.id)-ROUTE-TABLE".ToUpper()
    }

    # --- Storage config --
    $storageRg = "RG_SHM_ARTIFACTS"
>>>>>>> cf77c7e3
    $shm.storage = [ordered]@{
        artifacts = [ordered]@{
            rg = $storageRg
            accountName = "shm$($shm.id)artifacts${shmStorageSuffix}".ToLower() | Limit-StringLength 24 -Silent
        }
        bootdiagnostics = [ordered]@{
            rg = $storageRg
            accountName = "shm$($shm.id)bootdiags${shmStorageSuffix}".ToLower() | Limit-StringLength 24 -Silent
        }
    }

    # DNS config
    # ----------
    $shm.dns = [ordered]@{
        subscriptionName = $shmConfigBase.dnsSubscriptionName
        rg = $shmConfigBase.dnsResourceGroupName
    }

    # Package mirror config
    # ---------------------
    $shm.mirrors = [ordered]@{
        rg = "RG_SHM_$($shm.id)_PKG_MIRRORS".ToUpper()
        vmSize = "Standard_B2ms"
        diskType = "Standard_LRS"
        pypi = [ordered]@{
            tier2 = [ordered]@{ diskSize = 8191 }
            tier3 = [ordered]@{ diskSize = 511 }
        }
        cran = [ordered]@{
            tier2 = [ordered]@{ diskSize = 127 }
            tier3 = [ordered]@{ diskSize = 31 }
        }
    }
    # Set password secret name and IP address for each mirror
    foreach ($tier in @(2, 3)) {
        foreach ($direction in @("internal", "external")) {
            # Please note that each mirror type must have a distinct ipOffset in the range 4-15
            foreach ($typeOffset in @(("pypi", 4), ("cran", 5))) {
                $shm.mirrors[$typeOffset[0]]["tier${tier}"][$direction] = [ordered]@{
                    adminPasswordSecretName = "shm-$($shm.id)-vm-admin-password-$($typeOffset[0])-${direction}-mirror-tier-${tier}".ToLower()
                    ipAddress = Get-NextAvailableIpInRange -IpRangeCidr $shm.network.mirrorVnets["tier${tier}"].subnets[$direction].cidr -Offset $typeOffset[1]
                    vmName = "$($typeOffset[0])-${direction}-MIRROR-TIER-${tier}".ToUpper()
                }
            }
        }
    }

    # Apply overrides (if any exist)
    # ------------------------------
    if ($shmConfigBase.overrides) {
        Copy-HashtableOverrides -Source $shmConfigBase.overrides -Target $shm
    }

    return $shm
}
Export-ModuleMember -Function Get-ShmFullConfig


function Limit-StringLength {
    param(
        [Parameter(Mandatory = $True, ValueFromPipeline = $True)]
        [string]$InputString,
        [Parameter(Position = 0, Mandatory = $True)]
        [int]$MaximumLength,
        [Parameter(Mandatory=$false)]
        [Switch]$FailureIsFatal,
        [Parameter(Mandatory=$false)]
        [Switch]$Silent
    )
    if ($InputString.Length -le $MaximumLength) {
        return $InputString
    }
    if ($FailureIsFatal) {
        Add-LogMessage -Level Fatal "'$InputString' has length $($InputString.Length) but must not exceed $MaximumLength!"
    }
    if (-Not $Silent) {
        Add-LogMessage -Level Warning "Truncating '$InputString' to length $MaximumLength!"
    }
    return $InputString[0..($MaximumLength - 1)] -join ""
}
Export-ModuleMember -Function Limit-StringLength


# Add a new SRE configuration
# ---------------------------
function Add-SreConfig {
    param(
        [Parameter(Position = 0, Mandatory = $true, HelpMessage = "Enter SRE config ID. This will be the concatenation of <SHM ID> and <SRE ID> (eg. 'testasandbox' for SRE 'sandbox' in SHM 'testa')")]
        [string]$configId
    )
    Add-LogMessage -Level Info "Generating/updating config file for '$configId'"

    # Import minimal management config parameters from JSON config file - we can derive the rest from these
    $sreConfigBase = Get-ConfigFile -configType "sre" -configLevel "core" -configName $configId

    # Ensure that naming structure is being adhered to
    if ($configId -ne "$($sreConfigBase.shmId)$($sreConfigBase.sreId)") {
        Add-LogMessage -Level Fatal "Config file '$configId' should be using '$($sreConfigBase.shmId)$($sreConfigBase.sreId)' as its identifier!"
    }

    # Secure research environment config
    # ----------------------------------
    $config = [ordered]@{
        shm = Get-ShmFullConfig -shmId $sreConfigBase.shmId
        sre = [ordered]@{
            subscriptionName = $sreConfigBase.subscriptionName
            id = $sreConfigBase.sreId | Limit-StringLength 7 -FailureIsFatal
            shortName = "sre-$($sreConfigBase.sreId)".ToLower()
            tier = $sreConfigBase.tier
            adminSecurityGroupName = $sreConfigBase.adminSecurityGroupName
        }
    }
    $config.sre.location = $config.shm.location

    # Ensure that this tier is supported
    if (-not @("0", "1", "2", "3").Contains($config.sre.tier)) {
        Add-LogMessage -Level Fatal "Tier '$($config.sre.tier)' not supported (NOTE: Tier must be provided as a string in the core SRE config.)"
    }

    # Domain config
    # -------------
    $config.sre.domain = [ordered]@{
        fqdn = $sreConfigBase.domain
        netbiosName = $($config.sre.id).ToUpper() | Limit-StringLength 15 -FailureIsFatal
        dn = "DC=$($sreConfigBase.domain.Replace('.',',DC='))"
    }
    $config.sre.domain.securityGroups = [ordered]@{
        dataAdministrators = [ordered]@{ name = "SG $($config.sre.domain.netbiosName) Data Administrators" }
        systemAdministrators = [ordered]@{ name = "SG $($config.sre.domain.netbiosName) System Administrators" }
        researchUsers = [ordered]@{ name = "SG $($config.sre.domain.netbiosName) Research Users" }
    }
    foreach ($groupName in $config.sre.domain.securityGroups.Keys) {
        $config.sre.domain.securityGroups[$groupName].description = $config.sre.domain.securityGroups[$groupName].name
    }

    # Network config
    # --------------
    # Deconstruct base address prefix to allow easy construction of IP based parameters
    $srePrefixOctets = $sreConfigBase.ipPrefix.Split('.')
    $sreBasePrefix = "$($srePrefixOctets[0]).$($srePrefixOctets[1])"
    $sreThirdOctet = $srePrefixOctets[2]
    $config.sre.network = [ordered]@{
        vnet = [ordered]@{
            rg = "RG_SRE_$($config.sre.id)_NETWORKING".ToUpper()
            name = "VNET_SRE_$($config.sre.id)".ToUpper()
            cidr = "${sreBasePrefix}.${sreThirdOctet}.0/21"
            subnets = [ordered]@{
                identity = [ordered]@{
                    name = "IdentitySubnet"
                    cidr = "${sreBasePrefix}.${sreThirdOctet}.0/24"
                }
                rds = [ordered]@{
                    name = "RDSSubnet"
                    cidr = "${sreBasePrefix}.$([int]$sreThirdOctet + 1).0/24"
                }
                data = [ordered]@{
                    name = "SharedDataSubnet"
                    cidr = "${sreBasePrefix}.$([int]$sreThirdOctet + 2).0/24"
                }
                databases = [ordered]@{
                    name = "DatabasesSubnet"
                    cidr = "${sreBasePrefix}.$([int]$sreThirdOctet + 3).0/24"
                    nsg = "databases"
                }
            }
        }
        nsg = [ordered]@{
            data = [ordered]@{}
            databases = [ordered]@{
                name = "NSG_SRE_$($config.sre.id)_DATABASES".ToUpper()
            }
        }
    }

    # Storage config
    # --------------
    $storageRg = "RG_SRE_$($config.sre.id)_ARTIFACTS".ToUpper()
    $sreStorageSuffix = New-RandomLetters -SeedPhrase "$($config.sre.subscriptionName)$($config.sre.id)"
    $config.sre.storage = [ordered]@{
        artifacts = [ordered]@{
            rg = $storageRg
            accountName = "sre$($config.sre.id)artifacts${sreStorageSuffix}".ToLower() | Limit-StringLength 24 -Silent
        }
        bootdiagnostics = [ordered]@{
            rg = $storageRg
            accountName = "sre$($config.sre.id)bootdiags${sreStorageSuffix}".ToLower() | Limit-StringLength 24 -Silent
        }
    }

    # Secrets config
    # --------------
    $config.sre.keyVault = [ordered]@{
        name = "kv-$($config.shm.id)-sre-$($config.sre.id)".ToLower() | Limit-StringLength 24
        rg = "RG_SRE_$($config.sre.id)_SECRETS".ToUpper()
        secretNames = [ordered]@{
            adminUsername = "$($config.sre.shortName)-vm-admin-username"
            letsEncryptCertificate = "$($config.sre.shortName)-lets-encrypt-certificate"
            npsSecret = "$($config.sre.shortName)-other-nps-secret"
        }
    }

    # SRE users
    # ---------
    $config.sre.users = [ordered]@{
        serviceAccounts = [ordered]@{
            ldapSearch = [ordered]@{
                name = "$($config.sre.domain.netbiosName) LDAP Search Service Account"
                samAccountName = "$($config.sre.id)ldapsearch".ToLower() | Limit-StringLength 20
                passwordSecretName = "$($config.sre.shortName)-other-service-account-password-ldap-search"
            }
            postgres = [ordered]@{
                name = "$($config.sre.domain.netbiosName) Postgres DB Service Account"
                samAccountName = "$($config.sre.id)dbpostgres".ToLower() | Limit-StringLength 20
                passwordSecretName = "$($config.sre.shortName)-db-service-account-password-postgres"
            }
            datamount = [ordered]@{
                name = "$($config.sre.domain.netbiosName) Data Mount Service Account"
                samAccountName = "$($config.sre.id)datamount".ToLower() | Limit-StringLength 20
                passwordSecretName = "$($config.sre.shortName)-other-service-account-password-datamount"
            }
        }
    }

    # RDS Servers
    # -----------
    $config.sre.rds = [ordered]@{
        rg = "RG_SRE_$($config.sre.id)_RDS".ToUpper()
        gateway = [ordered]@{
            adminPasswordSecretName = "$($config.sre.shortName)-vm-admin-password-rds-gateway"
            vmName = "RDG-SRE-$($config.sre.id)".ToUpper() | Limit-StringLength 15
            vmSize = "Standard_DS2_v2"
            ip = Get-NextAvailableIpInRange -IpRangeCidr $config.sre.network.vnet.subnets.rds.cidr -Offset 4
            nsg = "NSG_SRE_$($config.sre.id)_RDS_SERVER".ToUpper()
            networkRules = [ordered]@{}
            disks = [ordered]@{
                data1 = [ordered]@{
                    sizeGb = "1023"
                    type = "Standard_LRS"
                }
                data2 = [ordered]@{
                    sizeGb = "1023"
                    type = "Standard_LRS"
                }
                os = [ordered]@{
                    sizeGb = "128"
                    type = "Standard_LRS"
                }
            }
        }
        sessionHost1 = [ordered]@{
            adminPasswordSecretName = "$($config.sre.shortName)-vm-admin-password-rds-sh1"
            vmName = "APP-SRE-$($config.sre.id)".ToUpper() | Limit-StringLength 15
            vmSize = "Standard_DS2_v2"
            ip = Get-NextAvailableIpInRange -IpRangeCidr $config.sre.network.vnet.subnets.rds.cidr -Offset 5
            nsg = "NSG_SRE_$($config.sre.id)_RDS_SESSION_HOSTS".ToUpper()
            disks = [ordered]@{
                os = [ordered]@{
                    sizeGb = "128"
                    type = "Standard_LRS"
                }
            }
        }
        sessionHost2 = [ordered]@{
            adminPasswordSecretName = "$($config.sre.shortName)-vm-admin-password-rds-sh2"
            vmName = "DKP-SRE-$($config.sre.id)".ToUpper() | Limit-StringLength 15
            vmSize = "Standard_DS2_v2"
            ip = Get-NextAvailableIpInRange -IpRangeCidr $config.sre.network.vnet.subnets.rds.cidr -Offset 6
            nsg = "NSG_SRE_$($config.sre.id)_RDS_SESSION_HOSTS".ToUpper()
            disks = [ordered]@{
                os = [ordered]@{
                    sizeGb = "128"
                    type = "Standard_LRS"
                }
            }
        }
    }
    # Construct the hostname and FQDN for each VM
    foreach ($server in $config.sre.rds.Keys) {
        if ($config.sre.rds[$server] -IsNot [System.Collections.Specialized.OrderedDictionary]) { continue }
        $config.sre.rds[$server].hostname = $config.sre.rds[$server].vmName
        $config.sre.rds[$server].fqdn = "$($config.sre.rds[$server].vmName).$($config.shm.domain.fqdn)"
    }


    # Set which IPs can access the Safe Haven: if 'default' is given then apply sensible defaults
    if ($sreConfigBase.inboundAccessFrom -eq "default") {
        if (@("3", "4").Contains($config.sre.tier)) {
            $config.sre.rds.gateway.networkRules.allowedSources = "193.60.220.240"
        } elseif ($config.sre.tier -eq "2") {
            $config.sre.rds.gateway.networkRules.allowedSources = "193.60.220.253"
        } elseif (@("0", "1").Contains($config.sre.tier)) {
            $config.sre.rds.gateway.networkRules.allowedSources = "Internet"
        }
    } elseif ($sreConfigBase.inboundAccessFrom -eq "anywhere") {
        $config.sre.rds.gateway.networkRules.allowedSources = "Internet"
    } else {
        $config.sre.rds.gateway.networkRules.allowedSources = $sreConfigBase.inboundAccessFrom
    }
    # Set whether internet access is allowed: if 'default' is given then apply sensible defaults
    if ($sreConfigBase.outboundInternetAccess -eq "default") {
        if (@("2", "3", "4").Contains($config.sre.tier)) {
            $config.sre.rds.gateway.networkRules.outboundInternet = "Deny"
        } elseif (@("0", "1").Contains($config.sre.tier)) {
            $config.sre.rds.gateway.networkRules.outboundInternet = "Allow"
        }
    } elseif (@("no", "deny", "forbid").Contains($($sreConfigBase.outboundInternetAccess).ToLower())) {
        $config.sre.rds.gateway.networkRules.outboundInternet = "Deny"
    } elseif (@("yes", "allow", "permit").Contains($($sreConfigBase.outboundInternetAccess).ToLower())) {
        $config.sre.rds.gateway.networkRules.outboundInternet = "Allow"
    } else {
        $config.sre.rds.gateway.networkRules.outboundInternet = $sreConfigBase.outboundInternet
    }


    # Data server
    # -----------
    $hostname = "DAT-SRE-$($config.sre.id)".ToUpper() | Limit-StringLength 15
    $config.sre.dataserver = [ordered]@{
        adminPasswordSecretName = "$($config.sre.shortName)-vm-admin-password-dataserver"
        rg = "RG_SRE_$($config.sre.id)_DATA".ToUpper()
        nsg = "NSG_SRE_$($config.sre.id)_DATA".ToUpper()
        vmName = $hostname
        vmSize = "Standard_D2s_v3"
        hostname = $hostname
        fqdn = "${hostname}.$($config.shm.domain.fqdn)"
        ip = Get-NextAvailableIpInRange -IpRangeCidr $config.sre.network.vnet.subnets.data.cidr -Offset 4
        disks = [ordered]@{
            egress = [ordered]@{
                sizeGb = "512"
                type = "Standard_LRS"
            }
            ingress = [ordered]@{
                sizeGb = "512"
                type = "Standard_LRS"
            }
            shared = [ordered]@{
                sizeGb = "512"
                type = "Standard_LRS"
            }
        }
    }

    # HackMD and Gitlab servers
    # -------------------------
    $config.sre.webapps = [ordered]@{
        rg = "RG_SRE_$($config.sre.id)_WEBAPPS".ToUpper()
        nsg = "NSG_SRE_$($config.sre.id)_WEBAPPS".ToUpper()
        gitlab = [ordered]@{
            adminPasswordSecretName = "$($config.sre.shortName)-vm-admin-password-gitlab"
            vmName = "GITLAB-SRE-$($config.sre.id)".ToUpper()
            vmSize = "Standard_D2s_v3"
            ip = Get-NextAvailableIpInRange -IpRangeCidr $config.sre.network.vnet.subnets.data.cidr -Offset 5
            rootPasswordSecretName = "$($config.sre.shortName)-other-gitlab-root-password"
            disks = [ordered]@{
                data = [ordered]@{
                    sizeGb = "750"
                    type = "Standard_LRS"
                }
                os = [ordered]@{
                    sizeGb = "50"
                    type = "Standard_LRS"
                }
            }
        }
        hackmd = [ordered]@{
            adminPasswordSecretName = "$($config.sre.shortName)-vm-admin-password-hackmd"
            vmName = "HACKMD-SRE-$($config.sre.id)".ToUpper()
            vmSize = "Standard_D2s_v3"
            ip = Get-NextAvailableIpInRange -IpRangeCidr $config.sre.network.vnet.subnets.data.cidr -Offset 6
            disks = [ordered]@{
                os = [ordered]@{
                    sizeGb = "750"
                    type = "Standard_LRS"
                }
            }
        }
    }
    # Construct the hostname and FQDN for each VM
    foreach ($server in $config.sre.webapps.Keys) {
        if ($config.sre.webapps[$server] -IsNot [System.Collections.Specialized.OrderedDictionary]) { continue }
        $config.sre.webapps[$server].hostname = $config.sre.webapps[$server].vmName
        $config.sre.webapps[$server].fqdn = "$($config.sre.webapps[$server].vmName).$($config.shm.domain.fqdn)"
    }


    # Databases
    # ---------
    $config.sre.databases = [ordered]@{
        rg = "RG_SRE_$($config.sre.id)_DATABASES".ToUpper()
    }
    $ipOffset = 4
    $dbPorts = @{"MSSQL" = "1433"; "PostgreSQL" = "5432"}
    $dbSkus = @{"MSSQL" = "sqldev"; "PostgreSQL" = "18.04-LTS"}
    $dbHostnamePrefix = @{"MSSQL" = "MSSQL"; "PostgreSQL" = "PSTGRS"}
    foreach ($databaseType in $sreConfigBase.databases) {
        $config.sre.databases["db$($databaseType.ToLower())"] = [ordered]@{
            adminPasswordSecretName = "$($config.sre.shortName)-vm-admin-password-$($databaseType.ToLower())"
            dbAdminUsername = "$($config.sre.shortName)-db-admin-username-$($databaseType.ToLower())"
            dbAdminPassword = "$($config.sre.shortName)-db-admin-password-$($databaseType.ToLower())"
            vmName = "$($dbHostnamePrefix[$databaseType])-$($config.sre.id)".ToUpper() | Limit-StringLength 15
            type = $databaseType
            ip = Get-NextAvailableIpInRange -IpRangeCidr $config.sre.network.vnet.subnets.databases.cidr -Offset $ipOffset
            port = $dbPorts[$databaseType]
            sku = $dbSkus[$databaseType]
            subnet = "databases"
            vmSize = "Standard_DS2_v2"
            disks = [ordered]@{
                data = [ordered]@{
                    sizeGb = "1024"
                    type = "Standard_LRS"
                }
                os = [ordered]@{
                    sizeGb = "128"
                    type = "Standard_LRS"
                }
            }
        }
        if ($databaseType -eq "MSSQL") { $config.sre.databases["db$($databaseType.ToLower())"]["enableSSIS"] = $true }
        $ipOffset += 1
    }

    # Compute VMs
    # -----------
    $config.sre.dsvm = [ordered]@{
        adminPasswordSecretName = "$($config.sre.shortName)-vm-admin-password-compute"
        rg = "RG_SRE_$($config.sre.id)_COMPUTE".ToUpper()
        nsg = "NSG_SRE_$($config.sre.Id)_COMPUTE".ToUpper()
        deploymentNsg = "NSG_SRE_$($config.sre.Id)_COMPUTE_DEPLOYMENT".ToUpper()
        vmImageSubscription = $config.shm.dsvmImage.subscription
        vmImageResourceGroup = $config.shm.dsvmImage.gallery.rg
        vmImageGallery = $config.shm.dsvmImage.gallery.sig
        vmSizeDefault = "Standard_D2s_v3"
        vmImageType = $sreConfigBase.computeVmImageType
        vmImageVersion = $sreConfigBase.computeVmImageVersion
        disks = [ordered]@{
            home = [ordered]@{
                sizeGb = "128"
                type = "Standard_LRS"
            }
            os = [ordered]@{
                sizeGb = "64"
                type = "Standard_LRS"
            }
            scratch = [ordered]@{
                sizeGb = "512"
                type = "Standard_LRS"
            }
        }
    }
    $config.shm.Remove("dsvmImage")

    # Apply overrides (if any exist)
    # ------------------------------
    if ($sreConfigBase.overrides) {
        Copy-HashtableOverrides -Source $sreConfigBase.overrides -Target $config
    }

<<<<<<< HEAD
    # Write output to file
    # --------------------
=======
    # Firewall config
    $config.sre.firewall = [ordered]@{
        routeTableName = "ROUTE-TABLE-SRE-$($config.sre.id)".ToUpper()
    }

>>>>>>> cf77c7e3
    $jsonOut = ($config | ConvertTo-Json -Depth 10)
    $sreFullConfigPath = Join-Path $(Get-ConfigRootDir) "full" "sre_${configId}_full_config.json"
    Out-File -FilePath $sreFullConfigPath -Encoding "UTF8" -InputObject $jsonOut
    Add-LogMessage -Level Info "Wrote config file to '$sreFullConfigPath'"
}
Export-ModuleMember -Function Add-SreConfig


# Get SRE configuration
# ---------------------
function Get-SreConfig {
    param(
        [Parameter(Position = 0, Mandatory = $true, HelpMessage = "Enter SRE config ID. This will be the concatenation of <SHM ID> and <SRE ID> (eg. 'testasandbox' for SRE 'sandbox' in SHM 'testa')")]
        [string]$configId
    )
    # Read full SRE config from file
    return Get-ConfigFile -configType "sre" -configLevel "full" -configName $configId
}
Export-ModuleMember -Function Get-SreConfig<|MERGE_RESOLUTION|>--- conflicted
+++ resolved
@@ -175,7 +175,13 @@
         $shm.domain.securityGroups[$groupName].description = $shm.domain.securityGroups[$groupName].name
     }
 
-<<<<<<< HEAD
+    # Logging config
+    # --------------
+    $shm.logging = [ordered]@{
+        rg = "RG_SHM_LOGGING"
+        workspaceName = "shm$($shm.id)loganalytics${storageSuffix}".ToLower() #| TrimToLength 24
+    }
+
     # Network config
     # --------------
     # Deconstruct base address prefix to allow easy construction of IP based parameters
@@ -183,16 +189,6 @@
     $shmBasePrefix = "$($shmPrefixOctets[0]).$($shmPrefixOctets[1])"
     $shmThirdOctet = ([int]$shmPrefixOctets[2])
     $shmMirrorPrefixes = @{2 = "10.20.2"; 3 = "10.20.3"}
-=======
-    # Logging config
-    # --------------
-    $shm.logging = [ordered]@{
-        rg = "RG_SHM_LOGGING"
-        workspaceName = "shm$($shm.id)loganalytics${storageSuffix}".ToLower() #| TrimToLength 24
-    }
-
-    # --- Network config ---
->>>>>>> cf77c7e3
     $shm.network = [ordered]@{
         vnet = [ordered]@{
             rg = "RG_SHM_$($shm.id)_NETWORKING".ToUpper()
@@ -206,6 +202,11 @@
                 web = [ordered]@{
                     name = "WebSubnet"
                     cidr = "${shmBasePrefix}.$([int]$shmThirdOctet + 1).0/24"
+                }
+                firewall = [ordered]@{
+                    # NB. The firewall subnet MUST be named 'AzureFirewallSubnet'. See https://docs.microsoft.com/en-us/azure/firewall/tutorial-firewall-deploy-portal
+                    name = "AzureFirewallSubnet"
+                    cidr = "${shmBasePrefix}.$([int]$shmThirdOctet + 2).0/24"
                 }
                 gateway = [ordered]@{
                     # NB. The Gateway subnet MUST be named 'GatewaySubnet'. See https://docs.microsoft.com/en-us/azure/vpn-gateway/vpn-gateway-vpn-faq#do-i-need-a-gatewaysubnet
@@ -248,7 +249,13 @@
                 }
             }
         }
-<<<<<<< HEAD
+    }
+
+    # Firewall config
+    # ---------------
+    $shm.firewall = [ordered]@{
+        name = "FIREWALL-SHM-$($shm.id)".ToUpper()
+        routeTableName = "ROUTE-TABLE-SHM-$($shm.id)".ToUpper()
     }
 
     # Secrets config
@@ -380,70 +387,6 @@
     # --------------
     $shmStorageSuffix = New-RandomLetters -SeedPhrase "$($shm.subscriptionName)$($shm.id)"
     $storageRg = "RG_SHM_$($shm.id)_ARTIFACTS".ToUpper()
-=======
-        vpn = [ordered]@{
-            cidr = "172.16.201.0/24" # NB. this must not overlap with the VNet that the VPN gateway is part of
-        }
-        subnets = [ordered]@{}
-    }
-    # --- Identity subnet
-    $shm.network.subnets.identity = [ordered]@{}
-    $shm.network.subnets.identity.name = "IdentitySubnet"
-    $shm.network.subnets.identity.prefix = "${shmBasePrefix}.${shmThirdOctet}"
-    $shm.network.subnets.identity.cidr = "$($shm.network.subnets.identity.prefix).0/24"
-    # --- Web subnet
-    $shm.network.subnets.web = [ordered]@{}
-    $shm.network.subnets.web.name = "WebSubnet"
-    $shm.network.subnets.web.prefix = "${shmBasePrefix}.$([int]$shmThirdOctet + 1)"
-    $shm.network.subnets.web.cidr = "$($shm.network.subnets.web.prefix).0/24"
-    # --- Firewall subnet
-     # NB. The firewall subnet MUST be named 'AzureFirewallSubnet'. See https://docs.microsoft.com/en-us/azure/firewall/tutorial-firewall-deploy-portal
-    $shm.network.subnets.firewall = [ordered]@{}
-    $shm.network.subnets.firewall.name = "AzureFirewallSubnet"
-    $shm.network.subnets.firewall.prefix = "${shmBasePrefix}.$([int]$shmThirdOctet + 2)"
-    $shm.network.subnets.firewall.cidr = "$($shm.network.subnets.firewall.prefix).0/24"
-    # --- Gateway subnet
-    # NB. The gateway subnet MUST be named 'GatewaySubnet'. See https://docs.microsoft.com/en-us/azure/vpn-gateway/vpn-gateway-vpn-faq#do-i-need-a-gatewaysubnet
-    $shm.network.subnets.gateway = [ordered]@{}
-    $shm.network.subnets.gateway.name = "GatewaySubnet"
-    $shm.network.subnets.gateway.prefix = "${shmBasePrefix}.$([int]$shmThirdOctet + 7)"
-    $shm.network.subnets.gateway.cidr = "$($shm.network.subnets.gateway.prefix).0/24"
-
-
-    # --- Domain controller config ---
-    $shm.dc = [ordered]@{}
-    $shm.dc.rg = "RG_SHM_DC"
-    $shm.dc.vmName = "DC1-SHM-$($shm.id)".ToUpper()
-    $shm.dc.vmSize = "Standard_D2s_v3"
-    $shm.dc.hostname = $shm.dc.vmName
-    $shm.dc.fqdn = "$($shm.dc.hostname).$($shm.domain.fqdn)"
-    $shm.dc.ip = "$($shm.network.subnets.identity.prefix).250"
-    $shm.dc.external_dns_resolver = "168.63.129.16"  # https://docs.microsoft.com/en-us/azure/virtual-network/what-is-ip-address-168-63-129-16
-
-    # Backup AD DC details
-    $shm.dcb = [ordered]@{}
-    $shm.dcb.vmName = "DC2-SHM-$($shm.id)".ToUpper()
-    $shm.dcb.hostname = $shm.dcb.vmName
-    $shm.dcb.fqdn = "$($shm.dcb.hostname).$($shm.domain.fqdn)"
-    $shm.dcb.ip = "$($shm.network.subnets.identity.prefix).249"
-
-    # --- NPS config ---
-    $shm.nps = [ordered]@{}
-    $shm.nps.rg = "RG_SHM_NPS"
-    $shm.nps.vmName = "NPS-SHM-$($shm.id)".ToUpper()
-    $shm.nps.vmSize = "Standard_D2s_v3"
-    $shm.nps.hostname = $shm.nps.vmName
-    $shm.nps.ip = "$($shm.network.subnets.identity.prefix).248"
-
-    # Firewall config
-    $shm.firewall = [ordered]@{
-        name = "FIREWALL-SHM-$($shm.id)".ToUpper()
-        routeTableName = "FIREWALL-SHM-$($shm.id)-ROUTE-TABLE".ToUpper()
-    }
-
-    # --- Storage config --
-    $storageRg = "RG_SHM_ARTIFACTS"
->>>>>>> cf77c7e3
     $shm.storage = [ordered]@{
         artifacts = [ordered]@{
             rg = $storageRg
@@ -616,6 +559,12 @@
                 name = "NSG_SRE_$($config.sre.id)_DATABASES".ToUpper()
             }
         }
+    }
+
+    # Firewall config
+    # ---------------
+    $config.sre.firewall = [ordered]@{
+        routeTableName = "ROUTE-TABLE-SRE-$($config.sre.id)".ToUpper()
     }
 
     # Storage config
@@ -901,16 +850,8 @@
         Copy-HashtableOverrides -Source $sreConfigBase.overrides -Target $config
     }
 
-<<<<<<< HEAD
     # Write output to file
     # --------------------
-=======
-    # Firewall config
-    $config.sre.firewall = [ordered]@{
-        routeTableName = "ROUTE-TABLE-SRE-$($config.sre.id)".ToUpper()
-    }
-
->>>>>>> cf77c7e3
     $jsonOut = ($config | ConvertTo-Json -Depth 10)
     $sreFullConfigPath = Join-Path $(Get-ConfigRootDir) "full" "sre_${configId}_full_config.json"
     Out-File -FilePath $sreFullConfigPath -Encoding "UTF8" -InputObject $jsonOut
