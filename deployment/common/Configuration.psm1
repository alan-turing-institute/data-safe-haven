Import-Module $PSScriptRoot/DataStructures.psm1
Import-Module $PSScriptRoot/Logging.psm1
Import-Module $PSScriptRoot/Networking.psm1
Import-Module $PSScriptRoot/Security.psm1


# Add a new SRE configuration
# ---------------------------
function Add-SreConfig {
    param(
        [Parameter(Mandatory = $true, HelpMessage = "Enter SRE config ID. This will be the concatenation of <SHM ID> and <SRE ID> (eg. 'testasandbox' for SRE 'sandbox' in SHM 'testa')")]
        [string]$configId
    )
    Add-LogMessage -Level Info "Generating/updating config file for '$configId'"

    # Import minimal management config parameters from JSON config file - we can derive the rest from these
    $sreConfigBase = Get-ConfigFile -configType "sre" -configLevel "core" -configName $configId

    # Ensure that naming structure is being adhered to
    if ($configId -ne "$($sreConfigBase.shmId)$($sreConfigBase.sreId)") {
        Add-LogMessage -Level Fatal "Config file '$configId' should be using '$($sreConfigBase.shmId)$($sreConfigBase.sreId)' as its identifier!"
    }

    # Secure research environment config
    # ----------------------------------
    $config = [ordered]@{
        shm = Get-ShmFullConfig -shmId $sreConfigBase.shmId
        sre = [ordered]@{
            azureAdminGroupName = $sreConfigBase.azureAdminGroupName
            id                  = $sreConfigBase.sreId | Limit-StringLength 7 -FailureIsFatal
            rgPrefix            = $sreConfigBase.overrides.sre.rgPrefix ? $sreConfigBase.overrides.sre.rgPrefix : "RG_SRE_$($sreConfigBase.sreId)".ToUpper()
            nsgPrefix           = $sreConfigBase.overrides.sre.nsgPrefix ? $sreConfigBase.overrides.sre.nsgPrefix : "NSG_SRE_$($sreConfigBase.sreId)".ToUpper()
            shortName           = "sre-$($sreConfigBase.sreId)".ToLower()
            subscriptionName    = $sreConfigBase.subscriptionName
            tier                = $sreConfigBase.tier
        }
    }
    $config.sre.location = $config.shm.location

    # Ensure that this tier is supported
    if (-not @("0", "1", "2", "3").Contains($config.sre.tier)) {
        Add-LogMessage -Level Fatal "Tier '$($config.sre.tier)' not supported (NOTE: Tier must be provided as a string in the core SRE config.)"
    }

    # Domain config
    # -------------
    $config.sre.domain = [ordered]@{
        dn          = "DC=$($sreConfigBase.domain.Replace('.',',DC='))"
        fqdn        = $sreConfigBase.domain
        netbiosName = $($config.sre.id).ToUpper() | Limit-StringLength 15 -FailureIsFatal
    }
    $config.sre.domain.securityGroups = [ordered]@{
        dataAdministrators   = [ordered]@{ name = "SG $($config.sre.domain.netbiosName) Data Administrators" }
        systemAdministrators = [ordered]@{ name = "SG $($config.sre.domain.netbiosName) System Administrators" }
        researchUsers        = [ordered]@{ name = "SG $($config.sre.domain.netbiosName) Research Users" }
    }
    foreach ($groupName in $config.sre.domain.securityGroups.Keys) {
        $config.sre.domain.securityGroups[$groupName].description = $config.sre.domain.securityGroups[$groupName].name
    }

    # Network config
    # --------------
    # Deconstruct base address prefix to allow easy construction of IP based parameters
    $srePrefixOctets = $sreConfigBase.ipPrefix.Split('.')
    $sreBasePrefix = "$($srePrefixOctets[0]).$($srePrefixOctets[1])"
    $sreThirdOctet = $srePrefixOctets[2]
    $config.sre.network = [ordered]@{
        vnet = [ordered]@{
            rg      = "$($config.sre.rgPrefix)_NETWORKING".ToUpper()
            name    = "VNET_SRE_$($config.sre.id)".ToUpper()
            cidr    = "${sreBasePrefix}.${sreThirdOctet}.0/21"
            subnets = [ordered]@{
                identity  = [ordered]@{
                    name = "IdentitySubnet"
                    cidr = "${sreBasePrefix}.${sreThirdOctet}.0/24"
                }
                rds       = [ordered]@{
                    name = "RDSSubnet"
                    cidr = "${sreBasePrefix}.$([int]$sreThirdOctet + 1).0/24"
                }
                data      = [ordered]@{
                    name = "SharedDataSubnet"
                    cidr = "${sreBasePrefix}.$([int]$sreThirdOctet + 2).0/24"
                }
                databases = [ordered]@{
                    name = "DatabasesSubnet"
                    cidr = "${sreBasePrefix}.$([int]$sreThirdOctet + 3).0/24"
                    nsg  = "databases"
                }
            }
        }
        nsg  = [ordered]@{
            data      = [ordered]@{}
            databases = [ordered]@{
                name = "$($config.sre.nsgPrefix)_DATABASES".ToUpper()
            }
        }
    }

    # Firewall config
    # ---------------
    $config.sre.firewall = [ordered]@{
        routeTableName = "ROUTE-TABLE-SRE-$($config.sre.id)".ToUpper()
    }

    # Storage config
    # --------------
    $storageRg = "$($config.sre.rgPrefix)_ARTIFACTS".ToUpper()
    $sreStorageSuffix = New-RandomLetters -SeedPhrase "$($config.sre.subscriptionName)$($config.sre.id)"
    $config.sre.storage = [ordered]@{
        artifacts       = [ordered]@{
            accountName = "sre$($config.sre.id)artifacts${sreStorageSuffix}".ToLower() | Limit-StringLength 24 -Silent
            rg          = $storageRg
        }
        bootdiagnostics = [ordered]@{
            accountName = "sre$($config.sre.id)bootdiags${sreStorageSuffix}".ToLower() | Limit-StringLength 24 -Silent
            rg          = $storageRg
        }
        datastorage     = [ordered]@{
            rg          = "RG_SHM_$($config.shm.id)_DATA_PERSISTENT".ToUpper()
            accountName = "$($config.shm.id)$($config.sre.id)data${srestorageSuffix}".ToLower() | Limit-StringLength 24 -Silent
            containers  = [ordered]@{
                ingress = [ordered]@{
                    name        = "ingress"
                    storageType = "Blob"
                }
            }
        }
    }
    # Storage SASToken policies
    $config.sre.accessPolicies = [ordered]@{
        researcher = [ordered]@{
            nameSuffix    = "researcher"
            permissions   = "rl"
            sasSecretName = "sre-$($config.sre.id)-storage-ingress-sas-researcher"
        }
    }


    # Secrets config
    # --------------
    $config.sre.keyVault = [ordered]@{
        name        = "kv-$($config.shm.id)-sre-$($config.sre.id)".ToLower() | Limit-StringLength 24
        rg          = "$($config.sre.rgPrefix)_SECRETS".ToUpper()
        secretNames = [ordered]@{
            adminUsername          = "$($config.sre.shortName)-vm-admin-username"
            letsEncryptCertificate = "$($config.sre.shortName)-lets-encrypt-certificate"
            npsSecret              = "$($config.sre.shortName)-other-nps-secret"
        }
    }

    # SRE users
    # ---------
    $config.sre.users = [ordered]@{
        serviceAccounts = [ordered]@{
            ldapSearch = [ordered]@{
                name               = "$($config.sre.domain.netbiosName) LDAP Search Service Account"
                samAccountName     = "$($config.sre.id)ldapsearch".ToLower() | Limit-StringLength 20
                passwordSecretName = "$($config.sre.shortName)-other-service-account-password-ldap-search"
            }
            postgres   = [ordered]@{
                name               = "$($config.sre.domain.netbiosName) Postgres DB Service Account"
                samAccountName     = "$($config.sre.id)dbpostgres".ToLower() | Limit-StringLength 20
                passwordSecretName = "$($config.sre.shortName)-db-service-account-password-postgres"
            }
            datamount  = [ordered]@{
                name               = "$($config.sre.domain.netbiosName) Data Mount Service Account"
                samAccountName     = "$($config.sre.id)datamount".ToLower() | Limit-StringLength 20
                passwordSecretName = "$($config.sre.shortName)-other-service-account-password-datamount"
            }
        }
    }

    # RDS Servers
    # -----------
    $config.sre.rds = [ordered]@{
        rg             = "$($config.sre.rgPrefix)_RDS".ToUpper()
        gateway        = [ordered]@{
            adminPasswordSecretName = "$($config.sre.shortName)-vm-admin-password-rds-gateway"
            vmName                  = "RDG-SRE-$($config.sre.id)".ToUpper() | Limit-StringLength 15
            vmSize                  = "Standard_DS2_v2"
            ip                      = Get-NextAvailableIpInRange -IpRangeCidr $config.sre.network.vnet.subnets.rds.cidr -Offset 4
            nsg                     = "$($config.sre.nsgPrefix)_RDS_SERVER".ToUpper()
            networkRules            = [ordered]@{}
            disks                   = [ordered]@{
                data1 = [ordered]@{
                    sizeGb = "1023"
                    type   = "Standard_LRS"
                }
                data2 = [ordered]@{
                    sizeGb = "1023"
                    type   = "Standard_LRS"
                }
                os    = [ordered]@{
                    sizeGb = "128"
                    type   = "Standard_LRS"
                }
            }
        }
        appSessionHost = [ordered]@{
            adminPasswordSecretName = "$($config.sre.shortName)-vm-admin-password-rds-sh1"
            vmName                  = "APP-SRE-$($config.sre.id)".ToUpper() | Limit-StringLength 15
            vmSize                  = "Standard_DS2_v2"
            ip                      = Get-NextAvailableIpInRange -IpRangeCidr $config.sre.network.vnet.subnets.rds.cidr -Offset 5
            nsg                     = "$($config.sre.nsgPrefix)_RDS_SESSION_HOSTS".ToUpper()
            disks                   = [ordered]@{
                os = [ordered]@{
                    sizeGb = "128"
                    type   = "Standard_LRS"
                }
            }
        }
    }
    # Construct the hostname and FQDN for each VM
    foreach ($server in $config.sre.rds.Keys) {
        if ($config.sre.rds[$server] -IsNot [System.Collections.Specialized.OrderedDictionary]) { continue }
        $config.sre.rds[$server].hostname = $config.sre.rds[$server].vmName
        $config.sre.rds[$server].fqdn = "$($config.sre.rds[$server].vmName).$($config.shm.domain.fqdn)"
    }
    # Set which IPs can access the Safe Haven: if 'default' is given then apply sensible defaults
    if ($sreConfigBase.inboundAccessFrom -eq "default") {
        if (@("3", "4").Contains($config.sre.tier)) {
            $config.sre.rds.gateway.networkRules.allowedSources = "193.60.220.240"
        } elseif ($config.sre.tier -eq "2") {
            $config.sre.rds.gateway.networkRules.allowedSources = "193.60.220.253"
        } elseif (@("0", "1").Contains($config.sre.tier)) {
            $config.sre.rds.gateway.networkRules.allowedSources = "Internet"
        }
    } elseif ($sreConfigBase.inboundAccessFrom -eq "anywhere") {
        $config.sre.rds.gateway.networkRules.allowedSources = "Internet"
    } else {
        $config.sre.rds.gateway.networkRules.allowedSources = $sreConfigBase.inboundAccessFrom
    }
    # Set whether internet access is allowed: if 'default' is given then apply sensible defaults
    if ($sreConfigBase.outboundInternetAccess -eq "default") {
        if (@("2", "3", "4").Contains($config.sre.tier)) {
            $config.sre.rds.gateway.networkRules.outboundInternet = "Deny"
        } elseif (@("0", "1").Contains($config.sre.tier)) {
            $config.sre.rds.gateway.networkRules.outboundInternet = "Allow"
        }
    } elseif (@("no", "deny", "forbid").Contains($($sreConfigBase.outboundInternetAccess).ToLower())) {
        $config.sre.rds.gateway.networkRules.outboundInternet = "Deny"
    } elseif (@("yes", "allow", "permit").Contains($($sreConfigBase.outboundInternetAccess).ToLower())) {
        $config.sre.rds.gateway.networkRules.outboundInternet = "Allow"
    } else {
        $config.sre.rds.gateway.networkRules.outboundInternet = $sreConfigBase.outboundInternet
    }


    # Data server
    # -----------
    $hostname = "DAT-SRE-$($config.sre.id)".ToUpper() | Limit-StringLength 15
    $config.sre.dataserver = [ordered]@{
        adminPasswordSecretName = "$($config.sre.shortName)-vm-admin-password-dataserver"
        rg                      = "$($config.sre.rgPrefix)_DATA".ToUpper()
        nsg                     = "$($config.sre.nsgPrefix)_DATA".ToUpper()
        vmName                  = $hostname
        vmSize                  = "Standard_D2s_v3"
        hostname                = $hostname
        fqdn                    = "${hostname}.$($config.shm.domain.fqdn)"
        ip                      = Get-NextAvailableIpInRange -IpRangeCidr $config.sre.network.vnet.subnets.data.cidr -Offset 4
        disks                   = [ordered]@{
            egress  = [ordered]@{
                sizeGb = "512"
                type   = "Standard_LRS"
            }
            ingress = [ordered]@{
                sizeGb = "512"
                type   = "Standard_LRS"
            }
            shared  = [ordered]@{
                sizeGb = "512"
                type   = "Standard_LRS"
            }
        }
    }

    # HackMD and Gitlab servers
    # -------------------------
    $config.sre.webapps = [ordered]@{
        rg     = "$($config.sre.rgPrefix)_WEBAPPS".ToUpper()
        nsg    = "$($config.sre.nsgPrefix)_WEBAPPS".ToUpper()
        gitlab = [ordered]@{
            adminPasswordSecretName = "$($config.sre.shortName)-vm-admin-password-gitlab"
            vmName                  = "GITLAB-SRE-$($config.sre.id)".ToUpper()
            vmSize                  = "Standard_D2s_v3"
            ip                      = Get-NextAvailableIpInRange -IpRangeCidr $config.sre.network.vnet.subnets.data.cidr -Offset 5
            rootPasswordSecretName  = "$($config.sre.shortName)-other-gitlab-root-password"
            disks                   = [ordered]@{
                data = [ordered]@{
                    sizeGb = "750"
                    type   = "Standard_LRS"
                }
                os   = [ordered]@{
                    sizeGb = "50"
                    type   = "Standard_LRS"
                }
            }
        }
        hackmd = [ordered]@{
            adminPasswordSecretName = "$($config.sre.shortName)-vm-admin-password-hackmd"
            vmName                  = "HACKMD-SRE-$($config.sre.id)".ToUpper()
            vmSize                  = "Standard_D2s_v3"
            ip                      = Get-NextAvailableIpInRange -IpRangeCidr $config.sre.network.vnet.subnets.data.cidr -Offset 6
            disks                   = [ordered]@{
                os = [ordered]@{
                    sizeGb = "750"
                    type   = "Standard_LRS"
                }
            }
        }
    }
    # Construct the hostname and FQDN for each VM
    foreach ($server in $config.sre.webapps.Keys) {
        if ($config.sre.webapps[$server] -IsNot [System.Collections.Specialized.OrderedDictionary]) { continue }
        $config.sre.webapps[$server].hostname = $config.sre.webapps[$server].vmName
        $config.sre.webapps[$server].fqdn = "$($config.sre.webapps[$server].vmName).$($config.shm.domain.fqdn)"
    }


    # Databases
    # ---------
    $config.sre.databases = [ordered]@{
        rg = "$($config.sre.rgPrefix)_DATABASES".ToUpper()
    }
    $dbConfig = @{
        MSSQL      = @{port = "1433"; prefix = "MSSQL"; sku = "sqldev" }
        PostgreSQL = @{port = "5432"; prefix = "PSTGRS"; sku = "18.04-LTS" }
    }
    $ipOffset = 4
    foreach ($databaseType in $sreConfigBase.databases) {
        if (-not @($dbConfig.Keys).Contains($databaseType)) {
            Add-LogMessage -Level Fatal "Database type '$databaseType' was not recognised!"
        }
        $config.sre.databases["db$($databaseType.ToLower())"] = [ordered]@{
            adminPasswordSecretName   = "$($config.sre.shortName)-vm-admin-password-$($databaseType.ToLower())"
            dbAdminUsernameSecretName = "$($config.sre.shortName)-db-admin-username-$($databaseType.ToLower())"
            dbAdminPasswordSecretName = "$($config.sre.shortName)-db-admin-password-$($databaseType.ToLower())"
            vmName                    = "$($dbConfig[$databaseType].prefix)-$($config.sre.id)".ToUpper() | Limit-StringLength 15
            type                      = $databaseType
            ip                        = Get-NextAvailableIpInRange -IpRangeCidr $config.sre.network.vnet.subnets.databases.cidr -Offset $ipOffset
            port                      = $dbConfig[$databaseType].port
            sku                       = $dbConfig[$databaseType].sku
            subnet                    = "databases"
            vmSize                    = "Standard_DS2_v2"
            disks                     = [ordered]@{
                data = [ordered]@{
                    sizeGb = "1024"
                    type   = "Standard_LRS"
                }
                os   = [ordered]@{
                    sizeGb = "128"
                    type   = "Standard_LRS"
                }
            }
        }
        if ($databaseType -eq "MSSQL") { $config.sre.databases["db$($databaseType.ToLower())"]["enableSSIS"] = $true }
        $ipOffset += 1
    }

    # Compute VMs
    # -----------
    $config.sre.dsvm = [ordered]@{
        adminPasswordSecretName = "$($config.sre.shortName)-vm-admin-password-compute"
<<<<<<< HEAD
        rg                      = "$($config.sre.rgPrefix)_COMPUTE".ToUpper()
        nsg                     = "$($config.sre.nsgPrefix)_COMPUTE".ToUpper()
        deploymentNsg           = "$($config.sre.nsgPrefix)_COMPUTE_DEPLOYMENT".ToUpper()
        vmImageSubscription     = $config.shm.dsvmImage.subscription
        vmImageResourceGroup    = $config.shm.dsvmImage.gallery.rg
        vmImageGallery          = $config.shm.dsvmImage.gallery.sig
        vmSizeDefault           = "Standard_D2s_v3"
        vmImageType             = $sreConfigBase.computeVmImageType
        vmImageVersion          = $sreConfigBase.computeVmImageVersion
        disks                   = [ordered]@{
            home    = [ordered]@{
=======
        rg = "$($config.sre.rgPrefix)_COMPUTE".ToUpper()
        nsg = "$($config.sre.nsgPrefix)_COMPUTE".ToUpper()
        deploymentNsg = "$($config.sre.nsgPrefix)_COMPUTE_DEPLOYMENT".ToUpper()
        vmImage = [ordered]@{
            subscription = $config.shm.dsvmImage.subscription
            rg = $config.shm.dsvmImage.gallery.rg
            gallery = $config.shm.dsvmImage.gallery.sig
            type = $sreConfigBase.computeVmImageType
            version = $sreConfigBase.computeVmImageVersion
        }
        vmSizeDefault = "Standard_D2s_v3"
        disks = [ordered]@{
            home = [ordered]@{
>>>>>>> 85b8a3b1
                sizeGb = "128"
                type   = "Standard_LRS"
            }
<<<<<<< HEAD
            os      = [ordered]@{
                sizeGb = "128"
                type   = "Standard_LRS"
=======
            os = [ordered]@{
                sizeGb = "default"
                type = "Standard_LRS"
>>>>>>> 85b8a3b1
            }
            scratch = [ordered]@{
                sizeGb = "512"
                type   = "Standard_LRS"
            }
        }
    }
    $config.shm.Remove("dsvmImage")

    # Apply overrides (if any exist)
    # ------------------------------
    if ($sreConfigBase.overrides) {
        Copy-HashtableOverrides -Source $sreConfigBase.overrides -Target $config
    }

    # Write output to file
    # --------------------
    $jsonOut = (ConvertTo-SortedHashtable -Sortable $config | ConvertTo-Json -Depth 10)
    $sreFullConfigPath = Join-Path $(Get-ConfigRootDir) "full" "sre_${configId}_full_config.json"
    Out-File -FilePath $sreFullConfigPath -Encoding "UTF8" -InputObject $jsonOut
    Add-LogMessage -Level Info "Wrote config file to '$sreFullConfigPath'"
}
Export-ModuleMember -Function Add-SreConfig


# Get root directory for configuration files
# ------------------------------------------
function Get-ConfigRootDir {
    try {
        return Join-Path (Get-Item $PSScriptRoot).Parent.Parent.FullName "environment_configs" -Resolve -ErrorAction Stop
    } catch [System.Management.Automation.ItemNotFoundException] {
        Add-LogMessage -Level Fatal "Could not find the configuration file root directory!"
    }
}


# Load a config file into a hashtable
# -----------------------------------
function Get-ConfigFile {
    param(
        [Parameter(Mandatory = $true, HelpMessage = "Config type ('sre' or 'shm')")]
        [ValidateSet("sre", "shm")]
        $configType,
        [Parameter(Mandatory = $true, HelpMessage = "Config level ('core' or 'full')")]
        [ValidateSet("core", "full")]
        $configLevel,
        [Parameter(Mandatory = $true, HelpMessage = "Name that identifies this config file (ie. <SHM ID> or <SHM ID><SRE ID>))")]
        $configName
    )
    $configFilename = "${configType}_${configName}_${configLevel}_config.json"
    try {
        $configPath = Join-Path $(Get-ConfigRootDir) $configLevel $configFilename -Resolve -ErrorAction Stop
        $configJson = Get-Content -Path $configPath -Raw -ErrorAction Stop | ConvertFrom-Json -AsHashtable -ErrorAction Stop
    } catch [System.Management.Automation.ItemNotFoundException] {
        Add-LogMessage -Level Fatal "Could not find a config file named '$configFilename'..."
    } catch [System.ArgumentException] {
        Add-LogMessage -Level Fatal "'$configPath' is not a valid JSON config file..."
    }
    return $configJson
}


# Get SHM configuration
# ---------------------
function Get-ShmFullConfig {
    param(
        [Parameter(Position = 0, Mandatory = $true, HelpMessage = "Enter SHM ID ('test' or 'prod')")]
        $shmId
    )
    # Import minimal management config parameters from JSON config file - we can derive the rest from these
    $shmConfigBase = Get-ConfigFile -configType "shm" -configLevel "core" -configName $shmId
    $shmIpPrefix = "10.0.0"  # This does not need to be user-configurable. Different SHMs can share the same address space as they are never peered.

    # Safe Haven management config
    # ----------------------------
    $shm = [ordered]@{
        azureAdminGroupName = $shmConfigBase.azureAdminGroupName
        id                  = $shmConfigBase.shmId
        location            = $shmConfigBase.location
        name                = $shmConfigBase.name
        organisation        = $shmConfigBase.organisation
        rgPrefix            = $shmConfigBase.overrides.rgPrefix ? $shmConfigBase.overrides.rgPrefix : "RG_SHM_$($shmConfigBase.shmId)".ToUpper()
        nsgPrefix           = $shmConfigBase.overrides.nsgPrefix ? $shmConfigBase.overrides.nsgPrefix : "NSG_SHM_$($shmConfigBase.shmId)".ToUpper()
        subscriptionName    = $shmConfigBase.subscriptionName
    }

    # DSVM build images
    # -----------------
    $dsvmImageStorageSuffix = New-RandomLetters -SeedPhrase $shmConfigBase.images.subscriptionName
    # Since an ImageGallery cannot be moved once created, we must ensure that the location parameter matches any gallery that already exists
    $originalContext = Get-AzContext
    $null = Set-AzContext -SubscriptionId $shmConfigBase.images.subscriptionName
    $locations = Get-AzResource | Where-Object { $_.ResourceGroupName -like "RG_SH_*" } | ForEach-Object { $_.Location } | Sort-Object | Get-Unique
    if ($locations.Count -gt 1) {
        Add-LogMessage -Level Fatal "Image building resources found in multiple locations: ${locations}!"
    } elseif ($locations.Count -eq 1) {
        if ($shmConfigBase.images.location -ne $locations) {
            Add-LogMessage -Level Fatal "Image building location ($($shmConfigBase.images.location)) must be set to ${locations}!"
        }
    }
    $null = Set-AzContext -Context $originalContext
    # Construct build images config
    $shm.dsvmImage = [ordered]@{
<<<<<<< HEAD
        subscription    = $shmConfigBase.images.subscriptionName
        location        = $shmConfigBase.images.locations
=======
        subscription = $shmConfigBase.images.subscriptionName
        location = $shmConfigBase.images.location
>>>>>>> 85b8a3b1
        bootdiagnostics = [ordered]@{
            rg          = "RG_SH_BOOT_DIAGNOSTICS"
            accountName = "buildimgbootdiags${dsvmImageStorageSuffix}".ToLower() | Limit-StringLength 24 -Silent
        }
        build           = [ordered]@{
            rg     = "RG_SH_BUILD_CANDIDATES"
            nsg    = [ordered]@{ name = "NSG_IMAGE_BUILD" }
            vnet   = [ordered]@{
                name = "VNET_IMAGE_BUILD"
                cidr = "10.48.0.0/16"
            }
            subnet = [ordered]@{
                name = "ImageBuildSubnet"
                cidr = "10.48.0.0/24"
            }
            # Only the R-package installation is parallelisable and 8 GB of RAM is sufficient
            # We want a compute-optimised VM, since per-core performance is the bottleneck
            vm = [ordered]@{
                diskSizeGb = 64
                size = "Standard_F4s_v2"
            }
        }
        gallery         = [ordered]@{
            rg                = "RG_SH_IMAGE_GALLERY"
            sig               = "SAFE_HAVEN_COMPUTE_IMAGES"
            imageMajorVersion = 0
            imageMinorVersion = 3
        }
        images          = [ordered]@{
            rg = "RG_SH_IMAGE_STORAGE"
        }
        keyVault        = [ordered]@{
            rg   = "RG_SH_SECRETS"
            name = "kv-shm-$($shm.id)-dsvm-imgs".ToLower() | Limit-StringLength 24
        }
        network         = [ordered]@{
            rg = "RG_SH_NETWORKING"
        }
    }

    # Domain config
    # -------------
    $shm.domain = [ordered]@{
        fqdn        = $shmConfigBase.domain
        netbiosName = ($shmConfigBase.netbiosName ? $shmConfigBase.netbiosName : $shm.id).ToUpper() | Limit-StringLength 15 -FailureIsFatal
        dn          = "DC=$(($shmConfigBase.domain).Replace('.',',DC='))"
        ous         = [ordered]@{
            dataServers       = [ordered]@{ name = "Secure Research Environment Data Servers" }
            linuxServers      = [ordered]@{ name = "Secure Research Environment Linux Servers" }
            rdsGatewayServers = [ordered]@{ name = "Secure Research Environment RDS Gateway Servers" }
            rdsSessionServers = [ordered]@{ name = "Secure Research Environment RDS Session Servers" }
            researchUsers     = [ordered]@{ name = "Safe Haven Research Users" }
            securityGroups    = [ordered]@{ name = "Safe Haven Security Groups" }
            serviceAccounts   = [ordered]@{ name = "Safe Haven Service Accounts" }
            identityServers   = [ordered]@{ name = "Safe Haven Identity Servers" }
        }
    }
    foreach ($ouName in $shm.domain.ous.Keys) {
        $shm.domain.ous[$ouName].path = "OU=$($shm.domain.ous[$ouName].name),$($shm.domain.dn)"
    }
    # Security groups
    $shm.domain.securityGroups = [ordered]@{
        computerManagers = [ordered]@{ name = "SG Safe Haven Computer Management Users" }
        serverAdmins     = [ordered]@{ name = "SG Safe Haven Server Administrators" }
    }
    foreach ($groupName in $shm.domain.securityGroups.Keys) {
        $shm.domain.securityGroups[$groupName].description = $shm.domain.securityGroups[$groupName].name
    }

    # Logging config
    # --------------
    $shm.logging = [ordered]@{
        rg            = "$($shm.rgPrefix)_LOGGING".ToUpper()
        workspaceName = "shm$($shm.id)loganalytics${storageSuffix}".ToLower()
    }

    # Network config
    # --------------
    # Deconstruct base address prefix to allow easy construction of IP based parameters
    $shmPrefixOctets = $shmIpPrefix.Split(".")
    $shmBasePrefix = "$($shmPrefixOctets[0]).$($shmPrefixOctets[1])"
    $shmThirdOctet = ([int]$shmPrefixOctets[2])
    $shmMirrorPrefixes = @{2 = "10.20.2"; 3 = "10.20.3" }
    $shm.network = [ordered]@{
        vnet        = [ordered]@{
            rg      = "$($shm.rgPrefix)_NETWORKING".ToUpper()
            name    = "VNET_SHM_$($shm.id)".ToUpper()
            cidr    = "${shmBasePrefix}.${shmThirdOctet}.0/21"
            subnets = [ordered]@{
                identity = [ordered]@{
                    name = "IdentitySubnet"
                    cidr = "${shmBasePrefix}.${shmThirdOctet}.0/24"
                }
                web      = [ordered]@{
                    name = "WebSubnet"
                    cidr = "${shmBasePrefix}.$([int]$shmThirdOctet + 1).0/24"
                }
                firewall = [ordered]@{
                    # NB. The firewall subnet MUST be named 'AzureFirewallSubnet'. See https://docs.microsoft.com/en-us/azure/firewall/tutorial-firewall-deploy-portal
                    name = "AzureFirewallSubnet"
                    cidr = "${shmBasePrefix}.$([int]$shmThirdOctet + 2).0/24"
                }
                gateway  = [ordered]@{
                    # NB. The Gateway subnet MUST be named 'GatewaySubnet'. See https://docs.microsoft.com/en-us/azure/vpn-gateway/vpn-gateway-vpn-faq#do-i-need-a-gatewaysubnet
                    name = "GatewaySubnet"
                    cidr = "${shmBasePrefix}.$([int]$shmThirdOctet + 7).0/24"
                }
            }
        }
        vpn         = [ordered]@{
            cidr = "172.16.201.0/24" # NB. this must not overlap with the VNet that the VPN gateway is part of
        }
        mirrorVnets = [ordered]@{}
        nsg         = [ordered]@{
            externalPackageMirrorsTier2 = [ordered]@{
                name = "$($shm.nsgPrefix)_EXTERNAL_PACKAGE_MIRRORS_TIER2".ToUpper()
            }
            externalPackageMirrorsTier3 = [ordered]@{
                name = "$($shm.nsgPrefix)_EXTERNAL_PACKAGE_MIRRORS_TIER3".ToUpper()
            }
            internalPackageMirrorsTier2 = [ordered]@{
                name = "$($shm.nsgPrefix)_INTERNAL_PACKAGE_MIRRORS_TIER2".ToUpper()
            }
            internalPackageMirrorsTier3 = [ordered]@{
                name = "$($shm.nsgPrefix)_INTERNAL_PACKAGE_MIRRORS_TIER3".ToUpper()
            }
        }
    }
    # Set package mirror networking information
    foreach ($tier in @(2, 3)) {
        $shm.network.mirrorVnets["tier${tier}"] = [ordered]@{
            name    = "VNET_SHM_$($shm.id)_PACKAGE_MIRRORS_TIER${tier}".ToUpper()
            cidr    = "$($shmMirrorPrefixes[$tier]).0/24"
            subnets = [ordered]@{
                external = [ordered]@{
                    name = "ExternalPackageMirrorsTier${tier}Subnet"
                    cidr = "$($shmMirrorPrefixes[$tier]).0/28"
                    nsg  = "externalPackageMirrorsTier${tier}"
                }
                internal = [ordered]@{
                    name = "InternalPackageMirrorsTier${tier}Subnet"
                    cidr = "$($shmMirrorPrefixes[$tier]).16/28"
                    nsg  = "internalPackageMirrorsTier${tier}"
                }
            }
        }
    }

    # Firewall config
    # ---------------
    $shm.firewall = [ordered]@{
        name           = "FIREWALL-SHM-$($shm.id)".ToUpper()
        routeTableName = "ROUTE-TABLE-SHM-$($shm.id)".ToUpper()
    }

    # Secrets config
    # --------------
    $shm.keyVault = [ordered]@{
        rg          = "$($shm.rgPrefix)_SECRETS".ToUpper()
        name        = "kv-shm-$($shm.id)".ToLower() | Limit-StringLength 24
        secretNames = [ordered]@{
            aadEmergencyAdminUsername = "shm-$($shm.id)-aad-emergency-admin-username".ToLower()
            aadEmergencyAdminPassword = "shm-$($shm.id)-aad-emergency-admin-password".ToLower()
            buildImageAdminUsername   = "shm-$($shm.id)-buildimage-admin-username".ToLower()
            buildImageAdminPassword   = "shm-$($shm.id)-buildimage-admin-password".ToLower()
            domainAdminUsername       = "shm-$($shm.id)-domain-admin-username".ToLower()
            domainAdminPassword       = "shm-$($shm.id)-domain-admin-password".ToLower()
            vmAdminUsername           = "shm-$($shm.id)-vm-admin-username".ToLower()
            vpnCaCertificate          = "shm-$($shm.id)-vpn-ca-cert".ToLower()
            vpnCaCertificatePlain     = "shm-$($shm.id)-vpn-ca-cert-plain".ToLower()
            vpnCaCertPassword         = "shm-$($shm.id)-vpn-ca-cert-password".ToLower()
            vpnClientCertificate      = "shm-$($shm.id)-vpn-client-cert".ToLower()
            vpnClientCertPassword     = "shm-$($shm.id)-vpn-client-cert-password".ToLower()
        }
    }

    # SHM users
    # ---------
    $shm.users = [ordered]@{
        computerManagers = [ordered]@{
            identityServers   = [ordered]@{
                name               = "$($shm.domain.netbiosName) Identity Servers Manager"
                samAccountName     = "$($shm.id)identitysrvrs".ToLower() | Limit-StringLength 20
                passwordSecretName = "shm-$($shm.id)-computer-manager-password-identity-servers".ToLower()
            }
            dataServers       = [ordered]@{
                name               = "$($shm.domain.netbiosName) Data Servers Manager"
                samAccountName     = "$($shm.id)datasrvrs".ToLower() | Limit-StringLength 20
                passwordSecretName = "shm-$($shm.id)-computer-manager-password-data-servers".ToLower()
            }
            linuxServers      = [ordered]@{
                name               = "$($shm.domain.netbiosName) Linux Servers Manager"
                samAccountName     = "$($shm.id)linuxsrvrs".ToLower() | Limit-StringLength 20
                passwordSecretName = "shm-$($shm.id)-computer-manager-password-linux-servers".ToLower()
            }
            rdsGatewayServers = [ordered]@{
                name               = "$($shm.domain.netbiosName) RDS Gateway Manager"
                samAccountName     = "$($shm.id)gatewaysrvrs".ToLower() | Limit-StringLength 20
                passwordSecretName = "shm-$($shm.id)-computer-manager-password-rds-gateway-servers".ToLower()
            }
            rdsSessionServers = [ordered]@{
                name               = "$($shm.domain.netbiosName) RDS Session Servers Manager"
                samAccountName     = "$($shm.id)sessionsrvrs".ToLower() | Limit-StringLength 20
                passwordSecretName = "shm-$($shm.id)-computer-manager-password-rds-session-servers".ToLower()
            }
        }
        serviceAccounts  = [ordered]@{
            aadLocalSync = [ordered]@{
                name               = "$($shm.domain.netbiosName) Local AD Sync Administrator"
                samAccountName     = "$($shm.id)localadsync".ToLower() | Limit-StringLength 20
                passwordSecretName = "shm-$($shm.id)-aad-localsync-password".ToLower()
                usernameSecretName = "shm-$($shm.id)-aad-localsync-username".ToLower()
            }
        }
    }

    # Domain controller config
    # ------------------------
    $hostname = "DC1-SHM-$($shm.id)".ToUpper() | Limit-StringLength 15
    $shm.dc = [ordered]@{
        rg                         = "$($shm.rgPrefix)_DC".ToUpper()
        vmName                     = $hostname
        vmSize                     = "Standard_D2s_v3"
        hostname                   = $hostname
        fqdn                       = "${hostname}.$($shm.domain.fqdn)"
        ip                         = Get-NextAvailableIpInRange -IpRangeCidr $shm.network.vnet.subnets.identity.cidr -Offset 4
        external_dns_resolver      = "168.63.129.16"  # https://docs.microsoft.com/en-us/azure/virtual-network/what-is-ip-address-168-63-129-16
        safemodePasswordSecretName = "shm-$($shm.id)-vm-safemode-password-dc".ToLower()
        disks                      = [ordered]@{
            data = [ordered]@{
                sizeGb = "20"
                type   = "Standard_LRS"
            }
            os   = [ordered]@{
                sizeGb = "128"
                type   = "Standard_LRS"
            }
        }
    }

    # Backup domain controller config
    # -------------------------------
    $hostname = "DC2-SHM-$($shm.id)".ToUpper() | Limit-StringLength 15
    $shm.dcb = [ordered]@{
        vmName   = $hostname
        vmSize   = "Standard_D2s_v3"
        hostname = $hostname
        fqdn     = "${hostname}.$($shm.domain.fqdn)"
        ip       = Get-NextAvailableIpInRange -IpRangeCidr $shm.network.vnet.subnets.identity.cidr -Offset 5
        disks    = [ordered]@{
            data = [ordered]@{
                sizeGb = "20"
                type   = "Standard_LRS"
            }
            os   = [ordered]@{
                sizeGb = "128"
                type   = "Standard_LRS"
            }
        }
    }

    # NPS config
    # ----------
    $hostname = "NPS-SHM-$($shm.id)".ToUpper() | Limit-StringLength 15
    $shm.nps = [ordered]@{
        adminPasswordSecretName = "shm-$($shm.id)-vm-admin-password-nps".ToLower()
        rg                      = "$($shm.rgPrefix)_NPS".ToUpper()
        vmName                  = $hostname
        vmSize                  = "Standard_D2s_v3"
        hostname                = $hostname
        ip                      = Get-NextAvailableIpInRange -IpRangeCidr $shm.network.vnet.subnets.identity.cidr -Offset 6
        disks                   = [ordered]@{
            data = [ordered]@{
                sizeGb = "20"
                type   = "Standard_LRS"
            }
            os   = [ordered]@{
                sizeGb = "128"
                type   = "Standard_LRS"
            }
        }
    }

    # Storage config
    # --------------
    $shmStorageSuffix = New-RandomLetters -SeedPhrase "$($shm.subscriptionName)$($shm.id)"
    $storageRg = "$($shm.rgPrefix)_ARTIFACTS".ToUpper()
    $shm.storage = [ordered]@{
        artifacts       = [ordered]@{
            rg          = $storageRg
            accountName = "shm$($shm.id)artifacts${shmStorageSuffix}".ToLower() | Limit-StringLength 24 -Silent
        }
        bootdiagnostics = [ordered]@{
            rg          = $storageRg
            accountName = "shm$($shm.id)bootdiags${shmStorageSuffix}".ToLower() | Limit-StringLength 24 -Silent
        }

    }

    # DNS config
    # ----------
    $shm.dns = [ordered]@{
        subscriptionName = $shmConfigBase.dnsSubscriptionName
        rg               = $shmConfigBase.dnsResourceGroupName
    }

    # Package mirror config
    # ---------------------
    $shm.mirrors = [ordered]@{
        rg       = "$($shm.rgPrefix)_PKG_MIRRORS".ToUpper()
        vmSize   = "Standard_B2ms"
        diskType = "Standard_LRS"
        pypi     = [ordered]@{
            tier2 = [ordered]@{ diskSize = 8191 }
            tier3 = [ordered]@{ diskSize = 511 }
        }
        cran     = [ordered]@{
            tier2 = [ordered]@{ diskSize = 127 }
            tier3 = [ordered]@{ diskSize = 31 }
        }
    }
    # Set password secret name and IP address for each mirror
    foreach ($tier in @(2, 3)) {
        foreach ($direction in @("internal", "external")) {
            # Please note that each mirror type must have a distinct ipOffset in the range 4-15
            foreach ($typeOffset in @(("pypi", 4), ("cran", 5))) {
                $shm.mirrors[$typeOffset[0]]["tier${tier}"][$direction] = [ordered]@{
                    adminPasswordSecretName = "shm-$($shm.id)-vm-admin-password-$($typeOffset[0])-${direction}-mirror-tier-${tier}".ToLower()
                    ipAddress               = Get-NextAvailableIpInRange -IpRangeCidr $shm.network.mirrorVnets["tier${tier}"].subnets[$direction].cidr -Offset $typeOffset[1]
                    vmName                  = "$($typeOffset[0])-${direction}-MIRROR-TIER-${tier}".ToUpper()
                }
            }
        }
    }

    # Apply overrides (if any exist)
    # ------------------------------
    if ($shmConfigBase.overrides) {
        Copy-HashtableOverrides -Source $shmConfigBase.overrides -Target $shm
    }

    return (ConvertTo-SortedHashtable -Sortable $shm)
}
Export-ModuleMember -Function Get-ShmFullConfig


# Get SRE configuration
# ---------------------
function Get-SreConfig {
    param(
        [Parameter(Position = 0, Mandatory = $true, HelpMessage = "Enter SRE config ID. This will be the concatenation of <SHM ID> and <SRE ID> (eg. 'testasandbox' for SRE 'sandbox' in SHM 'testa')")]
        [string]$configId
    )
    # Read full SRE config from file
    return Get-ConfigFile -configType "sre" -configLevel "full" -configName $configId
}
Export-ModuleMember -Function Get-SreConfig<|MERGE_RESOLUTION|>--- conflicted
+++ resolved
@@ -362,45 +362,25 @@
     # -----------
     $config.sre.dsvm = [ordered]@{
         adminPasswordSecretName = "$($config.sre.shortName)-vm-admin-password-compute"
-<<<<<<< HEAD
         rg                      = "$($config.sre.rgPrefix)_COMPUTE".ToUpper()
         nsg                     = "$($config.sre.nsgPrefix)_COMPUTE".ToUpper()
         deploymentNsg           = "$($config.sre.nsgPrefix)_COMPUTE_DEPLOYMENT".ToUpper()
-        vmImageSubscription     = $config.shm.dsvmImage.subscription
-        vmImageResourceGroup    = $config.shm.dsvmImage.gallery.rg
-        vmImageGallery          = $config.shm.dsvmImage.gallery.sig
-        vmSizeDefault           = "Standard_D2s_v3"
-        vmImageType             = $sreConfigBase.computeVmImageType
-        vmImageVersion          = $sreConfigBase.computeVmImageVersion
-        disks                   = [ordered]@{
-            home    = [ordered]@{
-=======
-        rg = "$($config.sre.rgPrefix)_COMPUTE".ToUpper()
-        nsg = "$($config.sre.nsgPrefix)_COMPUTE".ToUpper()
-        deploymentNsg = "$($config.sre.nsgPrefix)_COMPUTE_DEPLOYMENT".ToUpper()
         vmImage = [ordered]@{
             subscription = $config.shm.dsvmImage.subscription
-            rg = $config.shm.dsvmImage.gallery.rg
-            gallery = $config.shm.dsvmImage.gallery.sig
-            type = $sreConfigBase.computeVmImageType
-            version = $sreConfigBase.computeVmImageVersion
-        }
-        vmSizeDefault = "Standard_D2s_v3"
+            rg           = $config.shm.dsvmImage.gallery.rg
+            gallery      = $config.shm.dsvmImage.gallery.sig
+            type         = $sreConfigBase.computeVmImageType
+            version      = $sreConfigBase.computeVmImageVersion
+        }
+        vmSizeDefault           = "Standard_D2s_v3"
         disks = [ordered]@{
             home = [ordered]@{
->>>>>>> 85b8a3b1
                 sizeGb = "128"
                 type   = "Standard_LRS"
             }
-<<<<<<< HEAD
-            os      = [ordered]@{
-                sizeGb = "128"
-                type   = "Standard_LRS"
-=======
             os = [ordered]@{
                 sizeGb = "default"
-                type = "Standard_LRS"
->>>>>>> 85b8a3b1
+                type   = "Standard_LRS"
             }
             scratch = [ordered]@{
                 sizeGb = "512"
@@ -504,13 +484,8 @@
     $null = Set-AzContext -Context $originalContext
     # Construct build images config
     $shm.dsvmImage = [ordered]@{
-<<<<<<< HEAD
-        subscription    = $shmConfigBase.images.subscriptionName
-        location        = $shmConfigBase.images.locations
-=======
         subscription = $shmConfigBase.images.subscriptionName
-        location = $shmConfigBase.images.location
->>>>>>> 85b8a3b1
+        location     = $shmConfigBase.images.location
         bootdiagnostics = [ordered]@{
             rg          = "RG_SH_BOOT_DIAGNOSTICS"
             accountName = "buildimgbootdiags${dsvmImageStorageSuffix}".ToLower() | Limit-StringLength 24 -Silent
