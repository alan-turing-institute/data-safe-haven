--- conflicted
+++ resolved
@@ -35,28 +35,9 @@
     }
     $config.sre.location = $config.shm.location
 
-<<<<<<< HEAD
-    # --- Storage config --
-    $storageRg = "RG_SHM_ARTIFACTS"
-    $shm.storage = [ordered]@{
-        artifacts = [ordered]@{
-            rg = $storageRg
-            accountName = "shm$($shm.id)artifacts${storageSuffix}".ToLower() | TrimToLength 24
-        }
-        bootdiagnostics = [ordered]@{
-            rg = $storageRg
-            accountName = "shm$($shm.id)bootdiags${storageSuffix}".ToLower() | TrimToLength 24
-        }
-        datastorage = [ordered]@{
-            rg = "RG_SHM_DATA_STORAGE"
-            accountName =  "$($sreId)storageconnection${storageSuffix}".ToLower() | TrimToLength 24
-            GroupId = "Blob"
-        }
-=======
     # Ensure that this tier is supported
     if (-not @("0", "1", "2", "3").Contains($config.sre.tier)) {
         Add-LogMessage -Level Fatal "Tier '$($config.sre.tier)' not supported (NOTE: Tier must be provided as a string in the core SRE config.)"
->>>>>>> 49386ba2
     }
 
     # Domain config
@@ -143,21 +124,8 @@
         secretNames = [ordered]@{
             adminUsername = "$($config.sre.shortName)-vm-admin-username"
             letsEncryptCertificate = "$($config.sre.shortName)-lets-encrypt-certificate"
-<<<<<<< HEAD
-            npsSecret = "$($config.sre.shortName)-nps-secret"
-            postgresDbAdminUsername = "$($config.sre.shortName)-postgresdb-admin-username"
-            postgresDbAdminPassword = "$($config.sre.shortName)-postgresdb-admin-password"
-            postgresVmAdminPassword = "$($config.sre.shortName)-postgresvm-admin-password"
-            rdsAdminPassword = "$($config.sre.shortName)-rdsvm-admin-password"
-            sqlAuthUpdateUsername = "$($config.sre.shortName)-sql-authupdate-user-username"
-            sqlAuthUpdateUserPassword = "$($config.sre.shortName)-sql-authupdate-user-password"
-            sqlVmAdminPassword = "$($config.sre.shortName)-sqlvm-admin-password"
+            npsSecret = "$($config.sre.shortName)-other-nps-secret"
             storageIngressSAS = "$($config.sre.shortName)-storage-ingress-sas"
-            testResearcherPassword = "$($config.sre.shortName)-test-researcher-password"
-            webappAdminPassword = "$($config.sre.shortName)-webappvm-admin-password"
-=======
-            npsSecret = "$($config.sre.shortName)-other-nps-secret"
->>>>>>> 49386ba2
         }
     }
 
@@ -419,28 +387,16 @@
         Copy-HashtableOverrides -Source $sreConfigBase.overrides -Target $config
     }
 
-<<<<<<< HEAD
-
-    $jsonOut = ($config | ConvertTo-Json -Depth 10)
-    # Write-Host $jsonOut
-=======
     # Write output to file
     # --------------------
     $jsonOut = (ConvertTo-SortedHashtable -Sortable $config | ConvertTo-Json -Depth 10)
     $sreFullConfigPath = Join-Path $(Get-ConfigRootDir) "full" "sre_${configId}_full_config.json"
->>>>>>> 49386ba2
     Out-File -FilePath $sreFullConfigPath -Encoding "UTF8" -InputObject $jsonOut
     Add-LogMessage -Level Info "Wrote config file to '$sreFullConfigPath'"
 }
 Export-ModuleMember -Function Add-SreConfig
 
 
-<<<<<<< HEAD
-
-
-# Get a SRE configuration
-# -----------------------
-=======
 # Get root directory for configuration files
 # ------------------------------------------
 function Get-ConfigRootDir {
@@ -812,6 +768,11 @@
             rg = $storageRg
             accountName = "shm$($shm.id)bootdiags${shmStorageSuffix}".ToLower() | Limit-StringLength 24 -Silent
         }
+         datastorage = [ordered]@{
+            rg = "RG_SHM_$($shm.id)_DATA_STORAGE".ToUpper()
+            accountName =  "$($sreId)storageconnection${storageSuffix}".ToLower() | TrimToLength 24
+            GroupId = "Blob"
+        }
     }
 
     # DNS config
@@ -863,7 +824,6 @@
 
 # Get SRE configuration
 # ---------------------
->>>>>>> 49386ba2
 function Get-SreConfig {
     param(
         [Parameter(Position = 0, Mandatory = $true, HelpMessage = "Enter SRE config ID. This will be the concatenation of <SHM ID> and <SRE ID> (eg. 'testasandbox' for SRE 'sandbox' in SHM 'testa')")]
