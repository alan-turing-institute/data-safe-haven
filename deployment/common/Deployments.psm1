--- conflicted
+++ resolved
@@ -831,15 +831,9 @@
             $Version
         )
         Add-LogMessage -Level Info "[ ] Ensuring extension '$type' is installed on VM '$($VM.Name)'."
-<<<<<<< HEAD
-        $installed = Get-AzVMExtension -ResourceGroupName $VM.ResourceGroupName -VMName $VM.Name | Where-Object {  $_.Publisher -eq $publisher -and $_.ExtensionType -eq $type }
-        if ($installed) {
-            Add-LogMessage -Level InfoSuccess "Extension '$type' is already installed on VM '$($vm.Name)'."
-=======
         $installed = Get-AzVMExtension -ResourceGroupName $VM.ResourceGroupName -VMName $VM.Name | Where-Object { $_.Publisher -eq $publisher -and $_.ExtensionType -eq $type }
         if ($installed) {
             Add-LogMessage -Level InfoSuccess "Extension '$type' is already installed on VM '$($VM.Name)'."
->>>>>>> 4d7c9d96
         } else {
             try {
                 Set-AzVMExtension -ExtensionName $type `
@@ -858,18 +852,6 @@
             }
         }
     }
-<<<<<<< HEAD
-    if ($vm.OSProfile.WindowsConfiguration) {
-        # Install Monitoring Agent
-        Set-ExtensionIfNotInstalled -VM $vm -Publisher "Microsoft.EnterpriseCloud.Monitoring" -version 1.0 -type "MicrosoftMonitoringAgent" `
-        # Install Dependency Agent
-        Set-ExtensionIfNotInstalled -VM $vm -Publisher "Microsoft.Azure.Monitoring.DependencyAgent" -type "DependencyAgentWindows" -version 9.10
-    } elseif ($vm.OSProfile.LinuxConfiguration) {
-        # Install Monitoring Agent
-        Set-ExtensionIfNotInstalled -VM $vm -Publisher "Microsoft.EnterpriseCloud.Monitoring" -type "OmsAgentForLinux" -version 1.13
-        # Install Dependency Agent
-        Set-ExtensionIfNotInstalled -VM $vm -Publisher "Microsoft.Azure.Monitoring.DependencyAgent" -type "DependencyAgentLinux" -version 9.10
-=======
     if ($VM.OSProfile.WindowsConfiguration) {
         # Install Monitoring Agent
         Set-ExtensionIfNotInstalled -VM $VM -Publisher "Microsoft.EnterpriseCloud.Monitoring" -Type "MicrosoftMonitoringAgent" -Version 1.0
@@ -880,7 +862,6 @@
         Set-ExtensionIfNotInstalled -VM $VM -Publisher "Microsoft.EnterpriseCloud.Monitoring" -Type "OmsAgentForLinux" -Version 1.13
         # Install Dependency Agent
         Set-ExtensionIfNotInstalled -VM $VM -Publisher "Microsoft.Azure.Monitoring.DependencyAgent" -Type "DependencyAgentLinux" -Version 9.10
->>>>>>> 4d7c9d96
     } else {
         Add-LogMessage -Level Failure "VM OSProfile not recognised. Cannot activate logging for VM '$($vm.Name)'!"
     }
