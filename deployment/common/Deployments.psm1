--- conflicted
+++ resolved
@@ -1267,123 +1267,6 @@
 Export-ModuleMember -Function Update-NetworkSecurityGroupRule
 
 
-<<<<<<< HEAD
-# Create DNS Zone if it does not exist
-# ------------------------------------
-function New-DNSZone {
-    param(
-        [Parameter(Mandatory = $true, HelpMessage = "Name of DNS zone to deploy")]
-        $Name,
-        [Parameter(Mandatory = $true, HelpMessage = "Name of resource group to deploy into")]
-        $ResourceGroupName
-    )
-    Add-LogMessage -Level Info "Ensuring the DNS zone '$($Name)' exists..."
-    $null = Get-AzDnsZone -Name $Name -ResourceGroupName $ResourceGroupName -ErrorVariable notExists -ErrorAction SilentlyContinue
-    if ($notExists) {
-        Add-LogMessage -Level Info "[ ] Creating DNS Zone '$Name'"
-        $null = New-AzDnsZone -Name $Name -ResourceGroupName $ResourceGroupName
-        if ($?) {
-            Add-LogMessage -Level Success "Created DNS Zone '$Name'"
-        } else {
-            Add-LogMessage -Level Fatal "Failed to create DNS Zone '$Name'!"
-        }
-    } else {
-        Add-LogMessage -Level InfoSuccess "DNS Zone '$Name' already exists"
-    }
-}
-Export-ModuleMember -Function New-DNSZone
-
-
-# Get NS Records
-# --------------
-function Get-NSRecords {
-    param(
-        [Parameter(Mandatory = $true, HelpMessage = "Name of record set")]
-        $RecordSetName,
-        [Parameter(Mandatory = $true, HelpMessage = "Name of DNS zone")]
-        $DnsZoneName,
-        [Parameter(Mandatory = $true, HelpMessage = "Name of resource group to deploy into")]
-        $ResourceGroupName
-    )
-    Add-LogMessage -Level Info "Reading NS records '$($RecordSetName)' for DNS Zone '$($DnsZoneName)'..."
-    $recordSet = Get-AzDnsRecordSet -ZoneName $DnsZoneName -ResourceGroupName $ResourceGroupName -Name $RecordSetName -RecordType "NS"
-    return $recordSet.Records
-}
-Export-ModuleMember -Function Get-NSRecords
-
-
-# Add NS Record Set to DNS Zone if it doesnot already exist
-# ---------------------------------------------------------
-function Set-NSRecords {
-    param(
-        [Parameter(Mandatory = $true, HelpMessage = "Name of record set")]
-        $RecordSetName,
-        [Parameter(Mandatory = $true, HelpMessage = "Name of DNS zone")]
-        $DnsZoneName,
-        [Parameter(Mandatory = $true, HelpMessage = "Name of resource group to deploy into")]
-        $ResourceGroupName,
-        [Parameter(Mandatory = $true, HelpMessage = "NS records to add")]
-        $NsRecords
-    )
-    $null = Get-AzDnsRecordSet -ResourceGroupName $ResourceGroupName -ZoneName $DnsZoneName -Name $RecordSetName -RecordType NS -ErrorVariable notExists -ErrorAction SilentlyContinue
-    if ($notExists) {
-        Add-LogMessage -Level Info "Creating new Record Set '$($RecordSetName)' in DNS Zone '$($DnsZoneName)' with NS records '$($nsRecords)' to ..."
-        $null = New-AzDnsRecordSet -Name $RecordSetName –ZoneName $DnsZoneName -ResourceGroupName $ResourceGroupName -Ttl 3600 -RecordType NS -DnsRecords $NsRecords
-        if ($?) {
-            Add-LogMessage -Level Success "Created DNS Record Set '$RecordSetName'"
-        } else {
-            Add-LogMessage -Level Fatal "Failed to create DNS Record Set '$RecordSetName'!"
-        }
-    } else {
-        # It's not straightforward to modify existing record sets idempotently so if the set already exists we do nothing
-        Add-LogMessage -Level InfoSuccess "DNS record set '$RecordSetName' already exists. Will not update!"
-    }
-}
-Export-ModuleMember -Function Set-NSRecords
-
-
-# Add NS Record Set to DNS Zone if it does not already exist
-# ---------------------------------------------------------
-function Set-DnsZoneAndParentNSRecords {
-    param(
-        [Parameter(Mandatory = $true, HelpMessage = "Name of DNS zone to create")]
-        $DnsZoneName,
-        [Parameter(Mandatory = $true, HelpMessage = "Name of resource group holding DNS zones")]
-        $ResourceGroupName
-    )
-
-    $subdomain = $DnsZoneName.Split('.')[0]
-    $parentDnsZoneName = $DnsZoneName -replace "$subdomain.",""
-
-    # Create DNS Zone
-    # ---------------
-    Add-LogMessage -Level Info "Ensuring that DNS Zone exists..."
-    New-DNSZone -Name $DnsZoneName -ResourceGroupName $ResourceGroupName
-
-    # Get NS records from the new DNS Zone
-    # ------------------------------------
-    Add-LogMessage -Level Info "Get NS records from the new DNS Zone..."
-    $nsRecords = Get-NSRecords -RecordSetName "@" -DnsZoneName $DnsZoneName -ResourceGroupName $ResourceGroupName
-
-    # Check if parent DNS Zone exists in same subscription and resource group
-    # -----------------------------------------------------------------------
-    $null = Get-AzDnsZone -Name $parentDnsZoneName -ResourceGroupName $ResourceGroupName -ErrorVariable notExists -ErrorAction SilentlyContinue
-    if ($notExists) {
-        Add-LogMessage -Level Info "No existing DNS Zone was found for '$parentDnsZoneName' in resource group '$ResourceGroupName'."
-        Add-LogMessage -Level Info "You need to add the following NS records to the parent DNS system for '$parentDnsZoneName': '$nsRecords'"
-    } else {
-        # Add NS records to the parent DNS Zone
-        # -------------------------------------
-        Add-LogMessage -Level Info "Add NS records to the parent DNS Zone..."
-        Set-NSRecords -RecordSetName $subdomain -DnsZoneName $parentDnsZoneName -ResourceGroupName $ResourceGroupName -NsRecords $nsRecords
-    }
-}
-Export-ModuleMember -Function Set-DnsZoneAndParentNSRecords
-
-
-
-=======
->>>>>>> cf77c7e3
 # Wait for cloud-init provisioning to finish
 # ------------------------------------------
 function Wait-ForAzVMCloudInit {
