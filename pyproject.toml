[build-system]
requires = ["hatchling"]
build-backend = "hatchling.build"

[project]
name = "data-safe-haven"
dynamic = ["version"]
description = "An open-source framework for creating secure environments to analyse sensitive data."
authors = [
  { name = "Data Safe Haven development team", email = "safehavendevs@turing.ac.uk" },
]
requires-python = "==3.12.*"
license = { text = "BSD-3-Clause" }
dependencies = [
  "appdirs>=1.4",
  "azure-core>=1.26",
  "azure-identity>=1.16.1",
  "azure-keyvault-certificates>=4.6",
  "azure-keyvault-keys>=4.6",
  "azure-keyvault-secrets>=4.6",
  "azure-mgmt-automation>=1.0",
  "azure-mgmt-compute>=30.3",
  "azure-mgmt-containerinstance>=10.1",
  "azure-mgmt-dns>=8.0",
  "azure-mgmt-keyvault>=10.3",
  "azure-mgmt-msi>=7.0",
  "azure-mgmt-network>=25.0",
  "azure-mgmt-rdbms>=10.1",
  "azure-mgmt-resource>=23.0",
  "azure-mgmt-storage>=21.1",
  "azure-storage-blob>=12.15",
  "azure-storage-file-datalake>=12.10",
  "azure-storage-file-share>=12.10",
  "chevron>=0.14",
  "cryptography>=42.0",
  "fqdn>=1.5",
  "msal>=1.21",
  "psycopg>=3.1",
  "pulumi>=3.80",
  "pulumi-azure-native>=2.49.1",
  "pulumi-random>=4.14",
  "pulumi-tls>=5.0.3",
  "pydantic>=2.4",
  "pyjwt>=2.8",
  "pytz>=2023.3",
  "PyYAML>=6.0",
  "rich>=13.4",
  "simple-acme-dns>=3.0",
  "typer>=0.9",
  "websocket-client>=1.5",
]

[project.scripts]
dsh = "data_safe_haven.commands.cli:main"

[tool.black]
target-version = ["py312"]

[tool.coverage.paths]
source = ["data_safe_haven/"]

[tool.coverage.run]
relative_files = true
omit= [
  "tests/*",
  "data_safe_haven/resources/*",
]

[tool.hatch.envs.default]
pre-install-commands = ["pip install -r requirements.txt"]

[tool.hatch.envs.docs]
detached = true
dependencies = [
  "emoji>=2.10.0",
  "myst-parser>=2.0.0",
  "pydata-sphinx-theme>=0.15.0",
  "Sphinx>=7.3.0",
  "sphinx-togglebutton>0.3.0",
]
pre-install-commands = ["pip install -r docs/requirements.txt"]

[tool.hatch.envs.docs.scripts]
build = [
  # Treat warnings as errors
  "make -C docs html SPHINXOPTS='-W'"
]

[tool.hatch.envs.lint]
detached = true
dependencies = [
<<<<<<< HEAD
  "azure-functions>=1.20.0",
=======
  "ansible>=10.2.0",
  "ansible-dev-tools>=24.7.1",
>>>>>>> 14989b55
  "black>=24.1.0",
  "mypy>=1.0.0",
  "pydantic>=2.4",
  "ruff>=0.3.4",
  "types-appdirs>=1.4.3.5",
  "types-chevron>=0.14.2.5",
  "types-pytz>=2023.3.0.0",
  "types-PyYAML>=6.0.12.11",
  "types-requests>=2.31.0.2",
]

[tool.hatch.envs.lint.scripts]
all = [
  "style",
  "typing",
  "ansible",
]
ansible = "ansible-lint {args:data_safe_haven/resources/workspace/ansible/}"
fmt = [
  "black {args:data_safe_haven tests}",
  "ruff check --fix {args:data_safe_haven tests}",
  "style",
]
style = [
  "ruff check {args:data_safe_haven tests}",
  "black --check --diff {args:data_safe_haven tests}",
]
typing = "mypy {args:data_safe_haven}"

[tool.hatch.envs.test]
dependencies = [
  "azure-functions>=1.20.0",
  "coverage>=7.5.1",
  "freezegun>=1.5",
  "pytest>=8.1",
  "pytest-mock>=3.14",
  "requests-mock>=1.12",
]
pre-install-commands = ["pip install -r requirements.txt"]

[tool.hatch.envs.test.scripts]
test = "coverage run -m pytest {args: tests}"
test-report = "coverage report {args:}"
test-coverage = ["test", "test-report"]

[tool.hatch.version]
path = "data_safe_haven/version.py"

[tool.mypy]
disallow_subclassing_any = false  # allow subclassing of types from third-party libraries
files = "data_safe_haven"         # run mypy over this directory
mypy_path = "typings"             # use this directory for stubs
strict = true                     # enable all optional error checking flags

[[tool.mypy.overrides]]
module = [
    "acme.*",
    "azure.core.*",
    "azure.identity.*",
    "azure.keyvault.*",
    "azure.mgmt.*",
    "azure.storage.*",
    "cryptography.*",
    "dns.*",
    "jwt.*",
    "msal.*",
    "numpy.*",
    "pandas.*",
    "psycopg.*",
    "pulumi.*",
    "pulumi_azure_native.*",
    "pulumi_random.*",
    "pulumi_tls.*",
    "pymssql.*",
    "rich.*",
    "simple_acme_dns.*",
    "sklearn.*",
    "websocket.*",
]
ignore_missing_imports = true

[tool.pytest.ini_options]
addopts = [
    "-vvv",
    "--import-mode=importlib",
    "--disable-warnings",
    "--ignore=data_safe_haven/resources/*",
]

[tool.ruff.lint]
select = [
  # See https://beta.ruff.rs/docs/rules/
  "A",   # flake8-builtins
  "ARG", # flake8-unused-arguments
  "B",   # flake8-bugbear
  "C",   # complexity, mcabe and flake8-comprehensions
  "DTZ", # flake8-datetimez
  "E",   # pycodestyle errors
  "EM",  # flake8-errmsg
  "F",   # pyflakes
  "FBT", # flake8-boolean-trap
  "I",   # isort
  "ICN", # flake8-import-conventions
  "ISC", # flake8-implicit-str-concat
  "N",   # pep8-naming
  "PLC", # pylint convention
  "PLE", # pylint error
  "PLR", # pylint refactor
  "PLW", # pylint warning
  "Q",   # flake8-quotes
  "RUF", # ruff rules
  "S",   # flake8-bandits
  "T",   # flake8-debugger and flake8-print
  "TID", # flake8-tidy-imports
  "UP",  # pyupgrade
  "W",   # pycodestyle warnings
  "YTT", # flake8-2020
]
ignore = [
  "E501",     # ignore line length
  "S106",     # ignore check for possible passwords
  "S603",     # allow subprocess with shell=False, this is lower severity than those with shell=True
  "C901",     # ignore complex-structure
  "PLR0912",  # ignore too-many-branches
  "PLR0913",  # ignore too-many-arguments
  "PLR0915",  # ignore too-many-statements
]

[tool.ruff.lint.flake8-tidy-imports]
ban-relative-imports = "parents"

[tool.ruff.lint.isort]
combine-as-imports = true
known-first-party = ["data_safe_haven"]

[tool.ruff.lint.per-file-ignores]
# Ignore the following for tests only
"tests/**/*" = [
  "PLR2004",  # magic values
  "S101",     # assertions
  "TID252",   # relative imports
]<|MERGE_RESOLUTION|>--- conflicted
+++ resolved
@@ -63,7 +63,6 @@
 relative_files = true
 omit= [
   "tests/*",
-  "data_safe_haven/resources/*",
 ]
 
 [tool.hatch.envs.default]
@@ -89,12 +88,9 @@
 [tool.hatch.envs.lint]
 detached = true
 dependencies = [
-<<<<<<< HEAD
-  "azure-functions>=1.20.0",
-=======
   "ansible>=10.2.0",
   "ansible-dev-tools>=24.7.1",
->>>>>>> 14989b55
+  "azure-functions>=1.20.0",
   "black>=24.1.0",
   "mypy>=1.0.0",
   "pydantic>=2.4",
