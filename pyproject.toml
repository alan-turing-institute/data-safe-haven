--- conflicted
+++ resolved
@@ -44,15 +44,9 @@
   "chevron==0.14.0",
   "cryptography==43.0.1",
   "fqdn==1.5.1",
-<<<<<<< HEAD
   "psycopg[binary]==3.1.19", # needed for installation on older MacOS versions
-  "pulumi-azure-native==2.64.3",
-  "pulumi-azuread==5.53.4",
-=======
-  "psycopg[binary]==3.2.3",
   "pulumi-azure-native==2.66.0",
   "pulumi-azuread==6.0.0",
->>>>>>> d56249d7
   "pulumi-random==4.16.6",
   "pulumi==3.136.1",
   "pydantic==2.9.2",
