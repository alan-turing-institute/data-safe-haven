--- conflicted
+++ resolved
@@ -3,24 +3,12 @@
 import pathlib
 import sys
 from typing import Optional
-<<<<<<< HEAD
-
-# Third party imports
-import typer
-from typing_extensions import Annotated
-=======
->>>>>>> af965274
 
 # Local imports
 from data_safe_haven.backend import Backend
 from data_safe_haven.config import DotFileSettings
 from data_safe_haven.exceptions import DataSafeHavenException
-<<<<<<< HEAD
-from data_safe_haven.functions import validate_aad_guid
-from .base_command import BaseCommand
-=======
 from data_safe_haven.utility import Logger
->>>>>>> af965274
 
 
 class InitialiseCommand:
