--- conflicted
+++ resolved
@@ -104,13 +104,8 @@
             )
             stack.teardown()
         except Exception as exc:
-<<<<<<< HEAD
-            msg = f"Unable to teardown Pulumi infrastructure.\n{exc}"
-            raise DataSafeHavenPulumiError(msg) from exc
-=======
             msg = "Unable to teardown Pulumi infrastructure."
             raise DataSafeHavenInputError(msg) from exc
->>>>>>> aaed60a9
 
         # Remove information from config file
         del pulumi_config[context.shm_name]
