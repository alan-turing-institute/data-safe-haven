--- conflicted
+++ resolved
@@ -99,15 +99,13 @@
             shm_config.shm.fqdn,
             replace=True,
         )
-<<<<<<< HEAD
         stack.add_option(
             "shm-subscription-id",
             shm_config.azure.subscription_id,
             replace=True,
         )
-=======
-        logger.info(f"SRE will be registered in shm '[green]{shm_config.shm.fqdn}[/]'")
->>>>>>> 4699f05c
+        logger.info(f"SRE will be registered in SHM '[green]{shm_config.shm.fqdn}[/]'")
+        logger.info(f"SHM subscription '[green]{shm_config.azure.subscription_id}[/]'")
 
         # Deploy Azure infrastructure with Pulumi
         try:
