--- conflicted
+++ resolved
@@ -139,13 +139,8 @@
             )
             stack.teardown()
         except Exception as exc:
-<<<<<<< HEAD
-            msg = f"Unable to teardown Pulumi infrastructure.\n{exc}"
-            raise DataSafeHavenPulumiError(msg) from exc
-=======
             msg = "Unable to teardown Pulumi infrastructure."
             raise DataSafeHavenInputError(msg) from exc
->>>>>>> aaed60a9
 
         # Remove Pulumi project from Pulumi config file
         del pulumi_config[name]
