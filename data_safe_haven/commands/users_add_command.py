"""Command-line application for initialising a Data Safe Haven deployment"""
# Standard library imports
import pathlib
<<<<<<< HEAD

# Third party imports
import typer
from typing_extensions import Annotated
=======
>>>>>>> af965274

# Local imports
from data_safe_haven.administration.users import UserHandler
from data_safe_haven.config import Config, DotFileSettings
from data_safe_haven.exceptions import (
    DataSafeHavenException,
    DataSafeHavenInputException,
)
<<<<<<< HEAD
from data_safe_haven.external import GraphApi
from .base_command import BaseCommand
=======
from data_safe_haven.external.api import GraphApi
>>>>>>> af965274


class UsersAddCommand:
    """Add users to a deployed Data Safe Haven"""

    def __call__(self, csv_path: pathlib.Path) -> None:
        """Typer command line entrypoint"""
        shm_name = "UNKNOWN"
        try:
            # Use dotfile settings to load the job configuration
            try:
                settings = DotFileSettings()
            except DataSafeHavenException as exc:
                raise DataSafeHavenInputException(
                    f"Unable to load project settings. Please run this command from inside the project directory.\n{str(exc)}"
                ) from exc
            config = Config(settings.name, settings.subscription_name)
            shm_name = config.name

            # Load GraphAPI as this may require user-interaction that is not possible as part of a Pulumi declarative command
            graph_api = GraphApi(
                tenant_id=config.shm.aad_tenant_id,
                default_scopes=["Group.Read.All"],
            )

            # Add users to SHM
            users = UserHandler(config, graph_api)
            users.add(csv_path)
        except DataSafeHavenException as exc:
            raise DataSafeHavenException(
                f"Could not add users to Data Safe Haven '{shm_name}'.\n{str(exc)}"
            ) from exc<|MERGE_RESOLUTION|>--- conflicted
+++ resolved
@@ -1,13 +1,6 @@
 """Command-line application for initialising a Data Safe Haven deployment"""
 # Standard library imports
 import pathlib
-<<<<<<< HEAD
-
-# Third party imports
-import typer
-from typing_extensions import Annotated
-=======
->>>>>>> af965274
 
 # Local imports
 from data_safe_haven.administration.users import UserHandler
@@ -16,12 +9,7 @@
     DataSafeHavenException,
     DataSafeHavenInputException,
 )
-<<<<<<< HEAD
 from data_safe_haven.external import GraphApi
-from .base_command import BaseCommand
-=======
-from data_safe_haven.external.api import GraphApi
->>>>>>> af965274
 
 
 class UsersAddCommand:
