"""Command-line application for deploying a Secure Research Environment from project files"""
# Standard library imports
from typing import Any, Dict, List, Optional

# Third party imports
<<<<<<< HEAD
import typer
from typing_extensions import Annotated
=======
import dotmap
import yaml
>>>>>>> af965274

# Local imports
from data_safe_haven.config import Config, DotFileSettings
from data_safe_haven.exceptions import (
    DataSafeHavenConfigException,
    DataSafeHavenException,
    DataSafeHavenInputException,
)
<<<<<<< HEAD
from data_safe_haven.external import AzureApi, GraphApi
from data_safe_haven.functions import (
    alphanumeric,
    password,
    validate_azure_vm_sku,
    validate_ip_address,
)
=======
from data_safe_haven.external.api import AzureApi, GraphApi
from data_safe_haven.functions import alphanumeric, password
>>>>>>> af965274
from data_safe_haven.provisioning import SREProvisioningManager
from data_safe_haven.pulumi import PulumiStack
from data_safe_haven.utility import Logger, SoftwarePackageCategory


class DeploySRECommand:
    """Deploy a Secure Research Environment component"""

    def __init__(self):
        """Constructor"""
        self._available_vm_skus: Dict[str, Dict[str, Any]] = {}
        self.logger = Logger()

    def __call__(
        self,
        name: str,
        allow_copy: Optional[bool] = None,
        allow_paste: Optional[bool] = None,
        data_provider_ip_addresses: Optional[List[str]] = None,
        research_desktops: Optional[List[str]] = None,
        software_packages: Optional[SoftwarePackageCategory] = None,
        user_ip_addresses: Optional[List[str]] = None,
    ) -> None:
        """Typer command line entrypoint"""
        sre_name = "UNKNOWN"
        try:
            # Use a JSON-safe SRE name
            sre_name = alphanumeric(name)

            # Use dotfile settings to load the job configuration
            try:
                settings = DotFileSettings()
            except DataSafeHavenException as exc:
                raise DataSafeHavenInputException(
                    f"Unable to load project settings. Please run this command from inside the project directory.\n{str(exc)}"
                ) from exc
            config = Config(settings.name, settings.subscription_name)
            self.update_config(
                sre_name,
                config,
                allow_copy=allow_copy,
                allow_paste=allow_paste,
                data_provider_ip_addresses=data_provider_ip_addresses,
                research_desktops=research_desktops,
                software_packages=software_packages,
                user_ip_addresses=user_ip_addresses,
            )

            # Load GraphAPI as this may require user-interaction that is not possible as part of a Pulumi declarative command
            graph_api = GraphApi(
                tenant_id=config.shm.aad_tenant_id,
                default_scopes=["Application.ReadWrite.All", "Group.ReadWrite.All"],
            )

            # Initialise Pulumi stack
            shm_stack = PulumiStack(config, "SHM")
            stack = PulumiStack(config, "SRE", sre_name=sre_name)
            # Set Azure options
            stack.add_option("azure-native:location", config.azure.location)
            stack.add_option(
                "azure-native:subscriptionId", config.azure.subscription_id
            )
            stack.add_option("azure-native:tenantId", config.azure.tenant_id)
            # Load SHM stack outputs
            stack.add_option(
                "shm-domain_controllers-domain_sid",
                shm_stack.output("domain_controllers")["domain_sid"],
                True,
            )
            stack.add_option(
                "shm-domain_controllers-ldap_root_dn",
                shm_stack.output("domain_controllers")["ldap_root_dn"],
                True,
            )
            stack.add_option(
                "shm-domain_controllers-ldap_server_ip",
                shm_stack.output("domain_controllers")["ldap_server_ip"],
                True,
            )
            stack.add_option(
                "shm-domain_controllers-netbios_name",
                shm_stack.output("domain_controllers")["netbios_name"],
                True,
            )
            stack.add_option(
                "shm-monitoring-automation_account_name",
                shm_stack.output("monitoring")["automation_account_name"],
                True,
            )
            stack.add_option(
                "shm-monitoring-log_analytics_workspace_id",
                shm_stack.output("monitoring")["log_analytics_workspace_id"],
                True,
            )
            stack.add_secret(
                "shm-monitoring-log_analytics_workspace_key",
                shm_stack.output("monitoring")["log_analytics_workspace_key"],
                True,
            )
            stack.add_option(
                "shm-monitoring-resource_group_name",
                shm_stack.output("monitoring")["resource_group_name"],
                True,
            )
            stack.add_option(
                "shm-networking-private_dns_zone_base_id",
                shm_stack.output("networking")["private_dns_zone_base_id"],
                True,
            )
            stack.add_option(
                "shm-networking-resource_group_name",
                shm_stack.output("networking")["resource_group_name"],
                True,
            )
            stack.add_option(
                "shm-networking-subnet_identity_servers_prefix",
                shm_stack.output("networking")["subnet_identity_servers_prefix"],
                True,
            )
            stack.add_option(
                "shm-networking-subnet_subnet_monitoring_prefix",
                shm_stack.output("networking")["subnet_monitoring_prefix"],
                True,
            )
            stack.add_option(
                "shm-networking-subnet_update_servers_prefix",
                shm_stack.output("networking")["subnet_update_servers_prefix"],
                True,
            )
            stack.add_option(
                "shm-networking-virtual_network_name",
                shm_stack.output("networking")["virtual_network_name"],
                True,
            )
            stack.add_option(
                "shm-update_servers-ip_address_linux",
                shm_stack.output("update_servers")["ip_address_linux"],
                True,
            )
            # Add necessary secrets
            stack.copy_secret("password-domain-ldap-searcher", shm_stack)
            stack.add_secret("password-gitea-database-admin", password(20))
            stack.add_secret("password-hedgedoc-database-admin", password(20))
            stack.add_secret("password-nexus-admin", password(20))
            stack.add_secret("password-user-database-admin", password(20))
            stack.add_secret("password-secure-research-desktop-admin", password(20))
            stack.add_secret("token-azuread-graphapi", graph_api.token, replace=True)

            # Deploy Azure infrastructure with Pulumi
            stack.deploy()

            # Add Pulumi infrastructure information to the config file
            config.read_stack(stack.stack_name, stack.local_stack_path)

            # Upload config to blob storage
            config.upload()

            # Provision SRE with anything that could not be done in Pulumi
            manager = SREProvisioningManager(
                available_vm_skus=self.available_vm_skus(config),
                shm_stack=shm_stack,
                sre_name=sre_name,
                sre_stack=stack,
                subscription_name=config.subscription_name,
                timezone=config.shm.timezone,
            )
            manager.run()

        except DataSafeHavenException as exc:
            raise DataSafeHavenException(
                f"Could not deploy Secure Research Environment {sre_name}.\n{str(exc)}"
            ) from exc

    def update_config(
        self,
        sre_name,
        config: Config,
        allow_copy: Optional[bool] = None,
        allow_paste: Optional[bool] = None,
        data_provider_ip_addresses: Optional[List[str]] = None,
        research_desktops: Optional[List[str]] = None,
        software_packages: Optional[SoftwarePackageCategory] = None,
        user_ip_addresses: Optional[List[str]] = None,
    ) -> None:
        # Create a config entry for this SRE if it does not exist
        if sre_name not in config.sres.keys():
            highest_index = max([0] + [sre.index for sre in config.sres.values()])
            config.sres[sre_name].index = highest_index + 1

        # Set whether copying text out of the SRE is allowed
        if allow_copy is not None:
            if config.sres[sre_name].remote_desktop.allow_copy and (
                config.sres[sre_name].remote_desktop.allow_copy != allow_copy
            ):
                self.logger.debug(
                    f"Overwriting existing text copying rule {config.sres[sre_name].remote_desktop.allow_copy}"
                )
            self.logger.info(
                f"Setting [bold]text copying out of SRE {sre_name}[/] to [green]{'allowed' if allow_copy else 'forbidden'}[/]."
            )
            config.sres[sre_name].remote_desktop.allow_copy = allow_copy
        if config.sres[sre_name].remote_desktop.allow_copy is None:
            raise DataSafeHavenConfigException(
                "No text copying rule was found. Use [bright_cyan]'--allow-copy / -c'[/] to set one."
            )

        # Set whether pasting text into the SRE is allowed
        if allow_paste is not None:
            if config.sres[sre_name].remote_desktop.allow_paste and (
                config.sres[sre_name].remote_desktop.allow_paste != allow_paste
            ):
                self.logger.debug(
                    f"Overwriting existing text pasting rule {config.sres[sre_name].remote_desktop.allow_paste}"
                )
            self.logger.info(
                f"Setting [bold]text pasting into SRE {sre_name}[/] to [green]{'allowed' if allow_paste else 'forbidden'}[/]."
            )
            config.sres[sre_name].remote_desktop.allow_paste = allow_paste
        if config.sres[sre_name].remote_desktop.allow_paste is None:
            raise DataSafeHavenConfigException(
                "No text pasting rule was found. Use [bright_cyan]'--allow-paste / -p'[/] to set one."
            )

        # Set data provider IP addresses
        if data_provider_ip_addresses:
            if config.sres[sre_name].data_provider_ip_addresses and (
                config.sres[sre_name].data_provider_ip_addresses
                != data_provider_ip_addresses
            ):
                self.logger.debug(
                    f"Overwriting existing data provider IP addresses {config.sres[sre_name].data_provider_ip_addresses}"
                )
            self.logger.info(
                f"Setting [bold]data provider IP addresses[/] to [green]{data_provider_ip_addresses}[/]."
            )
            config.sres[
                sre_name
            ].data_provider_ip_addresses = data_provider_ip_addresses
        if len(config.sres[sre_name].data_provider_ip_addresses) == 0:
            raise DataSafeHavenConfigException(
                "No data provider IP addresses were found. Use [bright_cyan]'--data-provider-ip-address / -d'[/] to set one."
            )

        # Set research desktops
        if research_desktops:
            if config.sres[sre_name].research_desktops and (
                config.sres[sre_name].research_desktops != research_desktops
            ):
                self.logger.debug(
                    f"Overwriting existing research desktops {config.sres[sre_name].research_desktops}"
                )
            self.logger.info(
                f"Setting [bold]research desktops[/] to [green]{research_desktops}[/]."
            )
            # Construct VM details
            idx_cpu, idx_gpu = 0, 0
            available_vm_skus = self.available_vm_skus(config)
            for vm_sku in research_desktops:
                if int(available_vm_skus[vm_sku]["GPUs"]) > 0:
                    vm_name = f"srd-gpu-{idx_gpu:02d}"
                    idx_gpu += 1
                else:
                    vm_name = f"srd-cpu-{idx_cpu:02d}"
                    idx_cpu += 1
                config.sres[sre_name].add_research_desktop(vm_name)
                config.sres[sre_name].research_desktops[vm_name].sku = vm_sku
        if len(config.sres[sre_name].research_desktops) == 0:
            raise DataSafeHavenConfigException(
                "No research desktops were found. Use [bright_cyan]'--research-desktop / -r'[/] to add one."
            )

        # Select which software packages can be installed by users
        if software_packages is not None:
            if config.sres[sre_name].software_packages and (
                config.sres[sre_name].software_packages != software_packages
            ):
                self.logger.debug(
                    f"Overwriting existing software package rule {config.sres[sre_name].software_packages}"
                )
            self.logger.info(
                f"Setting [bold]allowed software packages in SRE {sre_name}[/] to [green]{'allowed' if software_packages else 'forbidden'}[/]."
            )
            config.sres[sre_name].software_packages = software_packages
        if not config.sres[sre_name].software_packages:
            raise DataSafeHavenConfigException(
                "No software package rule was found. Use [bright_cyan]'--software-packages / -s'[/] to set one."
            )

        # Set user IP addresses
        if user_ip_addresses:
            if config.sres[sre_name].research_user_ip_addresses and (
                config.sres[sre_name].research_user_ip_addresses != user_ip_addresses
            ):
                self.logger.debug(
                    f"Overwriting existing user IP addresses {config.sres[sre_name].research_user_ip_addresses}"
                )
            self.logger.info(
                f"Setting [bold]user IP addresses[/] to [green]{user_ip_addresses}[/]."
            )
            config.sres[sre_name].research_user_ip_addresses = user_ip_addresses
        if len(config.sres[sre_name].research_user_ip_addresses) == 0:
            raise DataSafeHavenConfigException(
                "No user IP addresses were found. Use [bright_cyan]'--user-ip-address / -u'[/] to set one."
            )

    def available_vm_skus(self, config: Config) -> Dict[str, Dict[str, Any]]:
        """Load available VM SKUs for this region"""
        if not self._available_vm_skus:
            azure_api = AzureApi(config.subscription_name)
            self._available_vm_skus = azure_api.list_available_vm_skus(
                config.azure.location
            )
        return self._available_vm_skus<|MERGE_RESOLUTION|>--- conflicted
+++ resolved
@@ -1,15 +1,6 @@
 """Command-line application for deploying a Secure Research Environment from project files"""
 # Standard library imports
 from typing import Any, Dict, List, Optional
-
-# Third party imports
-<<<<<<< HEAD
-import typer
-from typing_extensions import Annotated
-=======
-import dotmap
-import yaml
->>>>>>> af965274
 
 # Local imports
 from data_safe_haven.config import Config, DotFileSettings
@@ -18,18 +9,8 @@
     DataSafeHavenException,
     DataSafeHavenInputException,
 )
-<<<<<<< HEAD
 from data_safe_haven.external import AzureApi, GraphApi
-from data_safe_haven.functions import (
-    alphanumeric,
-    password,
-    validate_azure_vm_sku,
-    validate_ip_address,
-)
-=======
-from data_safe_haven.external.api import AzureApi, GraphApi
 from data_safe_haven.functions import alphanumeric, password
->>>>>>> af965274
 from data_safe_haven.provisioning import SREProvisioningManager
 from data_safe_haven.pulumi import PulumiStack
 from data_safe_haven.utility import Logger, SoftwarePackageCategory
