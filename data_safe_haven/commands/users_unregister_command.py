--- conflicted
+++ resolved
@@ -1,13 +1,6 @@
 """Command-line application for initialising a Data Safe Haven deployment"""
 # Standard library imports
 from typing import List
-<<<<<<< HEAD
-
-# Third party imports
-import typer
-from typing_extensions import Annotated
-=======
->>>>>>> af965274
 
 # Local imports
 from data_safe_haven.administration.users import UserHandler
