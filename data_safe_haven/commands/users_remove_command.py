--- conflicted
+++ resolved
@@ -1,13 +1,6 @@
 """Command-line application for initialising a Data Safe Haven deployment"""
 # Standard library imports
 from typing import List
-<<<<<<< HEAD
-
-# Third party imports
-import typer
-from typing_extensions import Annotated
-=======
->>>>>>> af965274
 
 # Local imports
 from data_safe_haven.administration.users import UserHandler
@@ -16,13 +9,8 @@
     DataSafeHavenException,
     DataSafeHavenInputException,
 )
-<<<<<<< HEAD
 from data_safe_haven.external import GraphApi
-from .base_command import BaseCommand
-=======
-from data_safe_haven.external.api import GraphApi
 from data_safe_haven.utility import Logger
->>>>>>> af965274
 
 
 class UsersRemoveCommand:
