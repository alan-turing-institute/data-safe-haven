"""Command-line application for initialising a Data Safe Haven deployment"""
# Local imports
from data_safe_haven.administration.users import UserHandler
from data_safe_haven.config import Config, DotFileSettings
from data_safe_haven.exceptions import (
    DataSafeHavenException,
    DataSafeHavenInputException,
)
<<<<<<< HEAD
from data_safe_haven.external import GraphApi
from .base_command import BaseCommand
=======
from data_safe_haven.external.api import GraphApi
>>>>>>> af965274


class UsersListCommand:
    """List users from a deployed Data Safe Haven"""

    def __call__(self) -> None:
        shm_name = "UNKNOWN"
        try:
            # Use dotfile settings to load the job configuration
            try:
                settings = DotFileSettings()
            except DataSafeHavenException as exc:
                raise DataSafeHavenInputException(
                    f"Unable to load project settings. Please run this command from inside the project directory.\n{str(exc)}"
                ) from exc
            config = Config(settings.name, settings.subscription_name)
            shm_name = config.name

            # Load GraphAPI as this may require user-interaction that is not possible as part of a Pulumi declarative command
            graph_api = GraphApi(
                tenant_id=config.shm.aad_tenant_id,
                default_scopes=["Directory.Read.All", "Group.Read.All"],
            )

            # List users from all sources
            users = UserHandler(config, graph_api)
            users.list()
        except DataSafeHavenException as exc:
            raise DataSafeHavenException(
                f"Could not list users for Data Safe Haven '{shm_name}'.\n{str(exc)}"
            ) from exc<|MERGE_RESOLUTION|>--- conflicted
+++ resolved
@@ -6,12 +6,7 @@
     DataSafeHavenException,
     DataSafeHavenInputException,
 )
-<<<<<<< HEAD
 from data_safe_haven.external import GraphApi
-from .base_command import BaseCommand
-=======
-from data_safe_haven.external.api import GraphApi
->>>>>>> af965274
 
 
 class UsersListCommand:
