"""Deploy a Secure Research Environment component"""
from data_safe_haven.config import Config
from data_safe_haven.exceptions import (
    DataSafeHavenError,
)
from data_safe_haven.external import GraphApi
<<<<<<< HEAD
from data_safe_haven.functions import alphanumeric, bcrypt_salt, password
from data_safe_haven.infrastructure import (
    PulumiAccount,
    SHMStackManager,
    SREStackManager,
)
=======
from data_safe_haven.functions import alphanumeric, bcrypt_salt
from data_safe_haven.infrastructure import SHMStackManager, SREStackManager
>>>>>>> 63c79100
from data_safe_haven.provisioning import SREProvisioningManager
from data_safe_haven.utility import DatabaseSystem, SoftwarePackageCategory


def deploy_sre(
    name: str,
    *,
    allow_copy: bool | None = None,
    allow_paste: bool | None = None,
    data_provider_ip_addresses: list[str] | None = None,
    databases: list[DatabaseSystem] | None = None,
    force: bool | None = None,
    workspace_skus: list[str] | None = None,
    software_packages: SoftwarePackageCategory | None = None,
    user_ip_addresses: list[str] | None = None,
) -> None:
    """Deploy a Secure Research Environment component"""
    sre_name = "UNKNOWN"
    try:
        # Use a JSON-safe SRE name
        sre_name = alphanumeric(name).lower()

        # Load and validate config file
        config = Config()
        config.sre(sre_name).update(
            allow_copy=allow_copy,
            allow_paste=allow_paste,
            data_provider_ip_addresses=data_provider_ip_addresses,
            databases=databases,
            workspace_skus=workspace_skus,
            software_packages=software_packages,
            user_ip_addresses=user_ip_addresses,
        )

        # Load GraphAPI as this may require user-interaction that is not possible as
        # part of a Pulumi declarative command
        graph_api = GraphApi(
            tenant_id=config.shm.aad_tenant_id,
            default_scopes=["Application.ReadWrite.All", "Group.ReadWrite.All"],
        )

        # Initialise Pulumi stack
        PulumiAccount(config).handle_login()
        shm_stack = SHMStackManager(config)
        stack = SREStackManager(config, sre_name, graph_api_token=graph_api.token)
        # Set Azure options
        stack.add_option("azure-native:location", config.azure.location, replace=False)
        stack.add_option(
            "azure-native:subscriptionId",
            config.azure.subscription_id,
            replace=False,
        )
        stack.add_option("azure-native:tenantId", config.azure.tenant_id, replace=False)
        # Load SHM stack outputs
        stack.add_option(
            "shm-domain_controllers-domain_sid",
            shm_stack.output("domain_controllers")["domain_sid"],
            replace=True,
        )
        stack.add_option(
            "shm-domain_controllers-ldap_root_dn",
            shm_stack.output("domain_controllers")["ldap_root_dn"],
            replace=True,
        )
        stack.add_option(
            "shm-domain_controllers-ldap_server_ip",
            shm_stack.output("domain_controllers")["ldap_server_ip"],
            replace=True,
        )
        stack.add_option(
            "shm-domain_controllers-netbios_name",
            shm_stack.output("domain_controllers")["netbios_name"],
            replace=True,
        )
        stack.add_option(
            "shm-firewall-private-ip-address",
            shm_stack.output("firewall")["private_ip_address"],
            replace=True,
        )
        stack.add_option(
            "shm-monitoring-automation_account_name",
            shm_stack.output("monitoring")["automation_account_name"],
            replace=True,
        )
        stack.add_option(
            "shm-monitoring-log_analytics_workspace_id",
            shm_stack.output("monitoring")["log_analytics_workspace_id"],
            replace=True,
        )
        stack.add_secret(
            "shm-monitoring-log_analytics_workspace_key",
            shm_stack.output("monitoring")["log_analytics_workspace_key"],
            replace=True,
        )
        stack.add_option(
            "shm-monitoring-resource_group_name",
            shm_stack.output("monitoring")["resource_group_name"],
            replace=True,
        )
        stack.add_option(
            "shm-networking-private_dns_zone_base_id",
            shm_stack.output("networking")["private_dns_zone_base_id"],
            replace=True,
        )
        stack.add_option(
            "shm-networking-resource_group_name",
            shm_stack.output("networking")["resource_group_name"],
            replace=True,
        )
        stack.add_option(
            "shm-networking-subnet_identity_servers_prefix",
            shm_stack.output("networking")["subnet_identity_servers_prefix"],
            replace=True,
        )
        stack.add_option(
            "shm-networking-subnet_subnet_monitoring_prefix",
            shm_stack.output("networking")["subnet_monitoring_prefix"],
            replace=True,
        )
        stack.add_option(
            "shm-networking-subnet_update_servers_prefix",
            shm_stack.output("networking")["subnet_update_servers_prefix"],
            replace=True,
        )
        stack.add_option(
            "shm-networking-virtual_network_name",
            shm_stack.output("networking")["virtual_network_name"],
            replace=True,
        )
        stack.add_option(
            "shm-update_servers-ip_address_linux",
            shm_stack.output("update_servers")["ip_address_linux"],
            replace=True,
        )
        # Add necessary secrets
        stack.copy_secret("password-domain-ldap-searcher", shm_stack)
        stack.add_secret("salt-dns-server-admin", bcrypt_salt(), replace=False)

        # Deploy Azure infrastructure with Pulumi
        if force is None:
            stack.deploy()
        else:
            stack.deploy(force=force)

        # Add Pulumi infrastructure information to the config file
        config.read_stack(stack.stack_name, stack.local_stack_path)

        # Upload config to blob storage
        config.upload()

        # Provision SRE with anything that could not be done in Pulumi
        manager = SREProvisioningManager(
            shm_stack=shm_stack,
            sre_name=sre_name,
            sre_stack=stack,
            subscription_name=config.subscription_name,
            timezone=config.shm.timezone,
        )
        manager.run()
    except DataSafeHavenError as exc:
        msg = f"Could not deploy Secure Research Environment {sre_name}.\n{exc}"
        raise DataSafeHavenError(msg) from exc<|MERGE_RESOLUTION|>--- conflicted
+++ resolved
@@ -4,17 +4,12 @@
     DataSafeHavenError,
 )
 from data_safe_haven.external import GraphApi
-<<<<<<< HEAD
-from data_safe_haven.functions import alphanumeric, bcrypt_salt, password
+from data_safe_haven.functions import alphanumeric, bcrypt_salt
 from data_safe_haven.infrastructure import (
     PulumiAccount,
     SHMStackManager,
     SREStackManager,
 )
-=======
-from data_safe_haven.functions import alphanumeric, bcrypt_salt
-from data_safe_haven.infrastructure import SHMStackManager, SREStackManager
->>>>>>> 63c79100
 from data_safe_haven.provisioning import SREProvisioningManager
 from data_safe_haven.utility import DatabaseSystem, SoftwarePackageCategory
 
