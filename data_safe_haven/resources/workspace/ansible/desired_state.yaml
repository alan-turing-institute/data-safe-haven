---
- name: Desired state configuration
  hosts: localhost
  become: true

  tasks:
    - name: Update package cache
      tags: apt
      ansible.builtin.apt:
        update_cache: true
        cache_valid_time: 600

    - name: List apt packages to install
      tags: apt
      ansible.builtin.debug:
        msg: "{{ apt_packages.common | union(apt_packages[ansible_facts.distribution_release]) }}"

    - name: Install apt packages
      tags: apt
      ansible.builtin.apt:
        name: "{{ apt_packages.common | union(apt_packages[ansible_facts.distribution_release]) }}"
        state: present
      async: 3600
      poll: 30

    - name: Install snap packages
      community.general.snap:
        name: "{{ item.name }}"
        classic: "{{ item.classic }}"
        state: present
      loop: "{{ snap_packages }}"

<<<<<<< HEAD
    - name: Check for Nvidia drivers
      tags: nvidia
      ansible.builtin.apt:
        name: nvidia-utils
        state: present
      check_mode: true
      register: nvidia_utils

    # https://ubuntu.com/server/docs/nvidia-drivers-installation#installing-the-drivers-on-servers-andor-for-computing-purposes
    - name: Use ubuntu-drivers to install Nvidia drivers  # noqa: no-handler
      ansible.builtin.command:
        cmd: ubuntu-drivers install --gpgpu
      when: nvidia_utils.changed
      changed_when: true
=======
    - name: Disable and stop Ubuntu Pro services
      ansible.builtin.systemd:
        name: "{{ item }}"
        state: stopped
        enabled: false
      loop:
        - apt-news
        - esm-cache
>>>>>>> b849a9c1

    - name: Enable bash autocompletion globally
      ansible.builtin.blockinfile:
        path: /etc/bash.bashrc
        block: |
          # enable bash completion in interactive shells
          if [ ! $(shopt -oq posix) ]; then
            if [ -f /usr/share/bash-completion/bash_completion ]; then
                . /usr/share/bash-completion/bash_completion
            elif [ -f /etc/bash_completion ]; then
                . /etc/bash_completion
            fi
          fi

    - name: Copy bashrc skeleton
      ansible.builtin.copy:
        src: etc/skel/bashrc
        dest: /etc/skel/.bashrc
        mode: '0755'

    - name: Copy xsession skeleton
      ansible.builtin.copy:
        src: etc/skel/xsession
        dest: /etc/skel/.xsession
        mode: '0444'

    - name: Add ldap to /etc/nsswitch.conf
      ansible.builtin.replace:
        path: /etc/nsswitch.conf
        regexp: '^(passwd|group|shadow)(:.*)(?<!ldap)$'
        replace: '\1\2 ldap'

    - name: Ensure home directories are created on LDAP login
      community.general.pamd:
        name: common-session
        type: session
        control: optional
        module_path: pam_systemd.so
        new_type: session
        new_control: optional
        new_module_path: pam_mkhomedir.so
        module_arguments: 'skel=/etc/skel umask=0022'
        state: after
      notify: Update PAM auth

    - name: Don't prompt to change expired passwords via ldap
      community.general.pamd:
        name: common-account
        type: account
        control: '[success=ok new_authtok_reqd=done ignore=ignore user_unknown=ignore authinfo_unavail=ignore default=bad]'
        module_path: pam_ldap.so
        new_control: '[success=ok ignore=ignore user_unknown=ignore authinfo_unavail=ignore default=bad]'
        state: updated

    - name: Enable SSH password authentication
      # Should look to migrate to https://github.com/dev-sec/ansible-collection-hardening
      ansible.builtin.lineinfile:
        path: /etc/ssh/sshd_config
        regexp: '^PasswordAuthentication'
        line: 'PasswordAuthentication yes'
        validate: sshd -T -f %s
      notify: Restart sshd

    - name: Enable PAM SSH authentication
      ansible.builtin.lineinfile:
        path: /etc/ssh/sshd_config
        regexp: '^UsePAM'
        line: 'UsePAM yes'
        validate: sshd -T -f %s
      notify: Restart sshd

    - name: Copy xrdp settings
      ansible.builtin.copy:
        src: etc/xrdp/xrdp.ini
        dest: /etc/xrdp/xrdp.ini
        mode: '0644'

    - name: Copy xrdp logo
      ansible.builtin.copy:
        src: usr/local/share/xrdp/dsh_logo_240x140_256color.bmp
        dest: /usr/local/share/xrdp/dsh_logo_240x140_256color.bmp
        mode: '0444'

    - name: Disable xrdp root login
      ansible.builtin.lineinfile:
        path: /etc/xrdp/sesman.ini
        regexp: '^AllowRootLogin='
        line: 'AllowRootLogin=false'

    - name: Kill disconnected xrdp sessions
      ansible.builtin.lineinfile:
        path: /etc/xrdp/sesman.ini
        regexp: '^DisconnectedTimeLimit='
        line: 'DisconnectedTimeLimit=60'

    - name: Set disconnected xrdp session time limit
      ansible.builtin.lineinfile:
        path: /etc/xrdp/sesman.ini
        regexp: '^KillDisconnected='
        line: 'KillDisconnected=true'

    - name: Enable and start xrdp services
      ansible.builtin.systemd:
        name: "{{ item }}"
        enabled: true
        state: started
      loop:
        - xrdp
        - xrdp-sesman

    - name: Add polkit rule to allow colord
      ansible.builtin.copy:
        src: etc/polkit-1/localauthority/50-local.d/50-colord.pkla
        dest: /etc/polkit-1/localauthority/50-local.d/50-colord.pkla
        mode: '0644'

    - name: Enable and start auditd service
      tags: auditd
      ansible.builtin.systemd:
        name: auditd
        enabled: true
        state: started

    - name: Get minimum uid  # noqa: inline-env-var
      tags: auditd
      ansible.builtin.command:
        cmd: awk '/^\s*UID_MIN/{print $2}' /etc/login.defs
      register: uid_min
      changed_when: false

    - name: Template auditd rules
      tags: auditd
      ansible.builtin.template:
        src: etc/audit/rules.d/audit.rules.j2
        dest: /etc/audit/rules.d/audit.rules
        mode: '0640'
      notify: Restart auditd

    - name: Copy auditd privileged executable rules script
      tags: auditd
      ansible.builtin.copy:
        src: usr/local/bin/privileged-rules
        dest: /usr/local/bin/privileged-rules
        mode: '0500'

    - name: Generate auditd privileged executable rules
      tags: auditd
      ansible.builtin.shell:
        cmd: /usr/local/bin/privileged-rules > /etc/audit/rules.d/50-privileged.rules
        creates: /etc/audit/rules.d/50-privileged.rules
      notify: Restart auditd

    - name: Copy ClamAV configuration
      ansible.builtin.copy:
        src: etc/clamav/clamd.conf
        dest: /etc/clamav/clamd.conf
        mode: '0444'
        owner: clamav
        group: adm

    - name: Set freshclam private mirror
      ansible.builtin.lineinfile:
        path: /etc/clamav/freshclam.conf
        line: "{{ lookup('file', '/etc/clamav/freshclam-mirror.conf') }}"
        state: present

    # This is required to fetch definitions for the clamav daemon to run
    - name: Initial freshclam run  # noqa: command-instead-of-module
      ansible.builtin.shell:
        cmd: |
          systemctl stop clamav-freshclam && freshclam && systemctl start clamav-freshclam
        creates: '/var/lib/clamav/main.{c[vl]d,inc}'

    - name: Install ClamAV services and timer
      ansible.builtin.copy:
        src: "{{ item }}"
        dest: /etc/systemd/system/
        mode: '0644'
      with_fileglob: 'etc/systemd/system/clamav*'
      notify: Systemd daemon reload

    - name: Enable and start freshclam
      ansible.builtin.systemd:
        name: clamav-freshclam
        state: started
        enabled: true

    - name: Enable and start ClamAV daemon
      ansible.builtin.systemd:
        name: clamav-daemon
        enabled: true
        state: started

    - name: Enable and start ClamAV on access scan
      ansible.builtin.systemd:
        name: clamav-clamonacc
        enabled: true
        state: started

    - name: Enable and start ClamAV timer
      ansible.builtin.systemd:
        name: clamav-clamdscan.timer
        enabled: true
        state: started

    - name: Copy smoke test files
      ansible.builtin.copy:
        src: "{{ item }}"
        dest: /usr/local/smoke_tests/
        mode: '0755'
      with_fileglob: 'usr/local/smoke_tests/*'


  handlers:
    - name: Restart auditd
      ansible.builtin.systemd:
        name: auditd
        state: restarted

    - name: Restart sshd
      ansible.builtin.systemd:
        name: sshd
        state: restarted

    - name: Update PAM auth  # noqa: no-changed-when
      ansible.builtin.command:
        cmd: pam-auth-update --enable mkhomedir ldap

    # Run systemd daemon-reload.
    # https://www.freedesktop.org/software/systemd/man/systemctl.html#daemon-reload
    # Should be called when changes are made to .service or .timer files
    - name: Systemd daemon reload
      ansible.builtin.systemd:
        daemon_reload: true<|MERGE_RESOLUTION|>--- conflicted
+++ resolved
@@ -30,7 +30,6 @@
         state: present
       loop: "{{ snap_packages }}"
 
-<<<<<<< HEAD
     - name: Check for Nvidia drivers
       tags: nvidia
       ansible.builtin.apt:
@@ -45,7 +44,7 @@
         cmd: ubuntu-drivers install --gpgpu
       when: nvidia_utils.changed
       changed_when: true
-=======
+
     - name: Disable and stop Ubuntu Pro services
       ansible.builtin.systemd:
         name: "{{ item }}"
@@ -54,7 +53,6 @@
       loop:
         - apt-news
         - esm-cache
->>>>>>> b849a9c1
 
     - name: Enable bash autocompletion globally
       ansible.builtin.blockinfile:
