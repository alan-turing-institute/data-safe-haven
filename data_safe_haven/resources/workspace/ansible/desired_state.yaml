--- conflicted
+++ resolved
@@ -27,11 +27,7 @@
       tags: apt
       ansible.builtin.script:
         executable: /bin/bash
-<<<<<<< HEAD
-        cmd: /var/local/ansible/install_deb.sh "{{ item.source }}" "{{ item.filename }}" "{{ item.sha256 }}"
-=======
         cmd: "/desired_state/install_deb.sh {{ item.source }} {{ item.filename }} {{ item.sha256 }}"
->>>>>>> c0f3a933
         creates: "{{ item.creates }}"
       loop: "{{ deb_packages[ansible_facts.distribution_release] }}"
 
@@ -71,14 +67,12 @@
             fi
           fi
 
-    # This will create directories if src or dest ends in '/'
     - name: Copy bashrc skeleton
       ansible.builtin.copy:
         src: etc/skel/bashrc
         dest: /etc/skel/.bashrc
         mode: '0755'
 
-    # This will create directories if src or dest ends in '/'
     - name: Copy xsession skeleton
       ansible.builtin.copy:
         src: etc/skel/xsession
@@ -129,14 +123,12 @@
         validate: sshd -T -f %s
       notify: Restart sshd
 
-    # This will create directories if src or dest ends in '/'
     - name: Copy xrdp settings
       ansible.builtin.copy:
         src: etc/xrdp/
         dest: /etc/xrdp/
         mode: '0644'
 
-    # This will create directories if src or dest ends in '/'
     - name: Copy xrdp logo
       ansible.builtin.copy:
         src: usr/local/share/xrdp/
@@ -167,7 +159,6 @@
         regexp: '^TerminalEmulator='
         line: 'TerminalEmulator=xfce4-terminal'
 
-    # This will create directories if src or dest ends in '/'
     - name: Copy default terminal colourscheme
       ansible.builtin.copy:
         src: etc/xdg/xfce4/terminal/
@@ -207,14 +198,12 @@
         - xrdp
         - xrdp-sesman
 
-    # This will create directories if src or dest ends in '/'
     - name: Copy desktop icons directory
       ansible.builtin.copy:
         src: "usr/local/share/icons/"
         dest: "/usr/local/share/icons/"
         mode: '0444'
 
-    # This will create directories if src or dest ends in '/'
     - name: Copy desktop files directory
       ansible.builtin.copy:
         src: "etc/skel/Desktop/"
@@ -230,7 +219,6 @@
         - gitea
         - hedgedoc
 
-    # This will create directories if src or dest ends in '/'
     - name: Add polkit rule to allow colord
       ansible.builtin.copy:
         src: etc/polkit-1/localauthority/50-local.d/50-colord.pkla
@@ -259,7 +247,6 @@
         mode: '0640'
       notify: Restart auditd
 
-    # This will create directories if src or dest ends in '/'
     - name: Copy auditd privileged executable rules script
       tags: auditd
       ansible.builtin.copy:
@@ -274,7 +261,6 @@
         creates: /etc/audit/rules.d/50-privileged.rules
       notify: Restart auditd
 
-    # This will create directories if src or dest ends in '/'
     - name: Copy ClamAV daemon configuration
       ansible.builtin.copy:
         src: etc/clamav/clamd.conf
@@ -309,7 +295,6 @@
           systemctl stop clamav-freshclam && freshclam && systemctl start clamav-freshclam
         creates: '/var/lib/clamav/main.{c[vl]d,inc}'
 
-    # This will create directories if src or dest ends in '/'
     - name: Copy ClamAV services directory
       ansible.builtin.copy:
         src: "etc/systemd/system/"
@@ -335,7 +320,6 @@
         enabled: true
         state: started
 
-    # This will create directories if src or dest ends in '/'
     - name: Copy smoke test files directory
       ansible.builtin.copy:
         src: "usr/local/smoke_tests/"
