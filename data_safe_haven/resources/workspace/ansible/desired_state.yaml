--- conflicted
+++ resolved
@@ -105,9 +105,6 @@
         dest: /etc/polkit-1/localauthority/50-local.d/50-colord.pkla
         mode: '0644'
 
-<<<<<<< HEAD
-    - name: Copy smoke test files
-=======
     - name: Enable and start auditd service
       tags: auditd
       ansible.builtin.systemd:
@@ -144,8 +141,7 @@
         creates: /etc/audit/rules.d/50-privileged.rules
       notify: Restart auditd
 
-    - name: Copy test files
->>>>>>> 88e13de2
+    - name: Copy smoke test files
       ansible.builtin.copy:
         src: "{{ item }}"
         dest: /usr/local/smoke_tests/
