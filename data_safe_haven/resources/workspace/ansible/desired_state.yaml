---
- name: Desired state configuration
  hosts: localhost
  become: true

  tasks:
    - name: Update package cache
      ansible.builtin.apt:
        update_cache: true
        cache_valid_time: 600

    - name: Install apt packages
      ansible.builtin.apt:
        name: "{{ apt_packages.common | union(apt_packages[ansible_facts['distribution_release']]) }}"
        state: present
      async: 3600
      poll: 30

    - name: Install snap packages
      community.general.snap:
        name: "{{ item.name }}"
        classic: "{{ item.classic }}"
        state: present
      loop: "{{ snap_packages }}"

    - name: Enable bash autocompletion globally
      ansible.builtin.blockinfile:
        path: /etc/bash.bashrc
        block: |
          # enable bash completion in interactive shells
          if [ ! $(shopt -oq posix) ]; then
            if [ -f /usr/share/bash-completion/bash_completion ]; then
                . /usr/share/bash-completion/bash_completion
            elif [ -f /etc/bash_completion ]; then
                . /etc/bash_completion
            fi
          fi

    - name: Copy bashrc skeleton
      ansible.builtin.copy:
        src: etc/skel/bashrc
        dest: /etc/skel/.bashrc
        mode: '0755'

    - name: Copy xsession skeleton
      ansible.builtin.copy:
        src: etc/skel/xsession
        dest: /etc/skel/.xsession
        mode: '0444'

    - name: Add ldap to /etc/nsswitch.conf
      ansible.builtin.replace:
        path: /etc/nsswitch.conf
        regexp: '^(passwd|group|shadow)(:.*)(?<!ldap)$'
        replace: '\1\2 ldap'

    - name: Ensure home directories are created on LDAP login
      community.general.pamd:
        name: common-session
        type: session
        control: optional
        module_path: pam_mkhomedir.so
        module_arguments: 'skel=/etc/skel umask=0022'
        state: args_present
      notify: Update PAM auth

    - name: Don't prompt to change expired passwords via ldap
      community.general.pamd:
        name: common-account
        type: account
        control: '[success=ok new_authtok_reqd=done ignore=ignore user_unknown=ignore authinfo_unavail=ignore default=bad]'
        module_path: pam_ldap.so
        new_control: '[success=ok ignore=ignore user_unknown=ignore authinfo_unavail=ignore default=bad]'
        state: updated

    - name: Enable SSH password authentication
      # Should look to migrate to https://github.com/dev-sec/ansible-collection-hardening
      ansible.builtin.lineinfile:
        path: /etc/ssh/sshd_config
        regexp: '^PasswordAuthentication'
        line: 'PasswordAuthentication yes'
        validate: sshd -T -f %s
      notify: Restart sshd

    - name: Enable PAM SSH authentication
      ansible.builtin.lineinfile:
        path: /etc/ssh/sshd_config
        regexp: '^UsePAM'
        line: 'UsePAM yes'
        validate: sshd -T -f %s
      notify: Restart sshd

    - name: Enable and start xrdp services
      ansible.builtin.systemd:
        name: "{{ item }}"
        enabled: true
        state: started
      loop:
        - xrdp
        - xrdp-sesman

<<<<<<< HEAD
    - name: Copy smoke test files
=======
    - name: Add polkit rule to allow colord
      ansible.builtin.copy:
        src: etc/polkit-1/localauthority/50-local.d/50-colord.pkla
        dest: /etc/polkit-1/localauthority/50-local.d/50-colord.pkla
        mode: '0644'

    - name: Copy test files
>>>>>>> a21263dc
      ansible.builtin.copy:
        src: "{{ item }}"
        dest: /usr/local/smoke_tests/
        mode: '0755'
      with_fileglob: 'usr/local/smoke_tests/*'


  handlers:
    - name: Restart sshd
      ansible.builtin.systemd:
        name: sshd
        enabled: true
        state: restarted

    - name: Update PAM auth  # noqa: no-changed-when
      ansible.builtin.command:
        cmd: pam-auth-update --enable mkhomedir ldap<|MERGE_RESOLUTION|>--- conflicted
+++ resolved
@@ -99,17 +99,13 @@
         - xrdp
         - xrdp-sesman
 
-<<<<<<< HEAD
-    - name: Copy smoke test files
-=======
     - name: Add polkit rule to allow colord
       ansible.builtin.copy:
         src: etc/polkit-1/localauthority/50-local.d/50-colord.pkla
         dest: /etc/polkit-1/localauthority/50-local.d/50-colord.pkla
         mode: '0644'
 
-    - name: Copy test files
->>>>>>> a21263dc
+    - name: Copy smoke test files
       ansible.builtin.copy:
         src: "{{ item }}"
         dest: /usr/local/smoke_tests/
