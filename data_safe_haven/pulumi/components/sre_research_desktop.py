# Standard library imports
import pathlib
<<<<<<< HEAD
from typing import Any, Dict, List, Optional, Sequence
=======
from typing import Dict, List, Optional, cast
>>>>>>> dfde72ec

# Third party imports
import chevron
from pulumi import ComponentResource, Input, Output, ResourceOptions
from pulumi_azure_native import network, resources

# Local imports
from data_safe_haven.external.interface import AzureIPv4Range
from data_safe_haven.helpers import b64encode, replace_separators
from data_safe_haven.pulumi.transformations import (
    get_name_from_rg,
    get_name_from_subnet,
    get_name_from_vnet,
)
from .virtual_machine import LinuxVMProps, VMComponent


class SREResearchDesktopProps:
    """Properties for SREResearchDesktopComponent"""

    def __init__(
        self,
        admin_password: Input[str],
        domain_sid: Input[str],
        ldap_root_dn: Input[str],
        ldap_search_password: Input[str],
        ldap_server_ip: Input[str],
        location: Input[str],
        security_group_name: Input[str],
        subnet_research_desktops: Input[network.GetSubnetResult],
        virtual_network_resource_group: Input[resources.ResourceGroup],
        virtual_network: Input[network.VirtualNetwork],
        vm_details: Input[Dict[str, Dict[str, str]]],
    ):
        self.admin_password = Output.secret(admin_password)
        self.admin_username = "dshadmin"
        self.domain_sid = domain_sid
        self.ldap_root_dn = ldap_root_dn
        self.ldap_search_password = ldap_search_password
        self.ldap_server_ip = ldap_server_ip
        self.location = location
        self.security_group_name = security_group_name
        self.virtual_network_name = Output.from_input(virtual_network).apply(
            get_name_from_vnet
        )
        self.subnet_research_desktops_name = Output.from_input(
            subnet_research_desktops
        ).apply(get_name_from_subnet)
        self.virtual_network_resource_group_name = Output.from_input(
            virtual_network_resource_group
        ).apply(get_name_from_rg)
        self.vm_ip_addresses = Output.all(subnet_research_desktops, vm_details).apply(
            lambda args: self.get_ip_addresses(subnet=args[0], vm_details=args[1])
        )
        vm_lists = Output.from_input(vm_details).apply(
            lambda d: [(name, details["sku"]) for name, details in d.items()]
        )
        self.vm_names = vm_lists.apply(lambda l: [t[0] for t in l])
        self.vm_sizes = vm_lists.apply(lambda l: [t[1] for t in l])

    def get_ip_addresses(self, subnet: Any, vm_details: Any) -> List[str]:
        assert isinstance(subnet, network.GetSubnetResult)
        assert isinstance(List[str], vm_details)

        number = len(vm_details)

        if not subnet.address_prefix:
            return []
        return [
            str(ip)
            for ip in AzureIPv4Range.from_cidr(subnet.address_prefix).available()
        ][:number]


class SREResearchDesktopComponent(ComponentResource):
    """Deploy secure research desktops with Pulumi"""

    def __init__(
        self,
        name: str,
        stack_name: str,
        sre_name: str,
        props: SREResearchDesktopProps,
        opts: Optional[ResourceOptions] = None,
    ):
        super().__init__("dsh:sre:SREResearchDesktopComponent", name, {}, opts)
        child_opts = ResourceOptions.merge(ResourceOptions(parent=self), opts)

        # Deploy resource group
        resource_group = resources.ResourceGroup(
            f"{self._name}_resource_group",
            location=props.location,
            resource_group_name=f"{stack_name}-rg-research-desktops",
            opts=child_opts,
        )

        # Load cloud-init file
        b64cloudinit = Output.all(
            domain_sid=props.domain_sid,
            ldap_root_dn=props.ldap_root_dn,
            ldap_search_password=props.ldap_search_password,
            ldap_server_ip=props.ldap_server_ip,
            security_group_name=props.security_group_name,
        ).apply(lambda kwargs: self.read_cloudinit(**kwargs))

        # Deploy a variable number of VMs depending on the input parameters
        # We separate the all() and apply() in order to provide a type-hint
        vm_details: Output[Dict[str, List[str]]] = Output.all(
            vm_ip_addresses=props.vm_ip_addresses,
            vm_names=props.vm_names,
            vm_sizes=props.vm_sizes,
        )
        # Note that deploying inside an apply is advised against but not forbidden
        vm_details.apply(
            lambda kwargs: (
                VMComponent(
                    replace_separators(f"sre-{sre_name}-vm-{vm_name}", "-"),
                    LinuxVMProps(
                        admin_password=props.admin_password,
                        admin_username=props.admin_username,
                        b64cloudinit=b64cloudinit,
                        ip_address_private=str(vm_ip_address),
                        location=props.location,
                        resource_group_name=resource_group.name,
                        subnet_name=props.subnet_research_desktops_name,
                        virtual_network_name=props.virtual_network_name,
                        virtual_network_resource_group_name=props.virtual_network_resource_group_name,
                        vm_name=str(vm_name),
                        vm_size=str(vm_size),
                    ),
                    opts=child_opts,
                )
                for vm_ip_address, vm_name, vm_size in zip(
                    kwargs["vm_ip_addresses"], kwargs["vm_names"], kwargs["vm_sizes"]
                )
            )
        )

        # Register outputs
        self.resource_group = resource_group

        # Register exports
        self.exports = {
            "vm_ip_addresses": props.vm_ip_addresses,
            "vm_names": props.vm_names,
        }

    def read_cloudinit(
        self,
        domain_sid: str,
        ldap_root_dn: str,
        ldap_search_password: str,
        ldap_server_ip: str,
        security_group_name: str,
    ) -> str:
        resources_path = (
            pathlib.Path(__file__).parent.parent.parent
            / "resources"
            / "secure_research_desktop"
        )
        with open(
            resources_path / "srd.cloud_init.mustache.yaml", "r", encoding="utf-8"
        ) as f_cloudinit:
            mustache_values = {
                "domain_sid": domain_sid,
                "ldap_root_dn": ldap_root_dn,
                "ldap_search_password": ldap_search_password,
                "ldap_server_ip": ldap_server_ip,
                "ldap_sre_security_group": security_group_name,
            }
            cloudinit = chevron.render(f_cloudinit, mustache_values)
            return b64encode(cloudinit)<|MERGE_RESOLUTION|>--- conflicted
+++ resolved
@@ -1,10 +1,6 @@
 # Standard library imports
 import pathlib
-<<<<<<< HEAD
 from typing import Any, Dict, List, Optional, Sequence
-=======
-from typing import Dict, List, Optional, cast
->>>>>>> dfde72ec
 
 # Third party imports
 import chevron
