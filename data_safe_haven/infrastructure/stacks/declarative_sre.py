--- conflicted
+++ resolved
@@ -224,13 +224,9 @@
                 aad_application_name=f"sre-{self.sre_name}-apricot",
                 aad_auth_token=self.graph_api_token,
                 aad_tenant_id=self.cfg.shm.aad_tenant_id,
-<<<<<<< HEAD
-                location=self.context.location,
-=======
                 dns_resource_group_name=dns.resource_group.name,
-                location=self.cfg.azure.location,
+                location=self.context.location,
                 networking_resource_group_name=networking.resource_group.name,
->>>>>>> 47ab1283
                 shm_fqdn=self.cfg.shm.fqdn,
                 sre_fqdn=networking.sre_fqdn,
                 storage_account_key=data.storage_account_data_configuration_key,
