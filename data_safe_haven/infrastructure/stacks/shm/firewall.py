"""Pulumi component for SHM traffic routing"""

from collections.abc import Mapping

from pulumi import ComponentResource, Input, Output, ResourceOptions
from pulumi_azure_native import network

from data_safe_haven.infrastructure.common import (
    FirewallPriorities,
    Ports,
    SREIpRanges,
    get_id_from_subnet,
)


class SHMFirewallProps:
    """Properties for SHMFirewallComponent"""

    def __init__(
        self,
        dns_zone: Input[network.Zone],
        location: Input[str],
        resource_group_name: Input[str],
        route_table_name: Input[str],
        subnet_firewall: Input[network.GetSubnetResult],
        subnet_update_servers: Input[network.GetSubnetResult],
    ) -> None:
        self.dns_zone_name = Output.from_input(dns_zone).apply(lambda zone: zone.name)
        self.location = location
        self.resource_group_name = resource_group_name
        self.route_table_name = route_table_name
        self.subnet_firewall_id = Output.from_input(subnet_firewall).apply(
            get_id_from_subnet
        )
        self.subnet_update_servers_iprange = Output.from_input(
            subnet_update_servers
        ).apply(lambda s: str(s.address_prefix) if s.address_prefix else "")


class SHMFirewallComponent(ComponentResource):
    """Deploy SHM routing with Pulumi"""

    def __init__(
        self,
        name: str,
        stack_name: str,
        props: SHMFirewallProps,
        opts: ResourceOptions | None = None,
        tags: Input[Mapping[str, Input[str]]] | None = None,
    ) -> None:
        super().__init__("dsh:shm:FirewallComponent", name, {}, opts)
        child_opts = ResourceOptions.merge(opts, ResourceOptions(parent=self))
        child_tags = tags if tags else {}

        # Important IP addresses
        # https://docs.microsoft.com/en-us/azure/virtual-network/what-is-ip-address-168-63-129-16
        external_dns_resolver = "168.63.129.16"
        ntp_ip_addresses = [
            "216.239.35.0",
            "216.239.35.4",
            "216.239.35.8",
            "216.239.35.12",
        ]
        ntp_fqdns = [
            "time.google.com",
            "time1.google.com",
            "time2.google.com",
            "time3.google.com",
            "time4.google.com",
        ]
        sre_identity_server_subnets = [
            str(SREIpRanges(idx).identity_containers)
            for idx in range(1, SREIpRanges.max_index)
        ]
        sre_package_repositories_subnets = [
            str(SREIpRanges(idx).user_services_software_repositories)
            for idx in range(1, SREIpRanges.max_index)
        ]
        sre_remote_desktop_gateway_subnets = [
            str(SREIpRanges(idx).guacamole_containers)
            for idx in range(1, SREIpRanges.max_index)
        ]
        sre_workspaces_subnets = [
            str(SREIpRanges(idx).workspaces) for idx in range(1, SREIpRanges.max_index)
        ]

        # Deploy IP address
        public_ip = network.PublicIPAddress(
            f"{self._name}_pip_firewall",
            public_ip_address_name=f"{stack_name}-pip-firewall",
            public_ip_allocation_method=network.IPAllocationMethod.STATIC,
            resource_group_name=props.resource_group_name,
            sku=network.PublicIPAddressSkuArgs(
                name=network.PublicIPAddressSkuName.STANDARD
            ),
            opts=child_opts,
            tags=child_tags,
        )

        # Deploy firewall
        firewall = network.AzureFirewall(
            f"{self._name}_firewall",
            additional_properties={"Network.DNS.EnableProxy": "true"},
            application_rule_collections=[
                network.AzureFirewallApplicationRuleCollectionArgs(
                    action=network.AzureFirewallRCActionArgs(type="Allow"),
                    name=f"{stack_name}-any",
                    priority=FirewallPriorities.ALL,
                    rules=[
                        network.AzureFirewallApplicationRuleArgs(
                            description="Allow external Azure Automation requests",
                            name="AllowExternalAzureAutomationOperations",
                            protocols=[
                                network.AzureFirewallApplicationRuleProtocolArgs(
                                    port=443,
                                    protocol_type="Https",
                                )
                            ],
                            source_addresses=["*"],
                            target_fqdns=[
                                "GuestAndHybridManagement",
                            ],
                        ),
                        network.AzureFirewallApplicationRuleArgs(
                            description="Allow external NTP requests",
                            name="AllowExternalGoogleNTP",
                            protocols=[
                                network.AzureFirewallApplicationRuleProtocolArgs(
                                    port=123,
                                    protocol_type=network.AzureFirewallApplicationRuleProtocolType.HTTP,
                                )
                            ],
                            source_addresses=["*"],
                            target_fqdns=ntp_fqdns,
                        ),
                    ],
                ),
                network.AzureFirewallApplicationRuleCollectionArgs(
                    action=network.AzureFirewallRCActionArgs(type="Allow"),
                    name=f"{stack_name}-update-servers",
                    priority=FirewallPriorities.SHM_UPDATE_SERVERS,
                    rules=[
                        network.AzureFirewallApplicationRuleArgs(
                            description="Allow external Linux update requests",
                            name="AllowExternalLinuxUpdate",
                            protocols=[
                                network.AzureFirewallApplicationRuleProtocolArgs(
                                    port=80,
                                    protocol_type=network.AzureFirewallApplicationRuleProtocolType.HTTP,
                                ),
                                network.AzureFirewallApplicationRuleProtocolArgs(
                                    port=443,
                                    protocol_type=network.AzureFirewallApplicationRuleProtocolType.HTTPS,
                                ),
                            ],
                            source_addresses=[props.subnet_update_servers_iprange],
                            target_fqdns=[
                                # "apt.postgresql.org",
                                "archive.ubuntu.com",
                                "azure.archive.ubuntu.com",
                                "changelogs.ubuntu.com",
                                "cloudapp.azure.com",  # this is where azure.archive.ubuntu.com is hosted
                                # "d20rj4el6vkp4c.cloudfront.net",
                                # "dbeaver.io",
                                # "packages.gitlab.com",
                                "packages.microsoft.com",
                                # "qgis.org",
                                "security.ubuntu.com",
                                # "ubuntu.qgis.org"
                            ],
                        ),
                    ],
                ),
                network.AzureFirewallApplicationRuleCollectionArgs(
                    action=network.AzureFirewallRCActionArgs(type="Allow"),
                    name=f"{stack_name}-sre-identity-servers",
                    priority=FirewallPriorities.SRE_IDENTITY_CONTAINERS,
                    rules=[
                        network.AzureFirewallApplicationRuleArgs(
                            description="Allow external OAuth login requests",
                            name="AllowExternalOAuthLogin",
                            protocols=[
                                network.AzureFirewallApplicationRuleProtocolArgs(
                                    port=443,
                                    protocol_type=network.AzureFirewallApplicationRuleProtocolType.HTTPS,
                                )
                            ],
                            source_addresses=sre_identity_server_subnets,
                            target_fqdns=[
                                "graph.microsoft.com",
                                "login.microsoftonline.com",
                            ],
                        ),
                    ],
                ),
                network.AzureFirewallApplicationRuleCollectionArgs(
                    action=network.AzureFirewallRCActionArgs(type="Allow"),
                    name=f"{stack_name}-sre-package-repositories",
                    priority=FirewallPriorities.SRE_USER_SERVICES_SOFTWARE_REPOSITORIES,
                    rules=[
                        network.AzureFirewallApplicationRuleArgs(
                            description="Allow external CRAN package requests",
                            name="AllowExternalPackageDownloadCRAN",
                            protocols=[
                                network.AzureFirewallApplicationRuleProtocolArgs(
                                    port=443,
                                    protocol_type=network.AzureFirewallApplicationRuleProtocolType.HTTPS,
                                )
                            ],
                            source_addresses=sre_package_repositories_subnets,
                            target_fqdns=["cran.r-project.org"],
                        ),
                        network.AzureFirewallApplicationRuleArgs(
                            description="Allow external PyPI package requests",
                            name="AllowExternalPackageDownloadPyPI",
                            protocols=[
                                network.AzureFirewallApplicationRuleProtocolArgs(
                                    port=443,
                                    protocol_type=network.AzureFirewallApplicationRuleProtocolType.HTTPS,
                                )
                            ],
                            source_addresses=sre_package_repositories_subnets,
                            target_fqdns=["files.pythonhosted.org", "pypi.org"],
                        ),
                    ],
                ),
                network.AzureFirewallApplicationRuleCollectionArgs(
                    action=network.AzureFirewallRCActionArgs(type="Allow"),
                    name=f"{stack_name}-sre-remote-desktop-gateways",
                    priority=FirewallPriorities.SRE_GUACAMOLE_CONTAINERS,
                    rules=[
                        network.AzureFirewallApplicationRuleArgs(
                            description="Allow external OAuth login requests",
                            name="AllowExternalOAuthLogin",
                            protocols=[
                                network.AzureFirewallApplicationRuleProtocolArgs(
                                    port=443,
                                    protocol_type=network.AzureFirewallApplicationRuleProtocolType.HTTPS,
                                )
                            ],
                            source_addresses=sre_remote_desktop_gateway_subnets,
                            target_fqdns=["login.microsoftonline.com"],
                        ),
                    ],
                ),
                network.AzureFirewallApplicationRuleCollectionArgs(
                    action=network.AzureFirewallRCActionArgs(type="Allow"),
                    name=f"{stack_name}-sre-workspaces",
                    priority=FirewallPriorities.SRE_WORKSPACES,
                    rules=[
                        network.AzureFirewallApplicationRuleArgs(
                            description="Allow external Linux ClamAV update requests",
                            name="AllowExternalLinuxClamAVUpdate",
                            protocols=[
                                network.AzureFirewallApplicationRuleProtocolArgs(
                                    port=80,
                                    protocol_type=network.AzureFirewallApplicationRuleProtocolType.HTTP,
                                ),
                                network.AzureFirewallApplicationRuleProtocolArgs(
                                    port=443,
                                    protocol_type=network.AzureFirewallApplicationRuleProtocolType.HTTPS,
                                ),
                            ],
                            source_addresses=sre_workspaces_subnets,
                            target_fqdns=[
                                "current.cvd.clamav.net",
                                "database.clamav.net.cdn.cloudflare.net",
                                "database.clamav.net",
                            ],
                        ),
                        network.AzureFirewallApplicationRuleArgs(
                            description="Allow external Linux ClamAV update requests",
                            name="AllowExternalUbuntuKeyserver",
                            protocols=[
                                network.AzureFirewallApplicationRuleProtocolArgs(
                                    port=11371,
                                    protocol_type=network.AzureFirewallApplicationRuleProtocolType.HTTP,
                                ),
                            ],
                            source_addresses=sre_workspaces_subnets,
                            target_fqdns=[
                                "keyserver.ubuntu.com",
                            ],
                        ),
                    ],
                ),
            ],
            azure_firewall_name=f"{stack_name}-firewall",
            ip_configurations=[
                network.AzureFirewallIPConfigurationArgs(
                    name="FirewallIpConfiguration",
                    public_ip_address=network.SubResourceArgs(id=public_ip.id),
                    subnet=network.SubResourceArgs(id=props.subnet_firewall_id),
                )
            ],
            location=props.location,
            network_rule_collections=[
                network.AzureFirewallNetworkRuleCollectionArgs(
                    action=network.AzureFirewallRCActionArgs(type="Allow"),
<<<<<<< HEAD
                    name=f"{stack_name}-identity-servers",
                    priority=FirewallPriorities.SHM_IDENTITY_SERVERS,
                    rules=[
                        network.AzureFirewallNetworkRuleArgs(
                            description="Allow external DNS resolver",
                            destination_addresses=[external_dns_resolver],
                            destination_ports=[Ports.DNS],
                            name="AllowExternalDnsResolver",
                            protocols=[
                                network.AzureFirewallNetworkRuleProtocol.TCP,
                                network.AzureFirewallNetworkRuleProtocol.UDP,
                            ],
                            source_addresses=[props.subnet_identity_servers_iprange],
                        ),
                    ],
                ),
                network.AzureFirewallNetworkRuleCollectionArgs(
                    action=network.AzureFirewallRCActionArgs(type="Allow"),
=======
>>>>>>> b2fa40ed
                    name=f"{stack_name}-all",
                    priority=FirewallPriorities.ALL,
                    rules=[
                        network.AzureFirewallNetworkRuleArgs(
                            description="Allow external Azure Automation requests",
                            destination_addresses=["GuestAndHybridManagement"],
                            destination_ports=["*"],
                            name="AllowExternalAzureAutomationOperations",
                            protocols=[
                                network.AzureFirewallNetworkRuleProtocol.TCP,
                                network.AzureFirewallNetworkRuleProtocol.UDP,
                            ],
                            source_addresses=["*"],
                        ),
                        network.AzureFirewallNetworkRuleArgs(
                            description="Allow external NTP requests",
                            destination_addresses=ntp_ip_addresses,
                            destination_ports=[Ports.NTP],
                            name="AllowExternalNTP",
                            protocols=[network.AzureFirewallNetworkRuleProtocol.UDP],
                            source_addresses=["*"],
                        ),
                    ],
                ),
            ],
            resource_group_name=props.resource_group_name,
            sku=network.AzureFirewallSkuArgs(
                name=network.AzureFirewallSkuName.AZF_W_V_NET,
                tier=network.AzureFirewallSkuTier.STANDARD,
            ),
            threat_intel_mode="Alert",
            zones=[],
            opts=child_opts,
            tags=child_tags,
        )

        # Route all connected traffic through the firewall
        private_ip_address = firewall.ip_configurations.apply(
            lambda cfgs: (
                ""
                if not cfgs
                else next(filter(lambda _: _, [cfg.private_ip_address for cfg in cfgs]))
            )
        )
        network.Route(
            f"{self._name}_route_via_firewall",
            address_prefix="0.0.0.0/0",
            next_hop_ip_address=private_ip_address,
            next_hop_type=network.RouteNextHopType.VIRTUAL_APPLIANCE,
            resource_group_name=props.resource_group_name,
            route_name="ViaFirewall",
            route_table_name=props.route_table_name,
            opts=ResourceOptions.merge(child_opts, ResourceOptions(parent=firewall)),
        )

        # Register outputs
        self.external_dns_resolver = external_dns_resolver
        self.ntp_fqdns = ntp_fqdns
        self.ntp_ip_addresses = ntp_ip_addresses
        self.public_ip_id = public_ip.id

        # Register exports
        self.exports = {
            "private_ip_address": private_ip_address,
        }<|MERGE_RESOLUTION|>--- conflicted
+++ resolved
@@ -297,27 +297,6 @@
             network_rule_collections=[
                 network.AzureFirewallNetworkRuleCollectionArgs(
                     action=network.AzureFirewallRCActionArgs(type="Allow"),
-<<<<<<< HEAD
-                    name=f"{stack_name}-identity-servers",
-                    priority=FirewallPriorities.SHM_IDENTITY_SERVERS,
-                    rules=[
-                        network.AzureFirewallNetworkRuleArgs(
-                            description="Allow external DNS resolver",
-                            destination_addresses=[external_dns_resolver],
-                            destination_ports=[Ports.DNS],
-                            name="AllowExternalDnsResolver",
-                            protocols=[
-                                network.AzureFirewallNetworkRuleProtocol.TCP,
-                                network.AzureFirewallNetworkRuleProtocol.UDP,
-                            ],
-                            source_addresses=[props.subnet_identity_servers_iprange],
-                        ),
-                    ],
-                ),
-                network.AzureFirewallNetworkRuleCollectionArgs(
-                    action=network.AzureFirewallRCActionArgs(type="Allow"),
-=======
->>>>>>> b2fa40ed
                     name=f"{stack_name}-all",
                     priority=FirewallPriorities.ALL,
                     rules=[
