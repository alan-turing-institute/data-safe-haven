--- conflicted
+++ resolved
@@ -57,21 +57,6 @@
             tags=self.tags,
         )
 
-<<<<<<< HEAD
-        # Deploy firewall and routing
-        SHMBastionComponent(
-            "shm_bastion",
-            self.stack_name,
-            SHMBastionProps(
-                location=self.context.location,
-                resource_group_name=networking.resource_group_name,
-                subnet=networking.subnet_bastion,
-            ),
-            tags=self.tags,
-        )
-
-=======
->>>>>>> 47ab1283
         # Deploy data storage
         data = SHMDataComponent(
             "shm_data",
@@ -115,33 +100,6 @@
             tags=self.tags,
         )
 
-<<<<<<< HEAD
-        # Deploy domain controllers
-        domain_controllers = SHMDomainControllersComponent(
-            "shm_domain_controllers",
-            self.stack_name,
-            SHMDomainControllersProps(
-                automation_account=monitoring.automation_account,
-                automation_account_modules=monitoring.automation_account_modules,
-                automation_account_private_dns=monitoring.automation_account_private_dns,
-                domain_fqdn=networking.dns_zone.name,
-                domain_netbios_name=self.shm_name.upper(),
-                location=self.context.location,
-                log_analytics_workspace=monitoring.log_analytics_workspace,
-                password_domain_admin=data.password_domain_admin,
-                password_domain_azuread_connect=data.password_domain_azure_ad_connect,
-                password_domain_searcher=data.password_domain_searcher,
-                private_ip_address=networking.domain_controller_private_ip,
-                subnet_identity_servers=networking.subnet_identity_servers,
-                subscription_name=self.context.subscription_name,
-                virtual_network_name=networking.virtual_network.name,
-                virtual_network_resource_group_name=networking.resource_group_name,
-            ),
-            tags=self.tags,
-        )
-
-=======
->>>>>>> 47ab1283
         # Export values for later use
         pulumi.export("firewall", firewall.exports)
         pulumi.export("monitoring", monitoring.exports)
