"""Manage Pulumi projects"""

import logging
import time
from collections.abc import MutableMapping
from contextlib import suppress
from importlib import metadata
from typing import Any

from pulumi import automation
from pulumi.automation import ConfigValue

from data_safe_haven.config import (
    DSHPulumiConfig,
    DSHPulumiProject,
    SHMConfig,
    SREConfig,
)
from data_safe_haven.context import Context
from data_safe_haven.exceptions import (
    DataSafeHavenAzureError,
    DataSafeHavenConfigError,
    DataSafeHavenPulumiError,
)
from data_safe_haven.external import AzureApi, PulumiAccount
from data_safe_haven.functions import replace_separators
from data_safe_haven.logging import get_logger

from .programs import DeclarativeSHM, DeclarativeSRE


class ProjectManager:
    """
    Interact with DSH infrastructure using Pulumi

    Constructing a ProjectManager creates a Pulumi project, with a single stack. The
    Pulumi project's program corresponds to either an SHM or SRE. Methods provider a
    high level, DSH focused interface to call Pulumi operations on the project,
    including `pulumi up` and `pulumi destroy`.
    """

    def __init__(
        self,
        context: Context,
        pulumi_config: DSHPulumiConfig,
        pulumi_project_name: str,
        program: DeclarativeSHM | DeclarativeSRE,
        *,
        create_project: bool,
    ) -> None:
        self.context = context
        self.pulumi_config = pulumi_config
        self.pulumi_project_name = pulumi_project_name
        self.program = program
        self.create_project = create_project

<<<<<<< HEAD
        self.account = PulumiAccount(
            resource_group_name=context.resource_group_name,
            storage_account_name=context.storage_account_name,
            subscription_name=context.subscription_name,
        )
        self.logger = LoggingSingleton()
=======
        self.account = PulumiAccount(context, config)
        self.logger = get_logger()
>>>>>>> a5bbe3aa
        self._stack: automation.Stack | None = None
        self.stack_outputs_: automation.OutputMap | None = None
        self.options: dict[str, tuple[str, bool, bool]] = {}
        self.project_name = replace_separators(context.tags["project"].lower(), "-")
        self._pulumi_project: DSHPulumiProject | None = None
        self.stack_name = self.program.stack_name

        self.install_plugins()

    @property
    def pulumi_extra_args(self) -> dict[str, Any]:
        extra_args: dict[str, Any] = {}
        if self.logger.isEnabledFor(logging.DEBUG):
            extra_args["debug"] = True
            extra_args["log_to_std_err"] = True
            extra_args["log_verbosity"] = 9
        return extra_args

    @property
    def project_settings(self) -> automation.ProjectSettings:
        return automation.ProjectSettings(
            name="data-safe-haven",
            runtime="python",
            backend=automation.ProjectBackend(url=self.context.pulumi_backend_url),
        )

    @property
    def stack_settings(self) -> automation.StackSettings:
        return automation.StackSettings(
            config=self.pulumi_project.stack_config,
            encrypted_key=self.pulumi_config.encrypted_key,
            secrets_provider=self.context.pulumi_secrets_provider_url,
        )

    @property
    def pulumi_project(self) -> DSHPulumiProject:
        if not self._pulumi_project:
            # Create DSH Pulumi Project if it does not exist, otherwise use existing
            if self.create_project:
                self._pulumi_project = self.pulumi_config.create_or_select_project(
                    self.pulumi_project_name
                )
            else:
                try:
                    self._pulumi_project = self.pulumi_config[self.pulumi_project_name]
                except (KeyError, TypeError) as exc:
                    msg = f"No SHM/SRE named {self.pulumi_project_name} is defined.\n{exc}"
                    raise DataSafeHavenConfigError(msg) from exc
        return self._pulumi_project

    @property
    def stack(self) -> automation.Stack:
        """Load the Pulumi stack, creating if needed."""
        if not self._stack:
            self.logger.debug(f"Creating/loading stack [green]{self.stack_name}[/].")
            try:
                self._stack = automation.create_or_select_stack(
                    opts=automation.LocalWorkspaceOptions(
                        env_vars=self.account.env,
                        project_settings=self.project_settings,
                        secrets_provider=self.context.pulumi_secrets_provider_url,
                        stack_settings={self.stack_name: self.stack_settings},
                    ),
                    program=self.program,
                    project_name=self.project_name,
                    stack_name=self.stack_name,
                )
                self.logger.info(f"Loaded stack [green]{self.stack_name}[/].")
                # Ensure encrypted key is stored in the Pulumi configuration
                self.update_dsh_pulumi_config()
            except automation.CommandError as exc:
                msg = f"Could not load Pulumi stack {self.stack_name}.\n{exc}"
                raise DataSafeHavenPulumiError(msg) from exc
        return self._stack

    def add_option(self, name: str, value: str, *, replace: bool) -> None:
        """Add a public configuration option"""
        self.options[name] = (value, False, replace)

    def add_secret(self, name: str, value: str, *, replace: bool) -> None:
        """Add a secret configuration option if it does not exist"""
        self.options[name] = (value, True, replace)

    def apply_config_options(self) -> None:
        """Set Pulumi config options"""
        try:
            self.logger.debug("Updating Pulumi configuration")
            for name, (value, is_secret, replace) in self.options.items():
                if replace:
                    self.set_config(name, value, secret=is_secret)
                else:
                    self.ensure_config(name, value, secret=is_secret)
            self.options = {}
        except Exception as exc:
            msg = f"Applying Pulumi configuration options failed.\n{exc}."
            raise DataSafeHavenPulumiError(msg) from exc

    def cancel(self) -> None:
        """Cancel ongoing Pulumi operation."""
        try:
            self.logger.warning(
                f"Cancelling ongoing Pulumi operation for stack [green]{self.stack.name}[/]."
            )
            self.stack.cancel()
        except automation.CommandError:
            self.logger.error(
                f"No ongoing Pulumi operation found for stack [green]{self.stack.name}[/]."
            )

    def copy_option(self, name: str, other_stack: "ProjectManager") -> None:
        """Copy a public configuration option from another Pulumi stack"""
        self.add_option(name, other_stack.secret(name), replace=True)

    def copy_secret(self, name: str, other_stack: "ProjectManager") -> None:
        """Copy a secret configuration option from another Pulumi stack"""
        self.add_secret(name, other_stack.secret(name), replace=True)

    def deploy(self, *, force: bool = False) -> None:
        """Deploy the infrastructure with Pulumi."""
        try:
            self.apply_config_options()
            if force:
                self.cancel()
            self.refresh()
            self.preview()
            self.update()
        except Exception as exc:
            msg = f"Pulumi deployment failed.\n{exc}"
            raise DataSafeHavenPulumiError(msg) from exc

    def destroy(self) -> None:
        """Destroy deployed infrastructure."""
        try:
            # Note that the first iteration can fail due to failure to delete container NICs
            # See https://github.com/MicrosoftDocs/azure-docs/issues/20737 for details
            while True:
                try:
                    result = self.stack.destroy(
                        color="always",
                        debug=self.logger.isEnabledFor(logging.DEBUG),
                        log_flow=True,
                        on_output=self.logger.info,
                        **self.pulumi_extra_args,
                    )
                    self.evaluate(result.summary.result)
                    break
                except automation.CommandError as exc:
                    if any(
                        error in str(exc)
                        for error in (
                            "Linked Service is used by a solution",
                            "NetworkProfileAlreadyInUseWithContainerNics",
                            "InUseSubnetCannotBeDeleted",
                        )
                    ):
                        time.sleep(10)
                    else:
                        msg = f"Pulumi resource destruction failed.\n{exc}"
                        raise DataSafeHavenPulumiError(msg) from exc
            # Remove stack JSON
            try:
                self.logger.debug(f"Removing Pulumi stack [green]{self.stack_name}[/].")
                if self._stack:
                    self._stack.workspace.remove_stack(self.stack_name)
                self.logger.info(f"Removed Pulumi stack [green]{self.stack_name}[/].")
            except automation.CommandError as exc:
                if "no stack named" not in str(exc):
                    msg = f"Pulumi stack could not be removed.\n{exc}"
                    raise DataSafeHavenPulumiError(msg) from exc
            # Remove stack JSON backup
            stack_backup_name = f"{self.stack_name}.json.bak"
            try:
                self.logger.debug(
                    f"Removing Pulumi stack backup [green]{stack_backup_name}[/]."
                )
                azure_api = AzureApi(self.context.subscription_name)
                azure_api.remove_blob(
                    blob_name=f".pulumi/stacks/{self.project_name}/{stack_backup_name}",
                    resource_group_name=self.context.resource_group_name,
                    storage_account_name=self.context.storage_account_name,
                    storage_container_name=self.context.pulumi_storage_container_name,
                )
                self.logger.debug(
                    f"Removed Pulumi stack backup [green]{stack_backup_name}[/]."
                )
            except DataSafeHavenAzureError as exc:
                if "blob does not exist" in str(exc):
                    self.logger.warning(
                        f"Pulumi stack backup [green]{stack_backup_name}[/] could not be found."
                    )
                else:
                    msg = f"Pulumi stack backup could not be removed.\n{exc}"
                    raise DataSafeHavenPulumiError(msg) from exc
        except DataSafeHavenPulumiError as exc:
            msg = f"Pulumi destroy failed.\n{exc}"
            raise DataSafeHavenPulumiError(msg) from exc

    def ensure_config(self, name: str, value: str, *, secret: bool) -> None:
        """Ensure that config values have been set, setting them if they do not exist"""
        try:
            self.stack.get_config(name)
        except automation.CommandError:
            self.set_config(name, value, secret=secret)

    def evaluate(self, result: str) -> None:
        """Evaluate a Pulumi operation."""
        if result == "succeeded":
            self.logger.info("Pulumi operation [green]succeeded[/].")
        else:
            self.logger.error("Pulumi operation [red]failed[/].")
            msg = "Pulumi operation failed."
            raise DataSafeHavenPulumiError(msg)

    def install_plugins(self) -> None:
        """For inline programs, we must manage plugins ourselves."""
        try:
            self.logger.debug("Installing required Pulumi plugins")
            self.stack.workspace.install_plugin(
                "azure-native", metadata.version("pulumi-azure-native")
            )
            self.stack.workspace.install_plugin(
                "random", metadata.version("pulumi-random")
            )
        except Exception as exc:
            msg = f"Installing Pulumi plugins failed.\n{exc}."
            raise DataSafeHavenPulumiError(msg) from exc

    def output(self, name: str) -> Any:
        """Get a named output value from a stack"""
        if not self.stack_outputs_:
            self.stack_outputs_ = self.stack.outputs()
        return self.stack_outputs_[name].value

    def preview(self) -> None:
        """Preview the Pulumi stack."""
        try:
            self.logger.info(
                f"Previewing changes for stack [green]{self.stack.name}[/]."
            )
            with suppress(automation.CommandError):
                # Note that we disable parallelisation which can cause deadlock
                self.stack.preview(
                    color="always",
                    diff=True,
                    log_flow=True,
                    on_output=self.logger.info,
                    parallel=1,
                    **self.pulumi_extra_args,
                )
        except Exception as exc:
            msg = f"Pulumi preview failed.\n{exc}."
            raise DataSafeHavenPulumiError(msg) from exc

    def refresh(self) -> None:
        """Refresh the Pulumi stack."""
        try:
            self.logger.info(f"Refreshing stack [green]{self.stack.name}[/].")
            # Note that we disable parallelisation which can cause deadlock
            self.stack.refresh(color="always", parallel=1)
        except automation.CommandError as exc:
            msg = f"Pulumi refresh failed.\n{exc}"
            raise DataSafeHavenPulumiError(msg) from exc

    def run_pulumi_command(self, command: str) -> str:
        """Run a Pulumi non-interactive CLI command using this project and stack."""
        try:
            result = self.stack._run_pulumi_cmd_sync(command.split())
            return str(result.stdout)
        except automation.CommandError as exc:
            msg = f"Failed to run command.\n{exc}"
            raise DataSafeHavenPulumiError(msg) from exc

    def secret(self, name: str) -> str:
        """Read a secret from the Pulumi stack."""
        try:
            return str(self.stack.get_config(name).value)
        except automation.CommandError as exc:
            msg = f"Secret '{name}' was not found."
            raise DataSafeHavenPulumiError(msg) from exc

    def set_config(self, name: str, value: str, *, secret: bool) -> None:
        """Set config values, overwriting any existing value."""
        self.stack.set_config(name, automation.ConfigValue(value=value, secret=secret))
        self.update_dsh_pulumi_project()

    def teardown(self) -> None:
        """Teardown the infrastructure deployed with Pulumi."""
        try:
            self.refresh()
            self.destroy()
            self.update_dsh_pulumi_project()
        except Exception as exc:
            msg = f"Tearing down Pulumi infrastructure failed.\n{exc}."
            raise DataSafeHavenPulumiError(msg) from exc

    def update(self) -> None:
        """Update deployed infrastructure."""
        try:
            self.logger.info(f"Applying changes to stack [green]{self.stack.name}[/].")
            result = self.stack.up(
                color="always",
                log_flow=True,
                on_output=self.logger.info,
                **self.pulumi_extra_args,
            )
            self.evaluate(result.summary.result)
            self.update_dsh_pulumi_project()
        except automation.CommandError as exc:
            msg = f"Pulumi update failed.\n{exc}"
            raise DataSafeHavenPulumiError(msg) from exc

    @property
    def stack_all_config(self) -> MutableMapping[str, ConfigValue]:
        stack_all_config: MutableMapping[str, ConfigValue] = self.stack.get_all_config()
        return stack_all_config

    def update_dsh_pulumi_project(self) -> None:
        """Update persistent data in the DSHPulumiProject object"""
        all_config_dict = {
            key: item.value for key, item in self.stack_all_config.items()
        }
        self.pulumi_project.stack_config = all_config_dict

    def update_dsh_pulumi_config(self) -> None:
        """Update persistent data in the DSHPulumiProject object"""
        stack_key = self.stack.workspace.stack_settings(
            stack_name=self.stack_name
        ).encrypted_key

        if self.pulumi_config.encrypted_key is None:
            self.pulumi_config.encrypted_key = stack_key
        elif self.pulumi_config.encrypted_key != stack_key:
            msg = "Stack encrypted key does not match project encrypted key"
            raise DataSafeHavenPulumiError(msg)


class SHMProjectManager(ProjectManager):
    """Interact with an SHM using Pulumi"""

    def __init__(
        self,
        context: Context,
        config: SHMConfig,
        pulumi_config: DSHPulumiConfig,
        *,
        create_project: bool = False,
    ) -> None:
        """Constructor"""
        super().__init__(
            context,
            pulumi_config,
            context.shm_name,
            DeclarativeSHM(context, config, context.shm_name),
            create_project=create_project,
        )


class SREProjectManager(ProjectManager):
    """Interact with an SRE using Pulumi"""

    def __init__(
        self,
        context: Context,
        config: SREConfig,
        pulumi_config: DSHPulumiConfig,
        *,
        create_project: bool = False,
        sre_name: str,
        graph_api_token: str | None = None,
    ) -> None:
        """Constructor"""
        token = graph_api_token if graph_api_token else ""
        super().__init__(
            context,
            pulumi_config,
            sre_name,
            DeclarativeSRE(context, config, context.shm_name, sre_name, token),
            create_project=create_project,
        )<|MERGE_RESOLUTION|>--- conflicted
+++ resolved
@@ -54,17 +54,12 @@
         self.program = program
         self.create_project = create_project
 
-<<<<<<< HEAD
         self.account = PulumiAccount(
             resource_group_name=context.resource_group_name,
             storage_account_name=context.storage_account_name,
             subscription_name=context.subscription_name,
         )
-        self.logger = LoggingSingleton()
-=======
-        self.account = PulumiAccount(context, config)
         self.logger = get_logger()
->>>>>>> a5bbe3aa
         self._stack: automation.Stack | None = None
         self.stack_outputs_: automation.OutputMap | None = None
         self.options: dict[str, tuple[str, bool, bool]] = {}
