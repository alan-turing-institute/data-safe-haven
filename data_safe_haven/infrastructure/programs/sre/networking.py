"""Pulumi component for SRE networking"""

from collections.abc import Mapping

from pulumi import ComponentResource, Input, Output, ResourceOptions
from pulumi_azure_native import network

from data_safe_haven.functions import alphanumeric, replace_separators
from data_safe_haven.infrastructure.common import (
    SREDnsIpRanges,
    SREIpRanges,
    get_id_from_vnet,
    get_name_from_vnet,
)
from data_safe_haven.types import (
    NetworkingPriorities,
    Ports,
)


class SRENetworkingProps:
    """Properties for SRENetworkingComponent"""

    def __init__(
        self,
        dns_private_zones: Input[dict[str, network.PrivateZone]],
        dns_server_ip: Input[str],
        dns_virtual_network: Input[network.VirtualNetwork],
        location: Input[str],
        resource_group_name: Input[str],
        shm_fqdn: Input[str],
        shm_resource_group_name: Input[str],
        shm_zone_name: Input[str],
        sre_name: Input[str],
        user_public_ip_ranges: Input[list[str]],
    ) -> None:
        # Other variables
        self.dns_private_zones = dns_private_zones
        self.dns_virtual_network_id = Output.from_input(dns_virtual_network).apply(
            get_id_from_vnet
        )
        self.dns_virtual_network_name = Output.from_input(dns_virtual_network).apply(
            get_name_from_vnet
        )
        self.dns_server_ip = dns_server_ip
        self.location = location
        self.resource_group_name = resource_group_name
        self.shm_fqdn = shm_fqdn
        self.shm_resource_group_name = shm_resource_group_name
        self.shm_zone_name = shm_zone_name
        self.sre_name = sre_name
        self.user_public_ip_ranges = user_public_ip_ranges


class SRENetworkingComponent(ComponentResource):
    """Deploy networking with Pulumi"""

    def __init__(
        self,
        name: str,
        stack_name: str,
        props: SRENetworkingProps,
        opts: ResourceOptions | None = None,
        tags: Input[Mapping[str, Input[str]]] | None = None,
    ) -> None:
        super().__init__("dsh:sre:NetworkingComponent", name, {}, opts)
        child_opts = ResourceOptions.merge(opts, ResourceOptions(parent=self))
        child_tags = tags if tags else {}

        # Define route table
        route_table = network.RouteTable(
            f"{self._name}_route_table",
            location=props.location,
            resource_group_name=props.resource_group_name,
            route_table_name=f"{stack_name}-route-table",
            routes=[],
            opts=ResourceOptions.merge(
                child_opts,
                ResourceOptions(
                    ignore_changes=["routes"]
                ),  # allow routes to be created outside this definition
            ),
            tags=child_tags,
        )

        # Define NSGs
        nsg_application_gateway = network.NetworkSecurityGroup(
            f"{self._name}_nsg_application_gateway",
            location=props.location,
            network_security_group_name=f"{stack_name}-nsg-application-gateway",
            resource_group_name=props.resource_group_name,
            security_rules=[
                # Inbound
                network.SecurityRuleArgs(
                    access=network.SecurityRuleAccess.ALLOW,
                    description="Allow inbound gateway management service traffic.",
                    destination_address_prefix="*",
                    destination_port_ranges=["65200-65535"],
                    direction=network.SecurityRuleDirection.INBOUND,
                    name="AllowGatewayManagerServiceInbound",
                    priority=NetworkingPriorities.AZURE_GATEWAY_MANAGER,
                    protocol=network.SecurityRuleProtocol.TCP,
                    source_address_prefix="GatewayManager",
                    source_port_range="*",
                ),
                network.SecurityRuleArgs(
                    access=network.SecurityRuleAccess.ALLOW,
                    description="Allow inbound Azure load balancer traffic.",
                    destination_address_prefix="*",
                    destination_port_range="*",
                    direction=network.SecurityRuleDirection.INBOUND,
                    name="AllowAzureLoadBalancerServiceInbound",
                    priority=NetworkingPriorities.AZURE_LOAD_BALANCER,
                    protocol=network.SecurityRuleProtocol.ASTERISK,
                    source_address_prefix="AzureLoadBalancer",
                    source_port_range="*",
                ),
                network.SecurityRuleArgs(
                    access=network.SecurityRuleAccess.ALLOW,
                    description="Allow inbound connections from users over the internet.",
                    destination_address_prefix=SREIpRanges.application_gateway.prefix,
                    destination_port_ranges=[Ports.HTTP, Ports.HTTPS],
                    direction=network.SecurityRuleDirection.INBOUND,
                    name="AllowUsersInternetInbound",
                    priority=NetworkingPriorities.AUTHORISED_EXTERNAL_USER_IPS,
                    protocol=network.SecurityRuleProtocol.TCP,
                    source_address_prefixes=props.user_public_ip_ranges,
                    source_port_range="*",
                ),
                network.SecurityRuleArgs(
                    access=network.SecurityRuleAccess.ALLOW,
                    description="Allow inbound connections from from ssllabs.com for SSL quality reporting.",
                    destination_address_prefix=SREIpRanges.application_gateway.prefix,
                    destination_port_ranges=[Ports.HTTPS],
                    direction=network.SecurityRuleDirection.INBOUND,
                    name="AllowSslLabsInternetInbound",
                    priority=NetworkingPriorities.AUTHORISED_EXTERNAL_SSL_LABS_IPS,
                    protocol=network.SecurityRuleProtocol.TCP,
                    source_address_prefix="64.41.200.0/24",
                    source_port_range="*",
                ),
                network.SecurityRuleArgs(
                    access=network.SecurityRuleAccess.DENY,
                    description="Deny all other inbound traffic.",
                    destination_address_prefix="*",
                    destination_port_range="*",
                    direction=network.SecurityRuleDirection.INBOUND,
                    name="DenyAllOtherInbound",
                    priority=NetworkingPriorities.ALL_OTHER,
                    protocol=network.SecurityRuleProtocol.ASTERISK,
                    source_address_prefix="*",
                    source_port_range="*",
                ),
                # Outbound
                # Attempting to add our standard DenyAzurePlatformDnsOutbound rule will
                # cause this NSG to fail validation. More details here:
                # https://learn.microsoft.com/en-us/azure/application-gateway/configuration-infrastructure#network-security-groups
                network.SecurityRuleArgs(
                    access=network.SecurityRuleAccess.ALLOW,
                    description="Allow outbound connections to DNS servers.",
                    destination_address_prefix=SREDnsIpRanges.vnet.prefix,
                    destination_port_ranges=[Ports.DNS],
                    direction=network.SecurityRuleDirection.OUTBOUND,
                    name="AllowDNSServersOutbound",
                    priority=NetworkingPriorities.INTERNAL_SRE_DNS_SERVERS,
                    protocol=network.SecurityRuleProtocol.ASTERISK,
                    source_address_prefix=SREIpRanges.application_gateway.prefix,
                    source_port_range="*",
                ),
                network.SecurityRuleArgs(
                    access=network.SecurityRuleAccess.ALLOW,
                    description="Allow outbound connections to the Guacamole remote desktop gateway.",
                    destination_address_prefix=SREIpRanges.guacamole_containers.prefix,
                    destination_port_ranges=[Ports.HTTP],
                    direction=network.SecurityRuleDirection.OUTBOUND,
                    name="AllowGuacamoleContainersOutbound",
                    priority=NetworkingPriorities.INTERNAL_SRE_GUACAMOLE_CONTAINERS,
                    protocol=network.SecurityRuleProtocol.TCP,
                    source_address_prefix=SREIpRanges.application_gateway.prefix,
                    source_port_range="*",
                ),
                network.SecurityRuleArgs(
                    access=network.SecurityRuleAccess.ALLOW,
                    description="Allow outbound gateway management traffic over the internet.",
                    destination_address_prefix="Internet",
                    destination_port_range="*",
                    direction=network.SecurityRuleDirection.OUTBOUND,
                    name="AllowGatewayManagerInternetOutbound",
                    priority=NetworkingPriorities.EXTERNAL_INTERNET,
                    protocol=network.SecurityRuleProtocol.ASTERISK,
                    source_address_prefix="*",
                    source_port_range="*",
                ),
                # Attempting to add our standard DenyAllOtherOutbound rule will cause
                # this NSG to fail validation. More details here:
                # https://learn.microsoft.com/en-us/azure/application-gateway/configuration-infrastructure#network-security-groups
            ],
            opts=child_opts,
            tags=child_tags,
        )
        nsg_apt_proxy_server = network.NetworkSecurityGroup(
            f"{self._name}_nsg_apt_proxy_server",
            location=props.location,
            network_security_group_name=f"{stack_name}-nsg-apt-proxy-server",
            resource_group_name=props.resource_group_name,
            security_rules=[
                # Inbound
                network.SecurityRuleArgs(
                    access=network.SecurityRuleAccess.ALLOW,
                    description="Allow inbound connections from SRE workspaces.",
                    destination_address_prefix=SREIpRanges.apt_proxy_server.prefix,
                    destination_port_ranges=[Ports.LINUX_UPDATE],
                    direction=network.SecurityRuleDirection.INBOUND,
                    name="AllowWorkspacesInbound",
                    priority=NetworkingPriorities.INTERNAL_SRE_WORKSPACES,
                    protocol=network.SecurityRuleProtocol.TCP,
                    source_address_prefix=SREIpRanges.workspaces.prefix,
                    source_port_range="*",
                ),
                network.SecurityRuleArgs(
                    access=network.SecurityRuleAccess.DENY,
                    description="Deny all other inbound traffic.",
                    destination_address_prefix="*",
                    destination_port_range="*",
                    direction=network.SecurityRuleDirection.INBOUND,
                    name="DenyAllOtherInbound",
                    priority=NetworkingPriorities.ALL_OTHER,
                    protocol=network.SecurityRuleProtocol.ASTERISK,
                    source_address_prefix="*",
                    source_port_range="*",
                ),
                # Outbound
                network.SecurityRuleArgs(
                    access=network.SecurityRuleAccess.DENY,
                    description="Deny outbound connections to Azure Platform DNS endpoints (including 168.63.129.16), which are not included in the 'Internet' service tag.",
                    destination_address_prefix="AzurePlatformDNS",
                    destination_port_range="*",
                    direction=network.SecurityRuleDirection.OUTBOUND,
                    name="DenyAzurePlatformDnsOutbound",
                    priority=NetworkingPriorities.AZURE_PLATFORM_DNS,
                    protocol=network.SecurityRuleProtocol.ASTERISK,
                    source_address_prefix="*",
                    source_port_range="*",
                ),
                network.SecurityRuleArgs(
                    access=network.SecurityRuleAccess.ALLOW,
                    description="Allow outbound connections to DNS servers.",
                    destination_address_prefix=SREDnsIpRanges.vnet.prefix,
                    destination_port_ranges=[Ports.DNS],
                    direction=network.SecurityRuleDirection.OUTBOUND,
                    name="AllowDNSServersOutbound",
                    priority=NetworkingPriorities.INTERNAL_SRE_DNS_SERVERS,
                    protocol=network.SecurityRuleProtocol.ASTERISK,
                    source_address_prefix=SREIpRanges.apt_proxy_server.prefix,
                    source_port_range="*",
                ),
                network.SecurityRuleArgs(
                    access=network.SecurityRuleAccess.ALLOW,
                    description="Allow outbound connections to configuration data endpoints.",
                    destination_address_prefix=SREIpRanges.data_configuration.prefix,
                    destination_port_range="*",
                    direction=network.SecurityRuleDirection.OUTBOUND,
                    name="AllowDataConfigurationEndpointsOutbound",
                    priority=NetworkingPriorities.INTERNAL_SRE_DATA_CONFIGURATION,
                    protocol=network.SecurityRuleProtocol.ASTERISK,
                    source_address_prefix=SREIpRanges.apt_proxy_server.prefix,
                    source_port_range="*",
                ),
                network.SecurityRuleArgs(
                    access=network.SecurityRuleAccess.ALLOW,
                    description="Allow outbound connections to external repositories over the internet.",
                    destination_address_prefix="Internet",
                    destination_port_ranges=[Ports.HTTP, Ports.HTTPS],
                    direction=network.SecurityRuleDirection.OUTBOUND,
                    name="AllowPackagesInternetOutbound",
                    priority=NetworkingPriorities.EXTERNAL_INTERNET,
                    protocol=network.SecurityRuleProtocol.TCP,
                    source_address_prefix=SREIpRanges.apt_proxy_server.prefix,
                    source_port_range="*",
                ),
                network.SecurityRuleArgs(
                    access=network.SecurityRuleAccess.DENY,
                    description="Deny all other outbound traffic.",
                    destination_address_prefix="*",
                    destination_port_range="*",
                    direction=network.SecurityRuleDirection.OUTBOUND,
                    name="DenyAllOtherOutbound",
                    priority=NetworkingPriorities.ALL_OTHER,
                    protocol=network.SecurityRuleProtocol.ASTERISK,
                    source_address_prefix="*",
                    source_port_range="*",
                ),
            ],
            opts=child_opts,
            tags=child_tags,
        )
        nsg_data_configuration = network.NetworkSecurityGroup(
            f"{self._name}_nsg_data_configuration",
            location=props.location,
            network_security_group_name=f"{stack_name}-nsg-data-configuration",
            resource_group_name=props.resource_group_name,
            security_rules=[
                # Inbound
                network.SecurityRuleArgs(
                    access=network.SecurityRuleAccess.ALLOW,
                    description="Allow inbound connections from Guacamole remote desktop gateway.",
                    destination_address_prefix=SREIpRanges.data_configuration.prefix,
                    destination_port_range="*",
                    direction=network.SecurityRuleDirection.INBOUND,
                    name="AllowGuacamoleContainersInbound",
                    priority=NetworkingPriorities.INTERNAL_SRE_GUACAMOLE_CONTAINERS,
                    protocol=network.SecurityRuleProtocol.ASTERISK,
                    source_address_prefix=SREIpRanges.guacamole_containers.prefix,
                    source_port_range="*",
                ),
                network.SecurityRuleArgs(
                    access=network.SecurityRuleAccess.ALLOW,
                    description="Allow inbound connections from identity containers.",
                    destination_address_prefix=SREIpRanges.data_configuration.prefix,
                    destination_port_range="*",
                    direction=network.SecurityRuleDirection.INBOUND,
                    name="AllowIdentityServersInbound",
                    priority=NetworkingPriorities.INTERNAL_SRE_IDENTITY_CONTAINERS,
                    protocol=network.SecurityRuleProtocol.ASTERISK,
                    source_address_prefix=SREIpRanges.identity_containers.prefix,
                    source_port_range="*",
                ),
                network.SecurityRuleArgs(
                    access=network.SecurityRuleAccess.ALLOW,
                    description="Allow inbound connections from user services containers.",
                    destination_address_prefix=SREIpRanges.data_configuration.prefix,
                    destination_port_range="*",
                    direction=network.SecurityRuleDirection.INBOUND,
                    name="AllowUserServicesContainersInbound",
                    priority=NetworkingPriorities.INTERNAL_SRE_USER_SERVICES_CONTAINERS,
                    protocol=network.SecurityRuleProtocol.ASTERISK,
                    source_address_prefix=SREIpRanges.user_services_containers.prefix,
                    source_port_range="*",
                ),
                network.SecurityRuleArgs(
                    access=network.SecurityRuleAccess.ALLOW,
                    description="Allow inbound connections from user services software repositories.",
                    destination_address_prefix=SREIpRanges.data_configuration.prefix,
                    destination_port_range="*",
                    direction=network.SecurityRuleDirection.INBOUND,
                    name="AllowUserServicesSoftwareRepositoriesInbound",
                    priority=NetworkingPriorities.INTERNAL_SRE_USER_SERVICES_SOFTWARE_REPOSITORIES,
                    protocol=network.SecurityRuleProtocol.ASTERISK,
                    source_address_prefix=SREIpRanges.user_services_software_repositories.prefix,
                    source_port_range="*",
                ),
                network.SecurityRuleArgs(
                    access=network.SecurityRuleAccess.DENY,
                    description="Deny all other inbound traffic.",
                    destination_address_prefix="*",
                    destination_port_range="*",
                    direction=network.SecurityRuleDirection.INBOUND,
                    name="DenyAllOtherInbound",
                    priority=NetworkingPriorities.ALL_OTHER,
                    protocol=network.SecurityRuleProtocol.ASTERISK,
                    source_address_prefix="*",
                    source_port_range="*",
                ),
                # Outbound
                network.SecurityRuleArgs(
                    access=network.SecurityRuleAccess.DENY,
                    description="Deny outbound connections to Azure Platform DNS endpoints (including 168.63.129.16), which are not included in the 'Internet' service tag.",
                    destination_address_prefix="AzurePlatformDNS",
                    destination_port_range="*",
                    direction=network.SecurityRuleDirection.OUTBOUND,
                    name="DenyAzurePlatformDnsOutbound",
                    priority=NetworkingPriorities.AZURE_PLATFORM_DNS,
                    protocol=network.SecurityRuleProtocol.ASTERISK,
                    source_address_prefix="*",
                    source_port_range="*",
                ),
                network.SecurityRuleArgs(
                    access=network.SecurityRuleAccess.DENY,
                    description="Deny all other outbound traffic.",
                    destination_address_prefix="*",
                    destination_port_range="*",
                    direction=network.SecurityRuleDirection.OUTBOUND,
                    name="DenyAllOtherOutbound",
                    priority=NetworkingPriorities.ALL_OTHER,
                    protocol=network.SecurityRuleProtocol.ASTERISK,
                    source_address_prefix="*",
                    source_port_range="*",
                ),
            ],
            opts=child_opts,
            tags=child_tags,
        )
        nsg_data_desired_state = network.NetworkSecurityGroup(
            f"{self._name}_nsg_data_desired_state",
            location=props.location,
            network_security_group_name=f"{stack_name}-nsg-data-desired-state",
<<<<<<< HEAD
            resource_group_name=resource_group.name,
=======
            resource_group_name=props.resource_group_name,
>>>>>>> 2fd91348
            security_rules=[
                # Inbound
                network.SecurityRuleArgs(
                    access=network.SecurityRuleAccess.ALLOW,
                    description="Allow inbound connections from workspaces.",
                    destination_address_prefix=SREIpRanges.data_configuration.prefix,
                    destination_port_range="*",
                    direction=network.SecurityRuleDirection.INBOUND,
                    name="AllowWorkspacesInbound",
                    priority=NetworkingPriorities.INTERNAL_SRE_WORKSPACES,
                    protocol=network.SecurityRuleProtocol.ASTERISK,
                    source_address_prefix=SREIpRanges.workspaces.prefix,
                    source_port_range="*",
                ),
                network.SecurityRuleArgs(
                    access=network.SecurityRuleAccess.DENY,
                    description="Deny all other inbound traffic.",
                    destination_address_prefix="*",
                    destination_port_range="*",
                    direction=network.SecurityRuleDirection.INBOUND,
                    name="DenyAllOtherInbound",
                    priority=NetworkingPriorities.ALL_OTHER,
                    protocol=network.SecurityRuleProtocol.ASTERISK,
                    source_address_prefix="*",
                    source_port_range="*",
                ),
                # Outbound
                network.SecurityRuleArgs(
                    access=network.SecurityRuleAccess.DENY,
                    description="Deny outbound connections to Azure Platform DNS endpoints (including 168.63.129.16), which are not included in the 'Internet' service tag.",
                    destination_address_prefix="AzurePlatformDNS",
                    destination_port_range="*",
                    direction=network.SecurityRuleDirection.OUTBOUND,
                    name="DenyAzurePlatformDnsOutbound",
                    priority=NetworkingPriorities.AZURE_PLATFORM_DNS,
                    protocol=network.SecurityRuleProtocol.ASTERISK,
                    source_address_prefix="*",
                    source_port_range="*",
                ),
                network.SecurityRuleArgs(
                    access=network.SecurityRuleAccess.DENY,
                    description="Deny all other outbound traffic.",
                    destination_address_prefix="*",
                    destination_port_range="*",
                    direction=network.SecurityRuleDirection.OUTBOUND,
                    name="DenyAllOtherOutbound",
                    priority=NetworkingPriorities.ALL_OTHER,
                    protocol=network.SecurityRuleProtocol.ASTERISK,
                    source_address_prefix="*",
                    source_port_range="*",
                ),
            ],
            opts=child_opts,
            tags=child_tags,
        )
        nsg_data_private = network.NetworkSecurityGroup(
            f"{self._name}_nsg_data_private",
            location=props.location,
            network_security_group_name=f"{stack_name}-nsg-data-private",
            resource_group_name=props.resource_group_name,
            security_rules=[
                # Inbound
                network.SecurityRuleArgs(
                    access=network.SecurityRuleAccess.ALLOW,
                    description="Allow inbound connections from SRE workspaces.",
                    destination_address_prefix=SREIpRanges.data_private.prefix,
                    destination_port_range="*",
                    direction=network.SecurityRuleDirection.INBOUND,
                    name="AllowWorkspacesInbound",
                    priority=NetworkingPriorities.INTERNAL_SRE_WORKSPACES,
                    protocol=network.SecurityRuleProtocol.ASTERISK,
                    source_address_prefix=SREIpRanges.workspaces.prefix,
                    source_port_range="*",
                ),
                network.SecurityRuleArgs(
                    access=network.SecurityRuleAccess.DENY,
                    description="Deny all other inbound traffic.",
                    destination_address_prefix="*",
                    destination_port_range="*",
                    direction=network.SecurityRuleDirection.INBOUND,
                    name="DenyAllOtherInbound",
                    priority=NetworkingPriorities.ALL_OTHER,
                    protocol=network.SecurityRuleProtocol.ASTERISK,
                    source_address_prefix="*",
                    source_port_range="*",
                ),
                # Outbound
                network.SecurityRuleArgs(
                    access=network.SecurityRuleAccess.DENY,
                    description="Deny outbound connections to Azure Platform DNS endpoints (including 168.63.129.16), which are not included in the 'Internet' service tag.",
                    destination_address_prefix="AzurePlatformDNS",
                    destination_port_range="*",
                    direction=network.SecurityRuleDirection.OUTBOUND,
                    name="DenyAzurePlatformDnsOutbound",
                    priority=NetworkingPriorities.AZURE_PLATFORM_DNS,
                    protocol=network.SecurityRuleProtocol.ASTERISK,
                    source_address_prefix="*",
                    source_port_range="*",
                ),
                network.SecurityRuleArgs(
                    access=network.SecurityRuleAccess.DENY,
                    description="Deny all other outbound traffic.",
                    destination_address_prefix="*",
                    destination_port_range="*",
                    direction=network.SecurityRuleDirection.OUTBOUND,
                    name="DenyAllOtherOutbound",
                    priority=NetworkingPriorities.ALL_OTHER,
                    protocol=network.SecurityRuleProtocol.ASTERISK,
                    source_address_prefix="*",
                    source_port_range="*",
                ),
            ],
            opts=child_opts,
            tags=child_tags,
        )
        nsg_guacamole_containers = network.NetworkSecurityGroup(
            f"{self._name}_nsg_guacamole_containers",
            location=props.location,
            network_security_group_name=f"{stack_name}-nsg-guacamole-containers",
            resource_group_name=props.resource_group_name,
            security_rules=[
                # Inbound
                network.SecurityRuleArgs(
                    access=network.SecurityRuleAccess.ALLOW,
                    description="Allow inbound connections from the Application Gateway.",
                    destination_address_prefix=SREIpRanges.guacamole_containers.prefix,
                    destination_port_ranges=[Ports.HTTP],
                    direction=network.SecurityRuleDirection.INBOUND,
                    name="AllowApplicationGatewayInbound",
                    priority=NetworkingPriorities.INTERNAL_SRE_APPLICATION_GATEWAY,
                    protocol=network.SecurityRuleProtocol.TCP,
                    source_address_prefix=SREIpRanges.application_gateway.prefix,
                    source_port_range="*",
                ),
                network.SecurityRuleArgs(
                    access=network.SecurityRuleAccess.DENY,
                    description="Deny all other inbound traffic.",
                    destination_address_prefix="*",
                    destination_port_range="*",
                    direction=network.SecurityRuleDirection.INBOUND,
                    name="DenyAllOtherInbound",
                    priority=NetworkingPriorities.ALL_OTHER,
                    protocol=network.SecurityRuleProtocol.ASTERISK,
                    source_address_prefix="*",
                    source_port_range="*",
                ),
                # Outbound
                network.SecurityRuleArgs(
                    access=network.SecurityRuleAccess.DENY,
                    description="Deny outbound connections to Azure Platform DNS endpoints (including 168.63.129.16), which are not included in the 'Internet' service tag.",
                    destination_address_prefix="AzurePlatformDNS",
                    destination_port_range="*",
                    direction=network.SecurityRuleDirection.OUTBOUND,
                    name="DenyAzurePlatformDnsOutbound",
                    priority=NetworkingPriorities.AZURE_PLATFORM_DNS,
                    protocol=network.SecurityRuleProtocol.ASTERISK,
                    source_address_prefix="*",
                    source_port_range="*",
                ),
                network.SecurityRuleArgs(
                    access=network.SecurityRuleAccess.ALLOW,
                    description="Allow outbound connections to DNS servers.",
                    destination_address_prefix=SREDnsIpRanges.vnet.prefix,
                    destination_port_ranges=[Ports.DNS],
                    direction=network.SecurityRuleDirection.OUTBOUND,
                    name="AllowDNSServersOutbound",
                    priority=NetworkingPriorities.INTERNAL_SRE_DNS_SERVERS,
                    protocol=network.SecurityRuleProtocol.ASTERISK,
                    source_address_prefix=SREIpRanges.guacamole_containers.prefix,
                    source_port_range="*",
                ),
                network.SecurityRuleArgs(
                    access=network.SecurityRuleAccess.ALLOW,
                    description="Allow outbound connections to configuration data endpoints.",
                    destination_address_prefix=SREIpRanges.data_configuration.prefix,
                    destination_port_range="*",
                    direction=network.SecurityRuleDirection.OUTBOUND,
                    name="AllowDataConfigurationEndpointsOutbound",
                    priority=NetworkingPriorities.INTERNAL_SRE_DATA_CONFIGURATION,
                    protocol=network.SecurityRuleProtocol.ASTERISK,
                    source_address_prefix=SREIpRanges.guacamole_containers.prefix,
                    source_port_range="*",
                ),
                network.SecurityRuleArgs(
                    access=network.SecurityRuleAccess.ALLOW,
                    description="Allow outbound connections to Guacamole support services.",
                    destination_address_prefix=SREIpRanges.guacamole_containers_support.prefix,
                    destination_port_ranges=[Ports.POSTGRESQL],
                    direction=network.SecurityRuleDirection.OUTBOUND,
                    name="AllowGuacamoleContainersSupportOutbound",
                    priority=NetworkingPriorities.INTERNAL_SRE_GUACAMOLE_CONTAINERS_SUPPORT,
                    protocol=network.SecurityRuleProtocol.TCP,
                    source_address_prefix=SREIpRanges.guacamole_containers.prefix,
                    source_port_range="*",
                ),
                network.SecurityRuleArgs(
                    access=network.SecurityRuleAccess.ALLOW,
                    description="Allow LDAP client requests over TCP.",
                    destination_address_prefix=SREIpRanges.identity_containers.prefix,
                    destination_port_ranges=[Ports.LDAP_APRICOT],
                    direction=network.SecurityRuleDirection.OUTBOUND,
                    name="AllowIdentityServersOutbound",
                    priority=NetworkingPriorities.INTERNAL_SRE_IDENTITY_CONTAINERS,
                    protocol=network.SecurityRuleProtocol.TCP,
                    source_address_prefix=SREIpRanges.guacamole_containers.prefix,
                    source_port_range="*",
                ),
                network.SecurityRuleArgs(
                    access=network.SecurityRuleAccess.ALLOW,
                    description="Allow outbound connections to SRE workspaces.",
                    destination_address_prefix=SREIpRanges.workspaces.prefix,
                    destination_port_ranges=[Ports.SSH, Ports.RDP],
                    direction=network.SecurityRuleDirection.OUTBOUND,
                    name="AllowWorkspacesOutbound",
                    priority=NetworkingPriorities.INTERNAL_SRE_WORKSPACES,
                    protocol=network.SecurityRuleProtocol.ASTERISK,
                    source_address_prefix=SREIpRanges.guacamole_containers.prefix,
                    source_port_range="*",
                ),
                network.SecurityRuleArgs(
                    access=network.SecurityRuleAccess.ALLOW,
                    description="Allow outbound OAuth connections over the internet.",
                    destination_address_prefix="Internet",
                    destination_port_ranges=[Ports.HTTP, Ports.HTTPS],
                    direction=network.SecurityRuleDirection.OUTBOUND,
                    name="AllowOAuthInternetOutbound",
                    priority=NetworkingPriorities.EXTERNAL_INTERNET,
                    protocol=network.SecurityRuleProtocol.TCP,
                    source_address_prefix=SREIpRanges.guacamole_containers.prefix,
                    source_port_range="*",
                ),
                network.SecurityRuleArgs(
                    access=network.SecurityRuleAccess.DENY,
                    description="Deny all other outbound traffic.",
                    destination_address_prefix="*",
                    destination_port_range="*",
                    direction=network.SecurityRuleDirection.OUTBOUND,
                    name="DenyAllOtherOutbound",
                    priority=NetworkingPriorities.ALL_OTHER,
                    protocol=network.SecurityRuleProtocol.ASTERISK,
                    source_address_prefix="*",
                    source_port_range="*",
                ),
            ],
            opts=child_opts,
            tags=child_tags,
        )
        nsg_guacamole_containers_support = network.NetworkSecurityGroup(
            f"{self._name}_nsg_guacamole_containers_support",
            location=props.location,
            network_security_group_name=f"{stack_name}-nsg-guacamole-containers-support",
            resource_group_name=props.resource_group_name,
            security_rules=[
                # Inbound
                network.SecurityRuleArgs(
                    access=network.SecurityRuleAccess.ALLOW,
                    description="Allow inbound connections from Guacamole remote desktop gateway.",
                    destination_address_prefix=SREIpRanges.guacamole_containers_support.prefix,
                    destination_port_range="*",
                    direction=network.SecurityRuleDirection.INBOUND,
                    name="AllowGuacamoleContainersInbound",
                    priority=NetworkingPriorities.INTERNAL_SRE_GUACAMOLE_CONTAINERS,
                    protocol=network.SecurityRuleProtocol.ASTERISK,
                    source_address_prefix=SREIpRanges.guacamole_containers.prefix,
                    source_port_range="*",
                ),
                network.SecurityRuleArgs(
                    access=network.SecurityRuleAccess.DENY,
                    description="Deny all other inbound traffic.",
                    destination_address_prefix="*",
                    destination_port_range="*",
                    direction=network.SecurityRuleDirection.INBOUND,
                    name="DenyAllOtherInbound",
                    priority=NetworkingPriorities.ALL_OTHER,
                    protocol=network.SecurityRuleProtocol.ASTERISK,
                    source_address_prefix="*",
                    source_port_range="*",
                ),
                # Outbound
                network.SecurityRuleArgs(
                    access=network.SecurityRuleAccess.DENY,
                    description="Deny outbound connections to Azure Platform DNS endpoints (including 168.63.129.16), which are not included in the 'Internet' service tag.",
                    destination_address_prefix="AzurePlatformDNS",
                    destination_port_range="*",
                    direction=network.SecurityRuleDirection.OUTBOUND,
                    name="DenyAzurePlatformDnsOutbound",
                    priority=NetworkingPriorities.AZURE_PLATFORM_DNS,
                    protocol=network.SecurityRuleProtocol.ASTERISK,
                    source_address_prefix="*",
                    source_port_range="*",
                ),
                network.SecurityRuleArgs(
                    access=network.SecurityRuleAccess.DENY,
                    description="Deny all other outbound traffic.",
                    destination_address_prefix="*",
                    destination_port_range="*",
                    direction=network.SecurityRuleDirection.OUTBOUND,
                    name="DenyAllOtherOutbound",
                    priority=NetworkingPriorities.ALL_OTHER,
                    protocol=network.SecurityRuleProtocol.ASTERISK,
                    source_address_prefix="*",
                    source_port_range="*",
                ),
            ],
            opts=child_opts,
            tags=child_tags,
        )
        nsg_identity_containers = network.NetworkSecurityGroup(
            f"{self._name}_nsg_identity_containers",
            location=props.location,
            network_security_group_name=f"{stack_name}-nsg-identity-containers",
            resource_group_name=props.resource_group_name,
            security_rules=[
                # Inbound
                network.SecurityRuleArgs(
                    access=network.SecurityRuleAccess.ALLOW,
                    description="Allow LDAP client requests from Guacamole over TCP.",
                    destination_address_prefix=SREIpRanges.identity_containers.prefix,
                    destination_port_ranges=[Ports.LDAP_APRICOT],
                    direction=network.SecurityRuleDirection.INBOUND,
                    name="AllowGuacamoleLDAPClientTCPInbound",
                    priority=NetworkingPriorities.INTERNAL_SRE_GUACAMOLE_CONTAINERS,
                    protocol=network.SecurityRuleProtocol.TCP,
                    source_address_prefix=SREIpRanges.guacamole_containers.prefix,
                    source_port_range="*",
                ),
                network.SecurityRuleArgs(
                    access=network.SecurityRuleAccess.ALLOW,
                    description="Allow LDAP client requests from user services over TCP.",
                    destination_address_prefix=SREIpRanges.identity_containers.prefix,
                    destination_port_ranges=[Ports.LDAP_APRICOT],
                    direction=network.SecurityRuleDirection.INBOUND,
                    name="AllowUserServicesLDAPClientTCPInbound",
                    priority=NetworkingPriorities.INTERNAL_SRE_USER_SERVICES_CONTAINERS,
                    protocol=network.SecurityRuleProtocol.TCP,
                    source_address_prefix=SREIpRanges.user_services_containers.prefix,
                    source_port_range="*",
                ),
                network.SecurityRuleArgs(
                    access=network.SecurityRuleAccess.ALLOW,
                    description="Allow LDAP client requests from workspaces over TCP.",
                    destination_address_prefix=SREIpRanges.identity_containers.prefix,
                    destination_port_ranges=[Ports.LDAP_APRICOT],
                    direction=network.SecurityRuleDirection.INBOUND,
                    name="AllowWorkspaceLDAPClientTCPInbound",
                    priority=NetworkingPriorities.INTERNAL_SRE_WORKSPACES,
                    protocol=network.SecurityRuleProtocol.TCP,
                    source_address_prefix=SREIpRanges.workspaces.prefix,
                    source_port_range="*",
                ),
                network.SecurityRuleArgs(
                    access=network.SecurityRuleAccess.DENY,
                    description="Deny all other inbound traffic.",
                    destination_address_prefix="*",
                    destination_port_range="*",
                    direction=network.SecurityRuleDirection.INBOUND,
                    name="DenyAllOtherInbound",
                    priority=NetworkingPriorities.ALL_OTHER,
                    protocol=network.SecurityRuleProtocol.ASTERISK,
                    source_address_prefix="*",
                    source_port_range="*",
                ),
                # Outbound
                network.SecurityRuleArgs(
                    access=network.SecurityRuleAccess.DENY,
                    description="Deny outbound connections to Azure Platform DNS endpoints (including 168.63.129.16), which are not included in the 'Internet' service tag.",
                    destination_address_prefix="AzurePlatformDNS",
                    destination_port_range="*",
                    direction=network.SecurityRuleDirection.OUTBOUND,
                    name="DenyAzurePlatformDnsOutbound",
                    priority=NetworkingPriorities.AZURE_PLATFORM_DNS,
                    protocol=network.SecurityRuleProtocol.ASTERISK,
                    source_address_prefix="*",
                    source_port_range="*",
                ),
                network.SecurityRuleArgs(
                    access=network.SecurityRuleAccess.ALLOW,
                    description="Allow outbound connections to DNS servers.",
                    destination_address_prefix=SREDnsIpRanges.vnet.prefix,
                    destination_port_ranges=[Ports.DNS],
                    direction=network.SecurityRuleDirection.OUTBOUND,
                    name="AllowDNSServersOutbound",
                    priority=NetworkingPriorities.INTERNAL_SRE_DNS_SERVERS,
                    protocol=network.SecurityRuleProtocol.ASTERISK,
                    source_address_prefix=SREIpRanges.identity_containers.prefix,
                    source_port_range="*",
                ),
                network.SecurityRuleArgs(
                    access=network.SecurityRuleAccess.ALLOW,
                    description="Allow outbound connections to configuration data endpoints.",
                    destination_address_prefix=SREIpRanges.data_configuration.prefix,
                    destination_port_range="*",
                    direction=network.SecurityRuleDirection.OUTBOUND,
                    name="AllowDataConfigurationEndpointsOutbound",
                    priority=NetworkingPriorities.INTERNAL_SRE_DATA_CONFIGURATION,
                    protocol=network.SecurityRuleProtocol.ASTERISK,
                    source_address_prefix=SREIpRanges.identity_containers.prefix,
                    source_port_range="*",
                ),
                network.SecurityRuleArgs(
                    access=network.SecurityRuleAccess.ALLOW,
                    description="Allow outbound OAuth connections over the internet.",
                    destination_address_prefix="Internet",
                    destination_port_ranges=[Ports.HTTP, Ports.HTTPS],
                    direction=network.SecurityRuleDirection.OUTBOUND,
                    name="AllowOAuthInternetOutbound",
                    priority=NetworkingPriorities.EXTERNAL_INTERNET,
                    protocol=network.SecurityRuleProtocol.TCP,
                    source_address_prefix=SREIpRanges.identity_containers.prefix,
                    source_port_range="*",
                ),
                network.SecurityRuleArgs(
                    access=network.SecurityRuleAccess.DENY,
                    description="Deny all other outbound traffic.",
                    destination_address_prefix="*",
                    destination_port_range="*",
                    direction=network.SecurityRuleDirection.OUTBOUND,
                    name="DenyAllOtherOutbound",
                    priority=NetworkingPriorities.ALL_OTHER,
                    protocol=network.SecurityRuleProtocol.ASTERISK,
                    source_address_prefix="*",
                    source_port_range="*",
                ),
            ],
            opts=child_opts,
            tags=child_tags,
        )
        nsg_monitoring = network.NetworkSecurityGroup(
            f"{self._name}_nsg_monitoring",
            location=props.location,
            network_security_group_name=f"{stack_name}-nsg-monitoring",
            resource_group_name=props.resource_group_name,
            security_rules=[
                # Inbound
                network.SecurityRuleArgs(
                    access=network.SecurityRuleAccess.ALLOW,
                    description="Allow inbound connections from own subnet.",
                    destination_address_prefix=SREIpRanges.monitoring.prefix,
                    destination_port_range="*",
                    direction=network.SecurityRuleDirection.INBOUND,
                    name="AllowMonitoringToolsInbound",
                    priority=NetworkingPriorities.INTERNAL_SRE_SELF,
                    protocol=network.SecurityRuleProtocol.ASTERISK,
                    source_address_prefix=SREIpRanges.monitoring.prefix,
                    source_port_range="*",
                ),
                network.SecurityRuleArgs(
                    access=network.SecurityRuleAccess.ALLOW,
                    description="Allow inbound connections from workspaces.",
                    destination_address_prefix=SREIpRanges.monitoring.prefix,
                    destination_port_ranges=[Ports.HTTPS],
                    direction=network.SecurityRuleDirection.INBOUND,
                    name="AllowWorkspacesInbound",
                    priority=NetworkingPriorities.INTERNAL_SRE_WORKSPACES,
                    protocol=network.SecurityRuleProtocol.TCP,
                    source_address_prefix=SREIpRanges.workspaces.prefix,
                    source_port_range="*",
                ),
                network.SecurityRuleArgs(
                    access=network.SecurityRuleAccess.DENY,
                    description="Deny all other inbound traffic.",
                    destination_address_prefix="*",
                    destination_port_range="*",
                    direction=network.SecurityRuleDirection.INBOUND,
                    name="DenyAllOtherInbound",
                    priority=NetworkingPriorities.ALL_OTHER,
                    protocol=network.SecurityRuleProtocol.ASTERISK,
                    source_address_prefix="*",
                    source_port_range="*",
                ),
                # Outbound
                network.SecurityRuleArgs(
                    access=network.SecurityRuleAccess.ALLOW,
                    description="Allow outbound connections to own subnet.",
                    destination_address_prefix=SREIpRanges.monitoring.prefix,
                    destination_port_range="*",
                    direction=network.SecurityRuleDirection.OUTBOUND,
                    name="AllowMonitoringToolsOutbound",
                    priority=NetworkingPriorities.INTERNAL_SRE_SELF,
                    protocol=network.SecurityRuleProtocol.ASTERISK,
                    source_address_prefix=SREIpRanges.monitoring.prefix,
                    source_port_range="*",
                ),
                network.SecurityRuleArgs(
                    access=network.SecurityRuleAccess.ALLOW,
                    description="Allow outbound connections to workspaces.",
                    destination_address_prefix=SREIpRanges.workspaces.prefix,
                    destination_port_ranges=[Ports.AZURE_MONITORING],
                    direction=network.SecurityRuleDirection.OUTBOUND,
                    name="AllowWorkspacesOutbound",
                    priority=NetworkingPriorities.INTERNAL_SRE_WORKSPACES,
                    protocol=network.SecurityRuleProtocol.ASTERISK,
                    source_address_prefix=SREIpRanges.monitoring.prefix,
                    source_port_range="*",
                ),
                network.SecurityRuleArgs(
                    access=network.SecurityRuleAccess.DENY,
                    description="Deny all other outbound traffic.",
                    destination_address_prefix="*",
                    destination_port_range="*",
                    direction=network.SecurityRuleDirection.OUTBOUND,
                    name="DenyAllOtherOutbound",
                    priority=NetworkingPriorities.ALL_OTHER,
                    protocol=network.SecurityRuleProtocol.ASTERISK,
                    source_address_prefix="*",
                    source_port_range="*",
                ),
            ],
            opts=child_opts,
            tags=child_tags,
        )
        nsg_user_services_containers = network.NetworkSecurityGroup(
            f"{self._name}_nsg_user_services_containers",
            location=props.location,
            network_security_group_name=f"{stack_name}-nsg-user-services-containers",
            resource_group_name=props.resource_group_name,
            security_rules=[
                # Inbound
                network.SecurityRuleArgs(
                    access=network.SecurityRuleAccess.ALLOW,
                    description="Allow inbound connections from SRE workspaces.",
                    destination_address_prefix=SREIpRanges.user_services_containers.prefix,
                    destination_port_ranges=[Ports.SSH, Ports.HTTP, Ports.HTTPS],
                    direction=network.SecurityRuleDirection.INBOUND,
                    name="AllowWorkspacesInbound",
                    priority=NetworkingPriorities.INTERNAL_SRE_WORKSPACES,
                    protocol=network.SecurityRuleProtocol.TCP,
                    source_address_prefix=SREIpRanges.workspaces.prefix,
                    source_port_range="*",
                ),
                network.SecurityRuleArgs(
                    access=network.SecurityRuleAccess.DENY,
                    description="Deny all other inbound traffic.",
                    destination_address_prefix="*",
                    destination_port_range="*",
                    direction=network.SecurityRuleDirection.INBOUND,
                    name="DenyAllOtherInbound",
                    priority=NetworkingPriorities.ALL_OTHER,
                    protocol=network.SecurityRuleProtocol.ASTERISK,
                    source_address_prefix="*",
                    source_port_range="*",
                ),
                # Outbound
                network.SecurityRuleArgs(
                    access=network.SecurityRuleAccess.DENY,
                    description="Deny outbound connections to Azure Platform DNS endpoints (including 168.63.129.16), which are not included in the 'Internet' service tag.",
                    destination_address_prefix="AzurePlatformDNS",
                    destination_port_range="*",
                    direction=network.SecurityRuleDirection.OUTBOUND,
                    name="DenyAzurePlatformDnsOutbound",
                    priority=NetworkingPriorities.AZURE_PLATFORM_DNS,
                    protocol=network.SecurityRuleProtocol.ASTERISK,
                    source_address_prefix="*",
                    source_port_range="*",
                ),
                network.SecurityRuleArgs(
                    access=network.SecurityRuleAccess.ALLOW,
                    description="Allow outbound connections to DNS servers.",
                    destination_address_prefix=SREDnsIpRanges.vnet.prefix,
                    destination_port_ranges=[Ports.DNS],
                    direction=network.SecurityRuleDirection.OUTBOUND,
                    name="AllowDNSServersOutbound",
                    priority=NetworkingPriorities.INTERNAL_SRE_DNS_SERVERS,
                    protocol=network.SecurityRuleProtocol.ASTERISK,
                    source_address_prefix=SREIpRanges.user_services_containers.prefix,
                    source_port_range="*",
                ),
                network.SecurityRuleArgs(
                    access=network.SecurityRuleAccess.ALLOW,
                    description="Allow outbound connections to configuration data endpoints.",
                    destination_address_prefix=SREIpRanges.data_configuration.prefix,
                    destination_port_range="*",
                    direction=network.SecurityRuleDirection.OUTBOUND,
                    name="AllowDataConfigurationEndpointsOutbound",
                    priority=NetworkingPriorities.INTERNAL_SRE_DATA_CONFIGURATION,
                    protocol=network.SecurityRuleProtocol.ASTERISK,
                    source_address_prefix=SREIpRanges.user_services_containers.prefix,
                    source_port_range="*",
                ),
                network.SecurityRuleArgs(
                    access=network.SecurityRuleAccess.ALLOW,
                    description="Allow LDAP client requests over TCP.",
                    destination_address_prefix=SREIpRanges.identity_containers.prefix,
                    destination_port_ranges=[Ports.LDAP_APRICOT],
                    direction=network.SecurityRuleDirection.OUTBOUND,
                    name="AllowIdentityServersOutbound",
                    priority=NetworkingPriorities.INTERNAL_SRE_IDENTITY_CONTAINERS,
                    protocol=network.SecurityRuleProtocol.TCP,
                    source_address_prefix=SREIpRanges.user_services_containers.prefix,
                    source_port_range="*",
                ),
                network.SecurityRuleArgs(
                    access=network.SecurityRuleAccess.ALLOW,
                    description="Allow outbound connections to container support services.",
                    destination_address_prefix=SREIpRanges.user_services_containers_support.prefix,
                    destination_port_ranges=[Ports.POSTGRESQL],
                    direction=network.SecurityRuleDirection.OUTBOUND,
                    name="AllowUserServicesContainersSupportOutbound",
                    priority=NetworkingPriorities.INTERNAL_SRE_USER_SERVICES_CONTAINERS_SUPPORT,
                    protocol=network.SecurityRuleProtocol.TCP,
                    source_address_prefix=SREIpRanges.user_services_containers.prefix,
                    source_port_range="*",
                ),
                network.SecurityRuleArgs(
                    access=network.SecurityRuleAccess.DENY,
                    description="Deny all other outbound traffic.",
                    destination_address_prefix="*",
                    destination_port_range="*",
                    direction=network.SecurityRuleDirection.OUTBOUND,
                    name="DenyAllOtherOutbound",
                    priority=NetworkingPriorities.ALL_OTHER,
                    protocol=network.SecurityRuleProtocol.ASTERISK,
                    source_address_prefix="*",
                    source_port_range="*",
                ),
            ],
            opts=child_opts,
            tags=child_tags,
        )
        nsg_user_services_containers_support = network.NetworkSecurityGroup(
            f"{self._name}_nsg_user_services_containers_support",
            location=props.location,
            network_security_group_name=f"{stack_name}-nsg-user-services-containers-support",
            resource_group_name=props.resource_group_name,
            security_rules=[
                # Inbound
                network.SecurityRuleArgs(
                    access=network.SecurityRuleAccess.ALLOW,
                    description="Allow inbound connections from user services containers.",
                    destination_address_prefix=SREIpRanges.user_services_containers_support.prefix,
                    destination_port_ranges=[Ports.POSTGRESQL],
                    direction=network.SecurityRuleDirection.INBOUND,
                    name="AllowUserServicesContainersInbound",
                    priority=NetworkingPriorities.INTERNAL_SRE_USER_SERVICES_CONTAINERS,
                    protocol=network.SecurityRuleProtocol.TCP,
                    source_address_prefix=SREIpRanges.user_services_containers.prefix,
                    source_port_range="*",
                ),
                network.SecurityRuleArgs(
                    access=network.SecurityRuleAccess.DENY,
                    description="Deny all other inbound traffic.",
                    destination_address_prefix="*",
                    destination_port_range="*",
                    direction=network.SecurityRuleDirection.INBOUND,
                    name="DenyAllOtherInbound",
                    priority=NetworkingPriorities.ALL_OTHER,
                    protocol=network.SecurityRuleProtocol.ASTERISK,
                    source_address_prefix="*",
                    source_port_range="*",
                ),
                # Outbound
                network.SecurityRuleArgs(
                    access=network.SecurityRuleAccess.DENY,
                    description="Deny outbound connections to Azure Platform DNS endpoints (including 168.63.129.16), which are not included in the 'Internet' service tag.",
                    destination_address_prefix="AzurePlatformDNS",
                    destination_port_range="*",
                    direction=network.SecurityRuleDirection.OUTBOUND,
                    name="DenyAzurePlatformDnsOutbound",
                    priority=NetworkingPriorities.AZURE_PLATFORM_DNS,
                    protocol=network.SecurityRuleProtocol.ASTERISK,
                    source_address_prefix="*",
                    source_port_range="*",
                ),
                network.SecurityRuleArgs(
                    access=network.SecurityRuleAccess.DENY,
                    description="Deny all other outbound traffic.",
                    destination_address_prefix="*",
                    destination_port_range="*",
                    direction=network.SecurityRuleDirection.OUTBOUND,
                    name="DenyAllOtherOutbound",
                    priority=NetworkingPriorities.ALL_OTHER,
                    protocol=network.SecurityRuleProtocol.ASTERISK,
                    source_address_prefix="*",
                    source_port_range="*",
                ),
            ],
            opts=child_opts,
            tags=child_tags,
        )
        nsg_user_services_databases = network.NetworkSecurityGroup(
            f"{self._name}_nsg_user_services_databases",
            location=props.location,
            network_security_group_name=f"{stack_name}-nsg-user-services-databases",
            resource_group_name=props.resource_group_name,
            security_rules=[
                # Inbound
                network.SecurityRuleArgs(
                    access=network.SecurityRuleAccess.ALLOW,
                    description="Allow inbound connections from SRE workspaces.",
                    destination_address_prefix=SREIpRanges.user_services_databases.prefix,
                    destination_port_ranges=[Ports.MSSQL, Ports.POSTGRESQL],
                    direction=network.SecurityRuleDirection.INBOUND,
                    name="AllowWorkspacesInbound",
                    priority=NetworkingPriorities.INTERNAL_SRE_WORKSPACES,
                    protocol=network.SecurityRuleProtocol.TCP,
                    source_address_prefix=SREIpRanges.workspaces.prefix,
                    source_port_range="*",
                ),
                network.SecurityRuleArgs(
                    access=network.SecurityRuleAccess.DENY,
                    description="Deny all other inbound traffic.",
                    destination_address_prefix="*",
                    destination_port_range="*",
                    direction=network.SecurityRuleDirection.INBOUND,
                    name="DenyAllOtherInbound",
                    priority=NetworkingPriorities.ALL_OTHER,
                    protocol=network.SecurityRuleProtocol.ASTERISK,
                    source_address_prefix="*",
                    source_port_range="*",
                ),
                # Outbound
                network.SecurityRuleArgs(
                    access=network.SecurityRuleAccess.DENY,
                    description="Deny outbound connections to Azure Platform DNS endpoints (including 168.63.129.16), which are not included in the 'Internet' service tag.",
                    destination_address_prefix="AzurePlatformDNS",
                    destination_port_range="*",
                    direction=network.SecurityRuleDirection.OUTBOUND,
                    name="DenyAzurePlatformDnsOutbound",
                    priority=NetworkingPriorities.AZURE_PLATFORM_DNS,
                    protocol=network.SecurityRuleProtocol.ASTERISK,
                    source_address_prefix="*",
                    source_port_range="*",
                ),
                network.SecurityRuleArgs(
                    access=network.SecurityRuleAccess.ALLOW,
                    description="Allow outbound connections to DNS servers.",
                    destination_address_prefix=SREDnsIpRanges.vnet.prefix,
                    destination_port_ranges=[Ports.DNS],
                    direction=network.SecurityRuleDirection.OUTBOUND,
                    name="AllowDNSServersOutbound",
                    priority=NetworkingPriorities.INTERNAL_SRE_DNS_SERVERS,
                    protocol=network.SecurityRuleProtocol.ASTERISK,
                    source_address_prefix=SREIpRanges.user_services_databases.prefix,
                    source_port_range="*",
                ),
                network.SecurityRuleArgs(
                    access=network.SecurityRuleAccess.ALLOW,
                    description="Allow outbound connections to configuration data endpoints.",
                    destination_address_prefix=SREIpRanges.data_configuration.prefix,
                    destination_port_range="*",
                    direction=network.SecurityRuleDirection.OUTBOUND,
                    name="AllowDataConfigurationEndpointsOutbound",
                    priority=NetworkingPriorities.INTERNAL_SRE_DATA_CONFIGURATION,
                    protocol=network.SecurityRuleProtocol.ASTERISK,
                    source_address_prefix=SREIpRanges.user_services_databases.prefix,
                    source_port_range="*",
                ),
                network.SecurityRuleArgs(
                    access=network.SecurityRuleAccess.DENY,
                    description="Deny all other outbound traffic.",
                    destination_address_prefix="*",
                    destination_port_range="*",
                    direction=network.SecurityRuleDirection.OUTBOUND,
                    name="DenyAllOtherOutbound",
                    priority=NetworkingPriorities.ALL_OTHER,
                    protocol=network.SecurityRuleProtocol.ASTERISK,
                    source_address_prefix="*",
                    source_port_range="*",
                ),
            ],
            opts=child_opts,
            tags=child_tags,
        )
        nsg_user_services_software_repositories = network.NetworkSecurityGroup(
            f"{self._name}_nsg_user_services_software_repositories",
            location=props.location,
            network_security_group_name=f"{stack_name}-nsg-user-services-software-repositories",
            resource_group_name=props.resource_group_name,
            security_rules=[
                # Inbound
                network.SecurityRuleArgs(
                    access=network.SecurityRuleAccess.ALLOW,
                    description="Allow inbound connections from SRE workspaces.",
                    destination_address_prefix=SREIpRanges.user_services_software_repositories.prefix,
                    destination_port_ranges=[Ports.HTTP, Ports.HTTPS, Ports.SQUID],
                    direction=network.SecurityRuleDirection.INBOUND,
                    name="AllowWorkspacesInbound",
                    priority=NetworkingPriorities.INTERNAL_SRE_WORKSPACES,
                    protocol=network.SecurityRuleProtocol.TCP,
                    source_address_prefix=SREIpRanges.workspaces.prefix,
                    source_port_range="*",
                ),
                network.SecurityRuleArgs(
                    access=network.SecurityRuleAccess.DENY,
                    description="Deny all other inbound traffic.",
                    destination_address_prefix="*",
                    destination_port_range="*",
                    direction=network.SecurityRuleDirection.INBOUND,
                    name="DenyAllOtherInbound",
                    priority=NetworkingPriorities.ALL_OTHER,
                    protocol=network.SecurityRuleProtocol.ASTERISK,
                    source_address_prefix="*",
                    source_port_range="*",
                ),
                # Outbound
                network.SecurityRuleArgs(
                    access=network.SecurityRuleAccess.DENY,
                    description="Deny outbound connections to Azure Platform DNS endpoints (including 168.63.129.16), which are not included in the 'Internet' service tag.",
                    destination_address_prefix="AzurePlatformDNS",
                    destination_port_range="*",
                    direction=network.SecurityRuleDirection.OUTBOUND,
                    name="DenyAzurePlatformDnsOutbound",
                    priority=NetworkingPriorities.AZURE_PLATFORM_DNS,
                    protocol=network.SecurityRuleProtocol.ASTERISK,
                    source_address_prefix="*",
                    source_port_range="*",
                ),
                network.SecurityRuleArgs(
                    access=network.SecurityRuleAccess.ALLOW,
                    description="Allow outbound connections to DNS servers.",
                    destination_address_prefix=SREDnsIpRanges.vnet.prefix,
                    destination_port_ranges=[Ports.DNS],
                    direction=network.SecurityRuleDirection.OUTBOUND,
                    name="AllowDNSServersOutbound",
                    priority=NetworkingPriorities.INTERNAL_SRE_DNS_SERVERS,
                    protocol=network.SecurityRuleProtocol.ASTERISK,
                    source_address_prefix=SREIpRanges.user_services_software_repositories.prefix,
                    source_port_range="*",
                ),
                network.SecurityRuleArgs(
                    access=network.SecurityRuleAccess.ALLOW,
                    description="Allow outbound connections to configuration data endpoints.",
                    destination_address_prefix=SREIpRanges.data_configuration.prefix,
                    destination_port_range="*",
                    direction=network.SecurityRuleDirection.OUTBOUND,
                    name="AllowDataConfigurationEndpointsOutbound",
                    priority=NetworkingPriorities.INTERNAL_SRE_DATA_CONFIGURATION,
                    protocol=network.SecurityRuleProtocol.ASTERISK,
                    source_address_prefix=SREIpRanges.user_services_software_repositories.prefix,
                    source_port_range="*",
                ),
                network.SecurityRuleArgs(
                    access=network.SecurityRuleAccess.ALLOW,
                    description="Allow outbound connections to external repositories over the internet.",
                    destination_address_prefix="Internet",
                    destination_port_ranges=[Ports.HTTP, Ports.HTTPS],
                    direction=network.SecurityRuleDirection.OUTBOUND,
                    name="AllowPackagesInternetOutbound",
                    priority=NetworkingPriorities.EXTERNAL_INTERNET,
                    protocol=network.SecurityRuleProtocol.TCP,
                    source_address_prefix=SREIpRanges.user_services_software_repositories.prefix,
                    source_port_range="*",
                ),
                network.SecurityRuleArgs(
                    access=network.SecurityRuleAccess.DENY,
                    description="Deny all other outbound traffic.",
                    destination_address_prefix="*",
                    destination_port_range="*",
                    direction=network.SecurityRuleDirection.OUTBOUND,
                    name="DenyAllOtherOutbound",
                    priority=NetworkingPriorities.ALL_OTHER,
                    protocol=network.SecurityRuleProtocol.ASTERISK,
                    source_address_prefix="*",
                    source_port_range="*",
                ),
            ],
            opts=child_opts,
            tags=child_tags,
        )
        nsg_workspaces = network.NetworkSecurityGroup(
            f"{self._name}_nsg_workspaces",
            location=props.location,
            network_security_group_name=f"{stack_name}-nsg-workspaces",
            resource_group_name=props.resource_group_name,
            security_rules=[
                # Inbound
                network.SecurityRuleArgs(
                    access=network.SecurityRuleAccess.ALLOW,
                    description="Allow inbound connections from monitoring tools.",
                    destination_address_prefix=SREIpRanges.workspaces.prefix,
                    destination_port_ranges=[Ports.AZURE_MONITORING],
                    direction=network.SecurityRuleDirection.INBOUND,
                    name="AllowMonitoringToolsInbound",
                    priority=NetworkingPriorities.AZURE_MONITORING_SOURCES,
                    protocol=network.SecurityRuleProtocol.ASTERISK,
                    source_address_prefix=SREIpRanges.monitoring.prefix,
                    source_port_range="*",
                ),
                network.SecurityRuleArgs(
                    access=network.SecurityRuleAccess.ALLOW,
                    description="Allow inbound connections from Guacamole remote desktop gateway.",
                    destination_address_prefix=SREIpRanges.workspaces.prefix,
                    destination_port_ranges=[Ports.SSH, Ports.RDP],
                    direction=network.SecurityRuleDirection.INBOUND,
                    name="AllowGuacamoleContainersInbound",
                    priority=NetworkingPriorities.INTERNAL_SRE_GUACAMOLE_CONTAINERS,
                    protocol=network.SecurityRuleProtocol.ASTERISK,
                    source_address_prefix=SREIpRanges.guacamole_containers.prefix,
                    source_port_range="*",
                ),
                network.SecurityRuleArgs(
                    access=network.SecurityRuleAccess.DENY,
                    description="Deny all other inbound traffic.",
                    destination_address_prefix="*",
                    destination_port_range="*",
                    direction=network.SecurityRuleDirection.INBOUND,
                    name="DenyAllOtherInbound",
                    priority=NetworkingPriorities.ALL_OTHER,
                    protocol=network.SecurityRuleProtocol.ASTERISK,
                    source_address_prefix="*",
                    source_port_range="*",
                ),
                # Outbound
                network.SecurityRuleArgs(
                    access=network.SecurityRuleAccess.DENY,
                    description="Deny outbound connections to Azure Platform DNS endpoints (including 168.63.129.16), which are not included in the 'Internet' service tag.",
                    destination_address_prefix="AzurePlatformDNS",
                    destination_port_range="*",
                    direction=network.SecurityRuleDirection.OUTBOUND,
                    name="DenyAzurePlatformDnsOutbound",
                    priority=NetworkingPriorities.AZURE_PLATFORM_DNS,
                    protocol=network.SecurityRuleProtocol.ASTERISK,
                    source_address_prefix="*",
                    source_port_range="*",
                ),
                network.SecurityRuleArgs(
                    access=network.SecurityRuleAccess.ALLOW,
                    description="Allow LDAP client requests over TCP.",
                    destination_address_prefix=SREIpRanges.identity_containers.prefix,
                    destination_port_ranges=[Ports.LDAP_APRICOT],
                    direction=network.SecurityRuleDirection.OUTBOUND,
                    name="AllowIdentityServersOutbound",
                    priority=NetworkingPriorities.INTERNAL_SRE_IDENTITY_CONTAINERS,
                    protocol=network.SecurityRuleProtocol.TCP,
                    source_address_prefix=SREIpRanges.workspaces.prefix,
                    source_port_range="*",
                ),
                network.SecurityRuleArgs(
                    access=network.SecurityRuleAccess.ALLOW,
                    description="Allow outbound connections to DNS servers.",
                    destination_address_prefix=SREDnsIpRanges.vnet.prefix,
                    destination_port_ranges=[Ports.DNS],
                    direction=network.SecurityRuleDirection.OUTBOUND,
                    name="AllowDNSServersOutbound",
                    priority=NetworkingPriorities.INTERNAL_SRE_DNS_SERVERS,
                    protocol=network.SecurityRuleProtocol.ASTERISK,
                    source_address_prefix=SREIpRanges.workspaces.prefix,
                    source_port_range="*",
                ),
                network.SecurityRuleArgs(
                    access=network.SecurityRuleAccess.ALLOW,
                    description="Allow outbound connections to private data endpoints.",
                    destination_address_prefix=SREIpRanges.data_private.prefix,
                    destination_port_range="*",
                    direction=network.SecurityRuleDirection.OUTBOUND,
                    name="AllowDataPrivateEndpointsOutbound",
                    priority=NetworkingPriorities.INTERNAL_SRE_DATA_PRIVATE,
                    protocol=network.SecurityRuleProtocol.ASTERISK,
                    source_address_prefix=SREIpRanges.workspaces.prefix,
                    source_port_range="*",
                ),
                network.SecurityRuleArgs(
                    access=network.SecurityRuleAccess.ALLOW,
                    description="Allow outbound connections to desired state data endpoints.",
                    destination_address_prefix=SREIpRanges.data_desired_state.prefix,
                    destination_port_range="*",
                    direction=network.SecurityRuleDirection.OUTBOUND,
                    name="AllowDataDesiredStateEndpointsOutbound",
                    priority=NetworkingPriorities.INTERNAL_SRE_DATA_DESIRED_STATE,
                    protocol=network.SecurityRuleProtocol.ASTERISK,
                    source_address_prefix=SREIpRanges.workspaces.prefix,
                    source_port_range="*",
                ),
                network.SecurityRuleArgs(
                    access=network.SecurityRuleAccess.ALLOW,
                    description="Allow outbound connections to monitoring tools.",
                    destination_address_prefix=SREIpRanges.monitoring.prefix,
                    destination_port_ranges=[Ports.HTTPS],
                    direction=network.SecurityRuleDirection.OUTBOUND,
                    name="AllowMonitoringToolsOutbound",
                    priority=NetworkingPriorities.INTERNAL_SRE_MONITORING_TOOLS,
                    protocol=network.SecurityRuleProtocol.TCP,
                    source_address_prefix=SREIpRanges.workspaces.prefix,
                    source_port_range="*",
                ),
                network.SecurityRuleArgs(
                    access=network.SecurityRuleAccess.ALLOW,
                    description="Allow outbound connections to user services containers.",
                    destination_address_prefix=SREIpRanges.user_services_containers.prefix,
                    destination_port_ranges=[Ports.SSH, Ports.HTTP, Ports.HTTPS],
                    direction=network.SecurityRuleDirection.OUTBOUND,
                    name="AllowUserServicesContainersOutbound",
                    priority=NetworkingPriorities.INTERNAL_SRE_USER_SERVICES_CONTAINERS,
                    protocol=network.SecurityRuleProtocol.TCP,
                    source_address_prefix=SREIpRanges.workspaces.prefix,
                    source_port_range="*",
                ),
                network.SecurityRuleArgs(
                    access=network.SecurityRuleAccess.ALLOW,
                    description="Allow outbound connections to user services databases.",
                    destination_address_prefix=SREIpRanges.user_services_databases.prefix,
                    destination_port_ranges=[Ports.MSSQL, Ports.POSTGRESQL],
                    direction=network.SecurityRuleDirection.OUTBOUND,
                    name="AllowUserServicesDatabasesOutbound",
                    priority=NetworkingPriorities.INTERNAL_SRE_USER_SERVICES_DATABASES,
                    protocol=network.SecurityRuleProtocol.TCP,
                    source_address_prefix=SREIpRanges.workspaces.prefix,
                    source_port_range="*",
                ),
                network.SecurityRuleArgs(
                    access=network.SecurityRuleAccess.ALLOW,
                    description="Allow outbound connections to user services software repositories.",
                    destination_address_prefix=SREIpRanges.user_services_software_repositories.prefix,
                    destination_port_ranges=[Ports.HTTP, Ports.HTTPS, Ports.SQUID],
                    direction=network.SecurityRuleDirection.OUTBOUND,
                    name="AllowUserServicesSoftwareRepositoriesOutbound",
                    priority=NetworkingPriorities.INTERNAL_SRE_USER_SERVICES_SOFTWARE_REPOSITORIES,
                    protocol=network.SecurityRuleProtocol.TCP,
                    source_address_prefix=SREIpRanges.workspaces.prefix,
                    source_port_range="*",
                ),
                network.SecurityRuleArgs(
                    access=network.SecurityRuleAccess.ALLOW,
                    description="Allow outbound connections to apt proxy server.",
                    destination_address_prefix=SREIpRanges.apt_proxy_server.prefix,
                    destination_port_ranges=[Ports.LINUX_UPDATE],
                    direction=network.SecurityRuleDirection.OUTBOUND,
                    name="AllowAptProxyServerOutbound",
                    priority=NetworkingPriorities.INTERNAL_SRE_APT_PROXY_SERVER,
                    protocol=network.SecurityRuleProtocol.TCP,
                    source_address_prefix=SREIpRanges.workspaces.prefix,
                    source_port_range="*",
                ),
                network.SecurityRuleArgs(
                    access=network.SecurityRuleAccess.ALLOW,
                    description="Allow outbound configuration traffic over the internet.",
                    destination_address_prefix="Internet",
                    destination_port_range="*",
                    direction=network.SecurityRuleDirection.OUTBOUND,
                    name="AllowConfigurationInternetOutbound",
                    priority=NetworkingPriorities.EXTERNAL_INTERNET,
                    protocol=network.SecurityRuleProtocol.TCP,
                    source_address_prefix=SREIpRanges.workspaces.prefix,
                    source_port_range="*",
                ),
                network.SecurityRuleArgs(
                    access=network.SecurityRuleAccess.DENY,
                    description="Deny all other outbound traffic.",
                    destination_address_prefix="*",
                    destination_port_range="*",
                    direction=network.SecurityRuleDirection.OUTBOUND,
                    name="DenyAllOtherOutbound",
                    priority=NetworkingPriorities.ALL_OTHER,
                    protocol=network.SecurityRuleProtocol.ASTERISK,
                    source_address_prefix="*",
                    source_port_range="*",
                ),
            ],
            opts=child_opts,
            tags=child_tags,
        )

        # Define the virtual network and its subnets
        # Note that these names for AzureFirewall subnets are required by Azure
        subnet_application_gateway_name = "ApplicationGatewaySubnet"
        subnet_apt_proxy_server_name = "AptProxyServerSubnet"
        subnet_data_configuration_name = "DataConfigurationSubnet"
        subnet_data_desired_state_name = "DataDesiredStateSubnet"
        subnet_data_private_name = "DataPrivateSubnet"
        subnet_firewall_name = "AzureFirewallSubnet"
        subnet_firewall_management_name = "AzureFirewallManagementSubnet"
        subnet_guacamole_containers_name = "GuacamoleContainersSubnet"
        subnet_guacamole_containers_support_name = "GuacamoleContainersSupportSubnet"
        subnet_identity_containers_name = "IdentityContainersSubnet"
        subnet_monitoring_name = "MonitoringSubnet"
        subnet_user_services_containers_name = "UserServicesContainersSubnet"
        subnet_user_services_containers_support_name = (
            "UserServicesContainersSupportSubnet"
        )
        subnet_user_services_databases_name = "UserServicesDatabasesSubnet"
        subnet_user_services_software_repositories_name = (
            "UserServicesSoftwareRepositoriesSubnet"
        )
        subnet_workspaces_name = "WorkspacesSubnet"
        sre_virtual_network = network.VirtualNetwork(
            f"{self._name}_virtual_network",
            address_space=network.AddressSpaceArgs(
                address_prefixes=[SREIpRanges.vnet.prefix],
            ),
            dhcp_options=network.DhcpOptionsArgs(dns_servers=[props.dns_server_ip]),
            location=props.location,
            resource_group_name=props.resource_group_name,
            # Note that we define subnets inline to avoid creation order issues
            subnets=[
                # Application gateway subnet
                network.SubnetArgs(
                    address_prefix=SREIpRanges.application_gateway.prefix,
                    name=subnet_application_gateway_name,
                    network_security_group=network.NetworkSecurityGroupArgs(
                        id=nsg_application_gateway.id
                    ),
                    route_table=None,  # the application gateway must not go via the firewall
                ),
                # apt proxy server
                network.SubnetArgs(
                    address_prefix=SREIpRanges.apt_proxy_server.prefix,
                    delegations=[
                        network.DelegationArgs(
                            name="SubnetDelegationContainerGroups",
                            service_name="Microsoft.ContainerInstance/containerGroups",
                            type="Microsoft.Network/virtualNetworks/subnets/delegations",
                        ),
                    ],
                    name=subnet_apt_proxy_server_name,
                    network_security_group=network.NetworkSecurityGroupArgs(
                        id=nsg_apt_proxy_server.id
                    ),
                    route_table=network.RouteTableArgs(id=route_table.id),
                ),
                # Configuration data subnet
                network.SubnetArgs(
                    address_prefix=SREIpRanges.data_configuration.prefix,
                    name=subnet_data_configuration_name,
                    network_security_group=network.NetworkSecurityGroupArgs(
                        id=nsg_data_configuration.id
                    ),
                    route_table=network.RouteTableArgs(id=route_table.id),
                    service_endpoints=[
                        network.ServiceEndpointPropertiesFormatArgs(
                            locations=[props.location],
                            service="Microsoft.Storage",
                        )
                    ],
                ),
                # Desired State data subnet
                network.SubnetArgs(
                    address_prefix=SREIpRanges.data_desired_state.prefix,
                    name=subnet_data_desired_state_name,
                    network_security_group=network.NetworkSecurityGroupArgs(
                        id=nsg_data_desired_state.id
                    ),
                    route_table=network.RouteTableArgs(id=route_table.id),
                    service_endpoints=[
                        network.ServiceEndpointPropertiesFormatArgs(
                            locations=[props.location],
                            service="Microsoft.Storage",
                        )
                    ],
                ),
                # Private data subnet
                network.SubnetArgs(
                    address_prefix=SREIpRanges.data_private.prefix,
                    name=subnet_data_private_name,
                    network_security_group=network.NetworkSecurityGroupArgs(
                        id=nsg_data_private.id
                    ),
                    route_table=network.RouteTableArgs(id=route_table.id),
                    service_endpoints=[
                        network.ServiceEndpointPropertiesFormatArgs(
                            locations=[props.location],
                            service="Microsoft.Storage",
                        )
                    ],
                ),
                # Firewall
                network.SubnetArgs(
                    address_prefix=SREIpRanges.firewall.prefix,
                    name=subnet_firewall_name,
                    # Note that NSGs cannot be attached to a subnet containing a firewall
                ),
                # Firewall management
                network.SubnetArgs(
                    address_prefix=SREIpRanges.firewall_management.prefix,
                    name=subnet_firewall_management_name,
                    # Note that NSGs cannot be attached to a subnet containing a firewall
                ),
                # Guacamole containers
                network.SubnetArgs(
                    address_prefix=SREIpRanges.guacamole_containers.prefix,
                    delegations=[
                        network.DelegationArgs(
                            name="SubnetDelegationContainerGroups",
                            service_name="Microsoft.ContainerInstance/containerGroups",
                            type="Microsoft.Network/virtualNetworks/subnets/delegations",
                        ),
                    ],
                    name=subnet_guacamole_containers_name,
                    network_security_group=network.NetworkSecurityGroupArgs(
                        id=nsg_guacamole_containers.id
                    ),
                    route_table=network.RouteTableArgs(id=route_table.id),
                ),
                # Guacamole containers support
                network.SubnetArgs(
                    address_prefix=SREIpRanges.guacamole_containers_support.prefix,
                    name=subnet_guacamole_containers_support_name,
                    network_security_group=network.NetworkSecurityGroupArgs(
                        id=nsg_guacamole_containers_support.id
                    ),
                    private_endpoint_network_policies=network.VirtualNetworkPrivateEndpointNetworkPolicies.ENABLED,
                    route_table=network.RouteTableArgs(id=route_table.id),
                ),
                # Identity containers
                network.SubnetArgs(
                    address_prefix=SREIpRanges.identity_containers.prefix,
                    delegations=[
                        network.DelegationArgs(
                            name="SubnetDelegationContainerGroups",
                            service_name="Microsoft.ContainerInstance/containerGroups",
                            type="Microsoft.Network/virtualNetworks/subnets/delegations",
                        ),
                    ],
                    name=subnet_identity_containers_name,
                    network_security_group=network.NetworkSecurityGroupArgs(
                        id=nsg_identity_containers.id
                    ),
                    route_table=network.RouteTableArgs(id=route_table.id),
                ),
                # Monitoring
                network.SubnetArgs(
                    address_prefix=SREIpRanges.monitoring.prefix,
                    name=subnet_monitoring_name,
                    network_security_group=network.NetworkSecurityGroupArgs(
                        id=nsg_monitoring.id
                    ),
                    route_table=network.RouteTableArgs(id=route_table.id),
                ),
                # User services containers
                network.SubnetArgs(
                    address_prefix=SREIpRanges.user_services_containers.prefix,
                    delegations=[
                        network.DelegationArgs(
                            name="SubnetDelegationContainerGroups",
                            service_name="Microsoft.ContainerInstance/containerGroups",
                            type="Microsoft.Network/virtualNetworks/subnets/delegations",
                        ),
                    ],
                    name=subnet_user_services_containers_name,
                    network_security_group=network.NetworkSecurityGroupArgs(
                        id=nsg_user_services_containers.id
                    ),
                    route_table=network.RouteTableArgs(id=route_table.id),
                ),
                # User services containers support
                network.SubnetArgs(
                    address_prefix=SREIpRanges.user_services_containers_support.prefix,
                    name=subnet_user_services_containers_support_name,
                    network_security_group=network.NetworkSecurityGroupArgs(
                        id=nsg_user_services_containers_support.id
                    ),
                    route_table=network.RouteTableArgs(id=route_table.id),
                ),
                # User services databases
                network.SubnetArgs(
                    address_prefix=SREIpRanges.user_services_databases.prefix,
                    name=subnet_user_services_databases_name,
                    network_security_group=network.NetworkSecurityGroupArgs(
                        id=nsg_user_services_databases.id
                    ),
                    route_table=network.RouteTableArgs(id=route_table.id),
                ),
                # User services software repositories
                network.SubnetArgs(
                    address_prefix=SREIpRanges.user_services_software_repositories.prefix,
                    delegations=[
                        network.DelegationArgs(
                            name="SubnetDelegationContainerGroups",
                            service_name="Microsoft.ContainerInstance/containerGroups",
                            type="Microsoft.Network/virtualNetworks/subnets/delegations",
                        ),
                    ],
                    name=subnet_user_services_software_repositories_name,
                    network_security_group=network.NetworkSecurityGroupArgs(
                        id=nsg_user_services_software_repositories.id
                    ),
                    route_table=network.RouteTableArgs(id=route_table.id),
                ),
                # Workspaces
                network.SubnetArgs(
                    address_prefix=SREIpRanges.workspaces.prefix,
                    name=subnet_workspaces_name,
                    network_security_group=network.NetworkSecurityGroupArgs(
                        id=nsg_workspaces.id
                    ),
                    route_table=network.RouteTableArgs(id=route_table.id),
                ),
            ],
            virtual_network_name=f"{stack_name}-vnet",
            virtual_network_peerings=[],
            opts=ResourceOptions.merge(
                child_opts,
                ResourceOptions(
                    ignore_changes=["virtual_network_peerings"]
                ),  # allow peering to SHM virtual network
            ),
            tags=child_tags,
        )

        # Peer the SRE virtual network to the DNS virtual network
        network.VirtualNetworkPeering(
            f"{self._name}_sre_to_dns_peering",
            remote_virtual_network=network.SubResourceArgs(
                id=props.dns_virtual_network_id
            ),
            resource_group_name=props.resource_group_name,
            virtual_network_name=sre_virtual_network.name,
            virtual_network_peering_name=Output.concat(
                "peer_sre_", props.sre_name, "_to_dns"
            ),
            opts=ResourceOptions.merge(
                child_opts, ResourceOptions(parent=sre_virtual_network)
            ),
        )
        network.VirtualNetworkPeering(
            f"{self._name}_dns_to_sre_peering",
            remote_virtual_network=network.SubResourceArgs(id=sre_virtual_network.id),
            resource_group_name=props.resource_group_name,
            virtual_network_name=props.dns_virtual_network_name,
            virtual_network_peering_name=Output.concat(
                "peer_dns_to_sre_", props.sre_name
            ),
            opts=ResourceOptions.merge(
                child_opts, ResourceOptions(parent=sre_virtual_network)
            ),
        )

        # Define SRE DNS zone
        shm_dns_zone = Output.all(
            resource_group_name=props.shm_resource_group_name,
            zone_name=props.shm_zone_name,
        ).apply(
            lambda kwargs: network.get_zone(
                resource_group_name=kwargs["resource_group_name"],
                zone_name=kwargs["zone_name"],
            )
        )
        sre_subdomain = Output.from_input(props.sre_name).apply(
            lambda name: alphanumeric(name).lower()
        )
        sre_fqdn = Output.concat(sre_subdomain, ".", props.shm_fqdn)
        sre_dns_zone = network.Zone(
            f"{self._name}_dns_zone",
            location="Global",
            resource_group_name=props.resource_group_name,
            zone_name=sre_fqdn,
            zone_type=network.ZoneType.PUBLIC,
            opts=child_opts,
            tags=child_tags,
        )
        shm_ns_record = network.RecordSet(
            f"{self._name}_ns_record",
            ns_records=sre_dns_zone.name_servers.apply(
                lambda servers: [network.NsRecordArgs(nsdname=ns) for ns in servers]
            ),
            record_type="NS",
            relative_record_set_name=sre_subdomain,
            resource_group_name=props.shm_resource_group_name,
            ttl=3600,
            zone_name=shm_dns_zone.name,
            opts=ResourceOptions.merge(
                child_opts, ResourceOptions(parent=sre_dns_zone)
            ),
        )
        network.RecordSet(
            f"{self._name}_caa_record",
            caa_records=[
                network.CaaRecordArgs(
                    flags=0,
                    tag="issue",
                    value="letsencrypt.org",
                )
            ],
            record_type="CAA",
            relative_record_set_name="@",
            resource_group_name=props.resource_group_name,
            ttl=30,
            zone_name=sre_dns_zone.name,
            opts=ResourceOptions.merge(
                child_opts, ResourceOptions(parent=sre_dns_zone)
            ),
        )

        # Define SRE internal DNS zone
        sre_private_dns_zone = network.PrivateZone(
            f"{self._name}_private_zone",
            location="Global",
            private_zone_name=Output.concat("privatelink.", sre_fqdn),
            resource_group_name=props.resource_group_name,
            opts=ResourceOptions.merge(
                child_opts, ResourceOptions(parent=sre_dns_zone)
            ),
            tags=child_tags,
        )

        # Link SRE private DNS zone to DNS virtual network
        network.VirtualNetworkLink(
            f"{self._name}_private_zone_internal_vnet_link",
            location="Global",
            private_zone_name=sre_private_dns_zone.name,
            registration_enabled=False,
            resource_group_name=props.resource_group_name,
            virtual_network=network.SubResourceArgs(id=props.dns_virtual_network_id),
            virtual_network_link_name=Output.concat(
                "link-to-", props.dns_virtual_network_name
            ),
            opts=ResourceOptions.merge(
                child_opts, ResourceOptions(parent=sre_private_dns_zone)
            ),
        )

        # Link Azure private DNS zones to virtual network
        # Note that although the DNS virtual network is already linked to these zones,
        # Azure Container Instances do not have an IP address during deployment and so
        # must use default Azure DNS when setting up file mounts. This means that we
        # need to be able to resolve the "Storage Account" private DNS zones.
        for dns_zone_name, private_dns_zone in props.dns_private_zones.items():
            network.VirtualNetworkLink(
                replace_separators(
                    f"{self._name}_private_zone_{dns_zone_name}_vnet_link", "_"
                ),
                location="Global",
                private_zone_name=private_dns_zone.name,
                registration_enabled=False,
                resource_group_name=props.resource_group_name,
                virtual_network=network.SubResourceArgs(id=sre_virtual_network.id),
                virtual_network_link_name=Output.concat(
                    "link-to-", sre_virtual_network.name
                ),
                opts=ResourceOptions.merge(
                    child_opts, ResourceOptions(parent=sre_virtual_network)
                ),
                tags=child_tags,
            )

        # Register outputs
        self.route_table_name = route_table.name
        self.shm_ns_record = shm_ns_record
        self.sre_fqdn = sre_dns_zone.name
        self.sre_private_dns_zone = sre_private_dns_zone
        self.subnet_application_gateway = network.get_subnet_output(
            subnet_name=subnet_application_gateway_name,
            resource_group_name=props.resource_group_name,
            virtual_network_name=sre_virtual_network.name,
        )
        self.subnet_apt_proxy_server = network.get_subnet_output(
            subnet_name=subnet_apt_proxy_server_name,
            resource_group_name=props.resource_group_name,
            virtual_network_name=sre_virtual_network.name,
        )
        self.subnet_data_configuration = network.get_subnet_output(
            subnet_name=subnet_data_configuration_name,
            resource_group_name=props.resource_group_name,
            virtual_network_name=sre_virtual_network.name,
        )
        self.subnet_data_desired_state = network.get_subnet_output(
            subnet_name=subnet_data_desired_state_name,
            resource_group_name=props.resource_group_name,
            virtual_network_name=sre_virtual_network.name,
        )
        self.subnet_data_desired_state = network.get_subnet_output(
            subnet_name=subnet_data_desired_state_name,
            resource_group_name=props.resource_group_name,
            virtual_network_name=sre_virtual_network.name,
        )
        self.subnet_data_desired_state = network.get_subnet_output(
            subnet_name=subnet_data_desired_state_name,
            resource_group_name=resource_group.name,
            virtual_network_name=sre_virtual_network.name,
        )
        self.subnet_firewall = network.get_subnet_output(
            subnet_name=subnet_firewall_name,
            resource_group_name=props.resource_group_name,
            virtual_network_name=sre_virtual_network.name,
        )
        self.subnet_firewall_management = network.get_subnet_output(
            subnet_name=subnet_firewall_management_name,
            resource_group_name=props.resource_group_name,
            virtual_network_name=sre_virtual_network.name,
        )
        self.subnet_guacamole_containers = network.get_subnet_output(
            subnet_name=subnet_guacamole_containers_name,
            resource_group_name=props.resource_group_name,
            virtual_network_name=sre_virtual_network.name,
        )
        self.subnet_guacamole_containers_support = network.get_subnet_output(
            subnet_name=subnet_guacamole_containers_support_name,
            resource_group_name=props.resource_group_name,
            virtual_network_name=sre_virtual_network.name,
        )
        self.subnet_identity_containers = network.get_subnet_output(
            subnet_name=subnet_identity_containers_name,
            resource_group_name=props.resource_group_name,
            virtual_network_name=sre_virtual_network.name,
        )
        self.subnet_monitoring = network.get_subnet_output(
            subnet_name=subnet_monitoring_name,
            resource_group_name=props.resource_group_name,
            virtual_network_name=sre_virtual_network.name,
        )
        self.subnet_data_private = network.get_subnet_output(
            subnet_name=subnet_data_private_name,
            resource_group_name=props.resource_group_name,
            virtual_network_name=sre_virtual_network.name,
        )
        self.subnet_user_services_containers = network.get_subnet_output(
            subnet_name=subnet_user_services_containers_name,
            resource_group_name=props.resource_group_name,
            virtual_network_name=sre_virtual_network.name,
        )
        self.subnet_user_services_containers_support = network.get_subnet_output(
            subnet_name=subnet_user_services_containers_support_name,
            resource_group_name=props.resource_group_name,
            virtual_network_name=sre_virtual_network.name,
        )
        self.subnet_user_services_databases = network.get_subnet_output(
            subnet_name=subnet_user_services_databases_name,
            resource_group_name=props.resource_group_name,
            virtual_network_name=sre_virtual_network.name,
        )
        self.subnet_user_services_software_repositories = network.get_subnet_output(
            subnet_name=subnet_user_services_software_repositories_name,
            resource_group_name=props.resource_group_name,
            virtual_network_name=sre_virtual_network.name,
        )
        self.subnet_workspaces = network.get_subnet_output(
            subnet_name=subnet_workspaces_name,
            resource_group_name=props.resource_group_name,
            virtual_network_name=sre_virtual_network.name,
        )
        self.virtual_network = sre_virtual_network<|MERGE_RESOLUTION|>--- conflicted
+++ resolved
@@ -394,11 +394,7 @@
             f"{self._name}_nsg_data_desired_state",
             location=props.location,
             network_security_group_name=f"{stack_name}-nsg-data-desired-state",
-<<<<<<< HEAD
-            resource_group_name=resource_group.name,
-=======
-            resource_group_name=props.resource_group_name,
->>>>>>> 2fd91348
+            resource_group_name=props.resource_group_name,
             security_rules=[
                 # Inbound
                 network.SecurityRuleArgs(
@@ -1853,11 +1849,6 @@
             resource_group_name=props.resource_group_name,
             virtual_network_name=sre_virtual_network.name,
         )
-        self.subnet_data_desired_state = network.get_subnet_output(
-            subnet_name=subnet_data_desired_state_name,
-            resource_group_name=resource_group.name,
-            virtual_network_name=sre_virtual_network.name,
-        )
         self.subnet_firewall = network.get_subnet_output(
             subnet_name=subnet_firewall_name,
             resource_group_name=props.resource_group_name,
