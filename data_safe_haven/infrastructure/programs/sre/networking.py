--- conflicted
+++ resolved
@@ -1475,12 +1475,8 @@
                 address_prefixes=[SREIpRanges.vnet.prefix],
             ),
             dhcp_options=network.DhcpOptionsArgs(dns_servers=[props.dns_server_ip]),
-<<<<<<< HEAD
-            resource_group_name=props.resource_group_name,
-=======
             location=props.location,
-            resource_group_name=resource_group.name,
->>>>>>> bc6664f9
+            resource_group_name=props.resource_group_name,
             # Note that we define subnets inline to avoid creation order issues
             subnets=[
                 # Application gateway subnet
@@ -1845,7 +1841,12 @@
         )
         self.subnet_data_desired_state = network.get_subnet_output(
             subnet_name=subnet_data_desired_state_name,
-            resource_group_name=resource_group.name,
+            resource_group_name=props.resource_group_name,
+            virtual_network_name=sre_virtual_network.name,
+        )
+        self.subnet_data_desired_state = network.get_subnet_output(
+            subnet_name=subnet_data_desired_state_name,
+            resource_group_name=props.resource_group_name,
             virtual_network_name=sre_virtual_network.name,
         )
         self.subnet_firewall = network.get_subnet_output(
