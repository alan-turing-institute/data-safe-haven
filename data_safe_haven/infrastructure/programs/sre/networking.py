"""Pulumi component for SRE networking"""

from collections.abc import Mapping

from pulumi import ComponentResource, Input, Output, ResourceOptions
from pulumi_azure_native import network, resources

from data_safe_haven.functions import alphanumeric, replace_separators
from data_safe_haven.infrastructure.common import (
    SREDnsIpRanges,
    SREIpRanges,
    get_id_from_vnet,
    get_name_from_vnet,
)
from data_safe_haven.types import (
    NetworkingPriorities,
    Ports,
)


class SRENetworkingProps:
    """Properties for SRENetworkingComponent"""

    def __init__(
        self,
        dns_private_zones: Input[dict[str, network.PrivateZone]],
        dns_resource_group_name: Input[str],
        dns_server_ip: Input[str],
        dns_virtual_network: Input[network.VirtualNetwork],
        location: Input[str],
        shm_fqdn: Input[str],
        shm_resource_group_name: Input[str],
        shm_zone_name: Input[str],
        sre_name: Input[str],
        user_public_ip_ranges: Input[list[str]],
    ) -> None:
        # Other variables
        self.dns_private_zones = dns_private_zones
        self.dns_resource_group_name = dns_resource_group_name
        self.dns_virtual_network_id = Output.from_input(dns_virtual_network).apply(
            get_id_from_vnet
        )
        self.dns_virtual_network_name = Output.from_input(dns_virtual_network).apply(
            get_name_from_vnet
        )
        self.dns_server_ip = dns_server_ip
        self.location = location
        self.user_public_ip_ranges = user_public_ip_ranges
        self.shm_fqdn = shm_fqdn
        self.shm_resource_group_name = shm_resource_group_name
        self.shm_zone_name = shm_zone_name
        self.sre_name = sre_name


class SRENetworkingComponent(ComponentResource):
    """Deploy networking with Pulumi"""

    def __init__(
        self,
        name: str,
        stack_name: str,
        props: SRENetworkingProps,
        opts: ResourceOptions | None = None,
        tags: Input[Mapping[str, Input[str]]] | None = None,
    ) -> None:
        super().__init__("dsh:sre:NetworkingComponent", name, {}, opts)
        child_opts = ResourceOptions.merge(opts, ResourceOptions(parent=self))
        child_tags = tags if tags else {}

        # Deploy resource group
        resource_group = resources.ResourceGroup(
            f"{self._name}_resource_group",
            location=props.location,
            resource_group_name=f"{stack_name}-rg-networking",
            opts=child_opts,
            tags=child_tags,
        )

        # Define route table
        route_table = network.RouteTable(
            f"{self._name}_route_table",
            location=props.location,
            resource_group_name=resource_group.name,
            route_table_name=f"{stack_name}-route-table",
            routes=[],
            opts=ResourceOptions.merge(
                child_opts,
                ResourceOptions(
                    ignore_changes=["routes"]
                ),  # allow routes to be created outside this definition
            ),
            tags=child_tags,
        )

        # Define NSGs
        nsg_application_gateway = network.NetworkSecurityGroup(
            f"{self._name}_nsg_application_gateway",
            location=props.location,
            network_security_group_name=f"{stack_name}-nsg-application-gateway",
            resource_group_name=resource_group.name,
            security_rules=[
                # Inbound
                network.SecurityRuleArgs(
                    access=network.SecurityRuleAccess.ALLOW,
                    description="Allow inbound gateway management service traffic.",
                    destination_address_prefix="*",
                    destination_port_ranges=["65200-65535"],
                    direction=network.SecurityRuleDirection.INBOUND,
                    name="AllowGatewayManagerServiceInbound",
                    priority=NetworkingPriorities.AZURE_GATEWAY_MANAGER,
                    protocol=network.SecurityRuleProtocol.TCP,
                    source_address_prefix="GatewayManager",
                    source_port_range="*",
                ),
                network.SecurityRuleArgs(
                    access=network.SecurityRuleAccess.ALLOW,
                    description="Allow inbound Azure load balancer traffic.",
                    destination_address_prefix="*",
                    destination_port_range="*",
                    direction=network.SecurityRuleDirection.INBOUND,
                    name="AllowAzureLoadBalancerServiceInbound",
                    priority=NetworkingPriorities.AZURE_LOAD_BALANCER,
                    protocol=network.SecurityRuleProtocol.ASTERISK,
                    source_address_prefix="AzureLoadBalancer",
                    source_port_range="*",
                ),
                network.SecurityRuleArgs(
                    access=network.SecurityRuleAccess.ALLOW,
                    description="Allow inbound connections from users over the internet.",
                    destination_address_prefix=SREIpRanges.application_gateway.prefix,
                    destination_port_ranges=[Ports.HTTP, Ports.HTTPS],
                    direction=network.SecurityRuleDirection.INBOUND,
                    name="AllowUsersInternetInbound",
                    priority=NetworkingPriorities.AUTHORISED_EXTERNAL_USER_IPS,
                    protocol=network.SecurityRuleProtocol.TCP,
                    source_address_prefixes=props.user_public_ip_ranges,
                    source_port_range="*",
                ),
                network.SecurityRuleArgs(
                    access=network.SecurityRuleAccess.ALLOW,
                    description="Allow inbound connections from from ssllabs.com for SSL quality reporting.",
                    destination_address_prefix=SREIpRanges.application_gateway.prefix,
                    destination_port_ranges=[Ports.HTTPS],
                    direction=network.SecurityRuleDirection.INBOUND,
                    name="AllowSslLabsInternetInbound",
                    priority=NetworkingPriorities.AUTHORISED_EXTERNAL_SSL_LABS_IPS,
                    protocol=network.SecurityRuleProtocol.TCP,
                    source_address_prefix="64.41.200.0/24",
                    source_port_range="*",
                ),
                network.SecurityRuleArgs(
                    access=network.SecurityRuleAccess.DENY,
                    description="Deny all other inbound traffic.",
                    destination_address_prefix="*",
                    destination_port_range="*",
                    direction=network.SecurityRuleDirection.INBOUND,
                    name="DenyAllOtherInbound",
                    priority=NetworkingPriorities.ALL_OTHER,
                    protocol=network.SecurityRuleProtocol.ASTERISK,
                    source_address_prefix="*",
                    source_port_range="*",
                ),
                # Outbound
                # Attempting to add our standard DenyAzurePlatformDnsOutbound rule will
                # cause this NSG to fail validation. More details here:
                # https://learn.microsoft.com/en-us/azure/application-gateway/configuration-infrastructure#network-security-groups
                network.SecurityRuleArgs(
                    access=network.SecurityRuleAccess.ALLOW,
                    description="Allow outbound connections to DNS servers.",
                    destination_address_prefix=SREDnsIpRanges.vnet.prefix,
                    destination_port_ranges=[Ports.DNS],
                    direction=network.SecurityRuleDirection.OUTBOUND,
                    name="AllowDNSServersOutbound",
                    priority=NetworkingPriorities.INTERNAL_SRE_DNS_SERVERS,
                    protocol=network.SecurityRuleProtocol.ASTERISK,
                    source_address_prefix=SREIpRanges.application_gateway.prefix,
                    source_port_range="*",
                ),
                network.SecurityRuleArgs(
                    access=network.SecurityRuleAccess.ALLOW,
                    description="Allow outbound connections to the Guacamole remote desktop gateway.",
                    destination_address_prefix=SREIpRanges.guacamole_containers.prefix,
                    destination_port_ranges=[Ports.HTTP],
                    direction=network.SecurityRuleDirection.OUTBOUND,
                    name="AllowGuacamoleContainersOutbound",
                    priority=NetworkingPriorities.INTERNAL_SRE_GUACAMOLE_CONTAINERS,
                    protocol=network.SecurityRuleProtocol.TCP,
                    source_address_prefix=SREIpRanges.application_gateway.prefix,
                    source_port_range="*",
                ),
                network.SecurityRuleArgs(
                    access=network.SecurityRuleAccess.ALLOW,
                    description="Allow outbound gateway management traffic over the internet.",
                    destination_address_prefix="Internet",
                    destination_port_range="*",
                    direction=network.SecurityRuleDirection.OUTBOUND,
                    name="AllowGatewayManagerInternetOutbound",
                    priority=NetworkingPriorities.EXTERNAL_INTERNET,
                    protocol=network.SecurityRuleProtocol.ASTERISK,
                    source_address_prefix="*",
                    source_port_range="*",
                ),
                # Attempting to add our standard DenyAllOtherOutbound rule will cause
                # this NSG to fail validation. More details here:
                # https://learn.microsoft.com/en-us/azure/application-gateway/configuration-infrastructure#network-security-groups
            ],
            opts=child_opts,
            tags=child_tags,
        )
        nsg_apt_proxy_server = network.NetworkSecurityGroup(
            f"{self._name}_nsg_apt_proxy_server",
            location=props.location,
            network_security_group_name=f"{stack_name}-nsg-apt-proxy-server",
            resource_group_name=resource_group.name,
            security_rules=[
                # Inbound
                network.SecurityRuleArgs(
                    access=network.SecurityRuleAccess.ALLOW,
                    description="Allow inbound connections from SRE workspaces.",
                    destination_address_prefix=SREIpRanges.apt_proxy_server.prefix,
                    destination_port_ranges=[Ports.LINUX_UPDATE],
                    direction=network.SecurityRuleDirection.INBOUND,
                    name="AllowWorkspacesInbound",
                    priority=NetworkingPriorities.INTERNAL_SRE_WORKSPACES,
                    protocol=network.SecurityRuleProtocol.TCP,
                    source_address_prefix=SREIpRanges.workspaces.prefix,
                    source_port_range="*",
                ),
                network.SecurityRuleArgs(
                    access=network.SecurityRuleAccess.DENY,
                    description="Deny all other inbound traffic.",
                    destination_address_prefix="*",
                    destination_port_range="*",
                    direction=network.SecurityRuleDirection.INBOUND,
                    name="DenyAllOtherInbound",
                    priority=NetworkingPriorities.ALL_OTHER,
                    protocol=network.SecurityRuleProtocol.ASTERISK,
                    source_address_prefix="*",
                    source_port_range="*",
                ),
                # Outbound
                network.SecurityRuleArgs(
                    access=network.SecurityRuleAccess.DENY,
                    description="Deny outbound connections to Azure Platform DNS endpoints (including 168.63.129.16), which are not included in the 'Internet' service tag.",
                    destination_address_prefix="AzurePlatformDNS",
                    destination_port_range="*",
                    direction=network.SecurityRuleDirection.OUTBOUND,
                    name="DenyAzurePlatformDnsOutbound",
                    priority=NetworkingPriorities.AZURE_PLATFORM_DNS,
                    protocol=network.SecurityRuleProtocol.ASTERISK,
                    source_address_prefix="*",
                    source_port_range="*",
                ),
                network.SecurityRuleArgs(
                    access=network.SecurityRuleAccess.ALLOW,
                    description="Allow outbound connections to DNS servers.",
                    destination_address_prefix=SREDnsIpRanges.vnet.prefix,
                    destination_port_ranges=[Ports.DNS],
                    direction=network.SecurityRuleDirection.OUTBOUND,
                    name="AllowDNSServersOutbound",
                    priority=NetworkingPriorities.INTERNAL_SRE_DNS_SERVERS,
                    protocol=network.SecurityRuleProtocol.ASTERISK,
                    source_address_prefix=SREIpRanges.apt_proxy_server.prefix,
                    source_port_range="*",
                ),
                network.SecurityRuleArgs(
                    access=network.SecurityRuleAccess.ALLOW,
                    description="Allow outbound connections to configuration data endpoints.",
                    destination_address_prefix=SREIpRanges.data_configuration.prefix,
                    destination_port_range="*",
                    direction=network.SecurityRuleDirection.OUTBOUND,
                    name="AllowDataConfigurationEndpointsOutbound",
                    priority=NetworkingPriorities.INTERNAL_SRE_DATA_CONFIGURATION,
                    protocol=network.SecurityRuleProtocol.ASTERISK,
                    source_address_prefix=SREIpRanges.apt_proxy_server.prefix,
                    source_port_range="*",
                ),
                network.SecurityRuleArgs(
                    access=network.SecurityRuleAccess.ALLOW,
                    description="Allow outbound connections to external repositories over the internet.",
                    destination_address_prefix="Internet",
                    destination_port_ranges=[Ports.HTTP, Ports.HTTPS],
                    direction=network.SecurityRuleDirection.OUTBOUND,
                    name="AllowPackagesInternetOutbound",
                    priority=NetworkingPriorities.EXTERNAL_INTERNET,
                    protocol=network.SecurityRuleProtocol.TCP,
                    source_address_prefix=SREIpRanges.apt_proxy_server.prefix,
                    source_port_range="*",
                ),
                network.SecurityRuleArgs(
                    access=network.SecurityRuleAccess.DENY,
                    description="Deny all other outbound traffic.",
                    destination_address_prefix="*",
                    destination_port_range="*",
                    direction=network.SecurityRuleDirection.OUTBOUND,
                    name="DenyAllOtherOutbound",
                    priority=NetworkingPriorities.ALL_OTHER,
                    protocol=network.SecurityRuleProtocol.ASTERISK,
                    source_address_prefix="*",
                    source_port_range="*",
                ),
            ],
            opts=child_opts,
            tags=child_tags,
        )
        nsg_data_configuration = network.NetworkSecurityGroup(
            f"{self._name}_nsg_data_configuration",
            location=props.location,
            network_security_group_name=f"{stack_name}-nsg-data-configuration",
            resource_group_name=resource_group.name,
            security_rules=[
                # Inbound
                network.SecurityRuleArgs(
                    access=network.SecurityRuleAccess.ALLOW,
                    description="Allow inbound connections from Guacamole remote desktop gateway.",
                    destination_address_prefix=SREIpRanges.data_configuration.prefix,
                    destination_port_range="*",
                    direction=network.SecurityRuleDirection.INBOUND,
                    name="AllowGuacamoleContainersInbound",
                    priority=NetworkingPriorities.INTERNAL_SRE_GUACAMOLE_CONTAINERS,
                    protocol=network.SecurityRuleProtocol.ASTERISK,
                    source_address_prefix=SREIpRanges.guacamole_containers.prefix,
                    source_port_range="*",
                ),
                network.SecurityRuleArgs(
                    access=network.SecurityRuleAccess.ALLOW,
                    description="Allow inbound connections from identity containers.",
                    destination_address_prefix=SREIpRanges.data_configuration.prefix,
                    destination_port_range="*",
                    direction=network.SecurityRuleDirection.INBOUND,
                    name="AllowIdentityServersInbound",
                    priority=NetworkingPriorities.INTERNAL_SRE_IDENTITY_CONTAINERS,
                    protocol=network.SecurityRuleProtocol.ASTERISK,
                    source_address_prefix=SREIpRanges.identity_containers.prefix,
                    source_port_range="*",
                ),
                network.SecurityRuleArgs(
                    access=network.SecurityRuleAccess.ALLOW,
                    description="Allow inbound connections from user services containers.",
                    destination_address_prefix=SREIpRanges.data_configuration.prefix,
                    destination_port_range="*",
                    direction=network.SecurityRuleDirection.INBOUND,
                    name="AllowUserServicesContainersInbound",
                    priority=NetworkingPriorities.INTERNAL_SRE_USER_SERVICES_CONTAINERS,
                    protocol=network.SecurityRuleProtocol.ASTERISK,
                    source_address_prefix=SREIpRanges.user_services_containers.prefix,
                    source_port_range="*",
                ),
                network.SecurityRuleArgs(
                    access=network.SecurityRuleAccess.ALLOW,
                    description="Allow inbound connections from user services software repositories.",
                    destination_address_prefix=SREIpRanges.data_configuration.prefix,
                    destination_port_range="*",
                    direction=network.SecurityRuleDirection.INBOUND,
                    name="AllowUserServicesSoftwareRepositoriesInbound",
                    priority=NetworkingPriorities.INTERNAL_SRE_USER_SERVICES_SOFTWARE_REPOSITORIES,
                    protocol=network.SecurityRuleProtocol.ASTERISK,
                    source_address_prefix=SREIpRanges.user_services_software_repositories.prefix,
                    source_port_range="*",
                ),
                network.SecurityRuleArgs(
                    access=network.SecurityRuleAccess.DENY,
                    description="Deny all other inbound traffic.",
                    destination_address_prefix="*",
                    destination_port_range="*",
                    direction=network.SecurityRuleDirection.INBOUND,
                    name="DenyAllOtherInbound",
                    priority=NetworkingPriorities.ALL_OTHER,
                    protocol=network.SecurityRuleProtocol.ASTERISK,
                    source_address_prefix="*",
                    source_port_range="*",
                ),
                # Outbound
                network.SecurityRuleArgs(
                    access=network.SecurityRuleAccess.DENY,
                    description="Deny outbound connections to Azure Platform DNS endpoints (including 168.63.129.16), which are not included in the 'Internet' service tag.",
                    destination_address_prefix="AzurePlatformDNS",
                    destination_port_range="*",
                    direction=network.SecurityRuleDirection.OUTBOUND,
                    name="DenyAzurePlatformDnsOutbound",
                    priority=NetworkingPriorities.AZURE_PLATFORM_DNS,
                    protocol=network.SecurityRuleProtocol.ASTERISK,
                    source_address_prefix="*",
                    source_port_range="*",
                ),
                network.SecurityRuleArgs(
                    access=network.SecurityRuleAccess.DENY,
                    description="Deny all other outbound traffic.",
                    destination_address_prefix="*",
                    destination_port_range="*",
                    direction=network.SecurityRuleDirection.OUTBOUND,
                    name="DenyAllOtherOutbound",
                    priority=NetworkingPriorities.ALL_OTHER,
                    protocol=network.SecurityRuleProtocol.ASTERISK,
                    source_address_prefix="*",
                    source_port_range="*",
                ),
            ],
            opts=child_opts,
            tags=child_tags,
        )
        nsg_data_desired_state = network.NetworkSecurityGroup(
            f"{self._name}_nsg_data_desired_state",
            network_security_group_name=f"{stack_name}-nsg-data-desired-state",
            resource_group_name=resource_group.name,
            security_rules=[
                # Inbound
                network.SecurityRuleArgs(
                    access=network.SecurityRuleAccess.ALLOW,
                    description="Allow inbound connections from workspaces.",
                    destination_address_prefix=SREIpRanges.data_configuration.prefix,
                    destination_port_ranges=[Ports.NFS_V3_1, Ports.NFS_V3_2],
                    direction=network.SecurityRuleDirection.INBOUND,
                    name="AllowWorkspacesInbound",
                    priority=NetworkingPriorities.INTERNAL_SRE_WORKSPACES,
                    protocol=network.SecurityRuleProtocol.ASTERISK,
                    source_address_prefix=SREIpRanges.workspaces.prefix,
                    source_port_range="*",
                ),
                network.SecurityRuleArgs(
                    access=network.SecurityRuleAccess.DENY,
                    description="Deny all other inbound traffic.",
                    destination_address_prefix="*",
                    destination_port_range="*",
                    direction=network.SecurityRuleDirection.INBOUND,
                    name="DenyAllOtherInbound",
                    priority=NetworkingPriorities.ALL_OTHER,
                    protocol=network.SecurityRuleProtocol.ASTERISK,
                    source_address_prefix="*",
                    source_port_range="*",
                ),
                # Outbound
                network.SecurityRuleArgs(
                    access=network.SecurityRuleAccess.DENY,
                    description="Deny outbound connections to Azure Platform DNS endpoints (including 168.63.129.16), which are not included in the 'Internet' service tag.",
                    destination_address_prefix="AzurePlatformDNS",
                    destination_port_range="*",
                    direction=network.SecurityRuleDirection.OUTBOUND,
                    name="DenyAzurePlatformDnsOutbound",
                    priority=NetworkingPriorities.AZURE_PLATFORM_DNS,
                    protocol=network.SecurityRuleProtocol.ASTERISK,
                    source_address_prefix="*",
                    source_port_range="*",
                ),
                network.SecurityRuleArgs(
                    access=network.SecurityRuleAccess.DENY,
                    description="Deny all other outbound traffic.",
                    destination_address_prefix="*",
                    destination_port_range="*",
                    direction=network.SecurityRuleDirection.OUTBOUND,
                    name="DenyAllOtherOutbound",
                    priority=NetworkingPriorities.ALL_OTHER,
                    protocol=network.SecurityRuleProtocol.ASTERISK,
                    source_address_prefix="*",
                    source_port_range="*",
                ),
            ],
            opts=child_opts,
            tags=child_tags,
        )
        nsg_data_private = network.NetworkSecurityGroup(
            f"{self._name}_nsg_data_private",
            location=props.location,
            network_security_group_name=f"{stack_name}-nsg-data-private",
            resource_group_name=resource_group.name,
            security_rules=[
                # Inbound
                network.SecurityRuleArgs(
                    access=network.SecurityRuleAccess.ALLOW,
                    description="Allow inbound connections from SRE workspaces.",
                    destination_address_prefix=SREIpRanges.data_private.prefix,
                    destination_port_ranges=[Ports.NFS_V3_1, Ports.NFS_V3_2],
                    direction=network.SecurityRuleDirection.INBOUND,
                    name="AllowWorkspacesInbound",
                    priority=NetworkingPriorities.INTERNAL_SRE_WORKSPACES,
                    protocol=network.SecurityRuleProtocol.ASTERISK,
                    source_address_prefix=SREIpRanges.workspaces.prefix,
                    source_port_range="*",
                ),
                network.SecurityRuleArgs(
                    access=network.SecurityRuleAccess.DENY,
                    description="Deny all other inbound traffic.",
                    destination_address_prefix="*",
                    destination_port_range="*",
                    direction=network.SecurityRuleDirection.INBOUND,
                    name="DenyAllOtherInbound",
                    priority=NetworkingPriorities.ALL_OTHER,
                    protocol=network.SecurityRuleProtocol.ASTERISK,
                    source_address_prefix="*",
                    source_port_range="*",
                ),
                # Outbound
                network.SecurityRuleArgs(
                    access=network.SecurityRuleAccess.DENY,
                    description="Deny outbound connections to Azure Platform DNS endpoints (including 168.63.129.16), which are not included in the 'Internet' service tag.",
                    destination_address_prefix="AzurePlatformDNS",
                    destination_port_range="*",
                    direction=network.SecurityRuleDirection.OUTBOUND,
                    name="DenyAzurePlatformDnsOutbound",
                    priority=NetworkingPriorities.AZURE_PLATFORM_DNS,
                    protocol=network.SecurityRuleProtocol.ASTERISK,
                    source_address_prefix="*",
                    source_port_range="*",
                ),
                network.SecurityRuleArgs(
                    access=network.SecurityRuleAccess.DENY,
                    description="Deny all other outbound traffic.",
                    destination_address_prefix="*",
                    destination_port_range="*",
                    direction=network.SecurityRuleDirection.OUTBOUND,
                    name="DenyAllOtherOutbound",
                    priority=NetworkingPriorities.ALL_OTHER,
                    protocol=network.SecurityRuleProtocol.ASTERISK,
                    source_address_prefix="*",
                    source_port_range="*",
                ),
            ],
            opts=child_opts,
            tags=child_tags,
        )
        nsg_guacamole_containers = network.NetworkSecurityGroup(
            f"{self._name}_nsg_guacamole_containers",
            location=props.location,
            network_security_group_name=f"{stack_name}-nsg-guacamole-containers",
            resource_group_name=resource_group.name,
            security_rules=[
                # Inbound
                network.SecurityRuleArgs(
                    access=network.SecurityRuleAccess.ALLOW,
                    description="Allow inbound connections from the Application Gateway.",
                    destination_address_prefix=SREIpRanges.guacamole_containers.prefix,
                    destination_port_ranges=[Ports.HTTP],
                    direction=network.SecurityRuleDirection.INBOUND,
                    name="AllowApplicationGatewayInbound",
                    priority=NetworkingPriorities.INTERNAL_SRE_APPLICATION_GATEWAY,
                    protocol=network.SecurityRuleProtocol.TCP,
                    source_address_prefix=SREIpRanges.application_gateway.prefix,
                    source_port_range="*",
                ),
                network.SecurityRuleArgs(
                    access=network.SecurityRuleAccess.DENY,
                    description="Deny all other inbound traffic.",
                    destination_address_prefix="*",
                    destination_port_range="*",
                    direction=network.SecurityRuleDirection.INBOUND,
                    name="DenyAllOtherInbound",
                    priority=NetworkingPriorities.ALL_OTHER,
                    protocol=network.SecurityRuleProtocol.ASTERISK,
                    source_address_prefix="*",
                    source_port_range="*",
                ),
                # Outbound
                network.SecurityRuleArgs(
                    access=network.SecurityRuleAccess.DENY,
                    description="Deny outbound connections to Azure Platform DNS endpoints (including 168.63.129.16), which are not included in the 'Internet' service tag.",
                    destination_address_prefix="AzurePlatformDNS",
                    destination_port_range="*",
                    direction=network.SecurityRuleDirection.OUTBOUND,
                    name="DenyAzurePlatformDnsOutbound",
                    priority=NetworkingPriorities.AZURE_PLATFORM_DNS,
                    protocol=network.SecurityRuleProtocol.ASTERISK,
                    source_address_prefix="*",
                    source_port_range="*",
                ),
                network.SecurityRuleArgs(
                    access=network.SecurityRuleAccess.ALLOW,
                    description="Allow outbound connections to DNS servers.",
                    destination_address_prefix=SREDnsIpRanges.vnet.prefix,
                    destination_port_ranges=[Ports.DNS],
                    direction=network.SecurityRuleDirection.OUTBOUND,
                    name="AllowDNSServersOutbound",
                    priority=NetworkingPriorities.INTERNAL_SRE_DNS_SERVERS,
                    protocol=network.SecurityRuleProtocol.ASTERISK,
                    source_address_prefix=SREIpRanges.guacamole_containers.prefix,
                    source_port_range="*",
                ),
                network.SecurityRuleArgs(
                    access=network.SecurityRuleAccess.ALLOW,
                    description="Allow outbound connections to configuration data endpoints.",
                    destination_address_prefix=SREIpRanges.data_configuration.prefix,
                    destination_port_range="*",
                    direction=network.SecurityRuleDirection.OUTBOUND,
                    name="AllowDataConfigurationEndpointsOutbound",
                    priority=NetworkingPriorities.INTERNAL_SRE_DATA_CONFIGURATION,
                    protocol=network.SecurityRuleProtocol.ASTERISK,
                    source_address_prefix=SREIpRanges.guacamole_containers.prefix,
                    source_port_range="*",
                ),
                network.SecurityRuleArgs(
                    access=network.SecurityRuleAccess.ALLOW,
                    description="Allow outbound connections to Guacamole support services.",
                    destination_address_prefix=SREIpRanges.guacamole_containers_support.prefix,
                    destination_port_ranges=[Ports.POSTGRESQL],
                    direction=network.SecurityRuleDirection.OUTBOUND,
                    name="AllowGuacamoleContainersSupportOutbound",
                    priority=NetworkingPriorities.INTERNAL_SRE_GUACAMOLE_CONTAINERS_SUPPORT,
                    protocol=network.SecurityRuleProtocol.TCP,
                    source_address_prefix=SREIpRanges.guacamole_containers.prefix,
                    source_port_range="*",
                ),
                network.SecurityRuleArgs(
                    access=network.SecurityRuleAccess.ALLOW,
                    description="Allow LDAP client requests over TCP.",
                    destination_address_prefix=SREIpRanges.identity_containers.prefix,
                    destination_port_ranges=[Ports.LDAP_APRICOT],
                    direction=network.SecurityRuleDirection.OUTBOUND,
                    name="AllowIdentityServersOutbound",
                    priority=NetworkingPriorities.INTERNAL_SRE_IDENTITY_CONTAINERS,
                    protocol=network.SecurityRuleProtocol.TCP,
                    source_address_prefix=SREIpRanges.guacamole_containers.prefix,
                    source_port_range="*",
                ),
                network.SecurityRuleArgs(
                    access=network.SecurityRuleAccess.ALLOW,
                    description="Allow outbound connections to SRE workspaces.",
                    destination_address_prefix=SREIpRanges.workspaces.prefix,
                    destination_port_ranges=[Ports.SSH, Ports.RDP],
                    direction=network.SecurityRuleDirection.OUTBOUND,
                    name="AllowWorkspacesOutbound",
                    priority=NetworkingPriorities.INTERNAL_SRE_WORKSPACES,
                    protocol=network.SecurityRuleProtocol.ASTERISK,
                    source_address_prefix=SREIpRanges.guacamole_containers.prefix,
                    source_port_range="*",
                ),
                network.SecurityRuleArgs(
                    access=network.SecurityRuleAccess.ALLOW,
                    description="Allow outbound OAuth connections over the internet.",
                    destination_address_prefix="Internet",
                    destination_port_ranges=[Ports.HTTP, Ports.HTTPS],
                    direction=network.SecurityRuleDirection.OUTBOUND,
                    name="AllowOAuthInternetOutbound",
                    priority=NetworkingPriorities.EXTERNAL_INTERNET,
                    protocol=network.SecurityRuleProtocol.TCP,
                    source_address_prefix=SREIpRanges.guacamole_containers.prefix,
                    source_port_range="*",
                ),
                network.SecurityRuleArgs(
                    access=network.SecurityRuleAccess.DENY,
                    description="Deny all other outbound traffic.",
                    destination_address_prefix="*",
                    destination_port_range="*",
                    direction=network.SecurityRuleDirection.OUTBOUND,
                    name="DenyAllOtherOutbound",
                    priority=NetworkingPriorities.ALL_OTHER,
                    protocol=network.SecurityRuleProtocol.ASTERISK,
                    source_address_prefix="*",
                    source_port_range="*",
                ),
            ],
            opts=child_opts,
            tags=child_tags,
        )
        nsg_guacamole_containers_support = network.NetworkSecurityGroup(
            f"{self._name}_nsg_guacamole_containers_support",
            location=props.location,
            network_security_group_name=f"{stack_name}-nsg-guacamole-containers-support",
            resource_group_name=resource_group.name,
            security_rules=[
                # Inbound
                network.SecurityRuleArgs(
                    access=network.SecurityRuleAccess.ALLOW,
                    description="Allow inbound connections from Guacamole remote desktop gateway.",
                    destination_address_prefix=SREIpRanges.guacamole_containers_support.prefix,
                    destination_port_range="*",
                    direction=network.SecurityRuleDirection.INBOUND,
                    name="AllowGuacamoleContainersInbound",
                    priority=NetworkingPriorities.INTERNAL_SRE_GUACAMOLE_CONTAINERS,
                    protocol=network.SecurityRuleProtocol.ASTERISK,
                    source_address_prefix=SREIpRanges.guacamole_containers.prefix,
                    source_port_range="*",
                ),
                network.SecurityRuleArgs(
                    access=network.SecurityRuleAccess.DENY,
                    description="Deny all other inbound traffic.",
                    destination_address_prefix="*",
                    destination_port_range="*",
                    direction=network.SecurityRuleDirection.INBOUND,
                    name="DenyAllOtherInbound",
                    priority=NetworkingPriorities.ALL_OTHER,
                    protocol=network.SecurityRuleProtocol.ASTERISK,
                    source_address_prefix="*",
                    source_port_range="*",
                ),
                # Outbound
                network.SecurityRuleArgs(
                    access=network.SecurityRuleAccess.DENY,
                    description="Deny outbound connections to Azure Platform DNS endpoints (including 168.63.129.16), which are not included in the 'Internet' service tag.",
                    destination_address_prefix="AzurePlatformDNS",
                    destination_port_range="*",
                    direction=network.SecurityRuleDirection.OUTBOUND,
                    name="DenyAzurePlatformDnsOutbound",
                    priority=NetworkingPriorities.AZURE_PLATFORM_DNS,
                    protocol=network.SecurityRuleProtocol.ASTERISK,
                    source_address_prefix="*",
                    source_port_range="*",
                ),
                network.SecurityRuleArgs(
                    access=network.SecurityRuleAccess.DENY,
                    description="Deny all other outbound traffic.",
                    destination_address_prefix="*",
                    destination_port_range="*",
                    direction=network.SecurityRuleDirection.OUTBOUND,
                    name="DenyAllOtherOutbound",
                    priority=NetworkingPriorities.ALL_OTHER,
                    protocol=network.SecurityRuleProtocol.ASTERISK,
                    source_address_prefix="*",
                    source_port_range="*",
                ),
            ],
            opts=child_opts,
            tags=child_tags,
        )
        nsg_identity_containers = network.NetworkSecurityGroup(
            f"{self._name}_nsg_identity_containers",
            location=props.location,
            network_security_group_name=f"{stack_name}-nsg-identity-containers",
            resource_group_name=resource_group.name,
            security_rules=[
                # Inbound
                network.SecurityRuleArgs(
                    access=network.SecurityRuleAccess.ALLOW,
                    description="Allow LDAP client requests from Guacamole over TCP.",
                    destination_address_prefix=SREIpRanges.identity_containers.prefix,
                    destination_port_ranges=[Ports.LDAP_APRICOT],
                    direction=network.SecurityRuleDirection.INBOUND,
                    name="AllowGuacamoleLDAPClientTCPInbound",
                    priority=NetworkingPriorities.INTERNAL_SRE_GUACAMOLE_CONTAINERS,
                    protocol=network.SecurityRuleProtocol.TCP,
                    source_address_prefix=SREIpRanges.guacamole_containers.prefix,
                    source_port_range="*",
                ),
                network.SecurityRuleArgs(
                    access=network.SecurityRuleAccess.ALLOW,
                    description="Allow LDAP client requests from user services over TCP.",
                    destination_address_prefix=SREIpRanges.identity_containers.prefix,
                    destination_port_ranges=[Ports.LDAP_APRICOT],
                    direction=network.SecurityRuleDirection.INBOUND,
                    name="AllowUserServicesLDAPClientTCPInbound",
                    priority=NetworkingPriorities.INTERNAL_SRE_USER_SERVICES_CONTAINERS,
                    protocol=network.SecurityRuleProtocol.TCP,
                    source_address_prefix=SREIpRanges.user_services_containers.prefix,
                    source_port_range="*",
                ),
                network.SecurityRuleArgs(
                    access=network.SecurityRuleAccess.ALLOW,
                    description="Allow LDAP client requests from workspaces over TCP.",
                    destination_address_prefix=SREIpRanges.identity_containers.prefix,
                    destination_port_ranges=[Ports.LDAP_APRICOT],
                    direction=network.SecurityRuleDirection.INBOUND,
                    name="AllowWorkspaceLDAPClientTCPInbound",
                    priority=NetworkingPriorities.INTERNAL_SRE_WORKSPACES,
                    protocol=network.SecurityRuleProtocol.TCP,
                    source_address_prefix=SREIpRanges.workspaces.prefix,
                    source_port_range="*",
                ),
                network.SecurityRuleArgs(
                    access=network.SecurityRuleAccess.DENY,
                    description="Deny all other inbound traffic.",
                    destination_address_prefix="*",
                    destination_port_range="*",
                    direction=network.SecurityRuleDirection.INBOUND,
                    name="DenyAllOtherInbound",
                    priority=NetworkingPriorities.ALL_OTHER,
                    protocol=network.SecurityRuleProtocol.ASTERISK,
                    source_address_prefix="*",
                    source_port_range="*",
                ),
                # Outbound
                network.SecurityRuleArgs(
                    access=network.SecurityRuleAccess.DENY,
                    description="Deny outbound connections to Azure Platform DNS endpoints (including 168.63.129.16), which are not included in the 'Internet' service tag.",
                    destination_address_prefix="AzurePlatformDNS",
                    destination_port_range="*",
                    direction=network.SecurityRuleDirection.OUTBOUND,
                    name="DenyAzurePlatformDnsOutbound",
                    priority=NetworkingPriorities.AZURE_PLATFORM_DNS,
                    protocol=network.SecurityRuleProtocol.ASTERISK,
                    source_address_prefix="*",
                    source_port_range="*",
                ),
                network.SecurityRuleArgs(
                    access=network.SecurityRuleAccess.ALLOW,
                    description="Allow outbound connections to DNS servers.",
                    destination_address_prefix=SREDnsIpRanges.vnet.prefix,
                    destination_port_ranges=[Ports.DNS],
                    direction=network.SecurityRuleDirection.OUTBOUND,
                    name="AllowDNSServersOutbound",
                    priority=NetworkingPriorities.INTERNAL_SRE_DNS_SERVERS,
                    protocol=network.SecurityRuleProtocol.ASTERISK,
                    source_address_prefix=SREIpRanges.identity_containers.prefix,
                    source_port_range="*",
                ),
                network.SecurityRuleArgs(
                    access=network.SecurityRuleAccess.ALLOW,
                    description="Allow outbound connections to configuration data endpoints.",
                    destination_address_prefix=SREIpRanges.data_configuration.prefix,
                    destination_port_range="*",
                    direction=network.SecurityRuleDirection.OUTBOUND,
                    name="AllowDataConfigurationEndpointsOutbound",
                    priority=NetworkingPriorities.INTERNAL_SRE_DATA_CONFIGURATION,
                    protocol=network.SecurityRuleProtocol.ASTERISK,
                    source_address_prefix=SREIpRanges.identity_containers.prefix,
                    source_port_range="*",
                ),
                network.SecurityRuleArgs(
                    access=network.SecurityRuleAccess.ALLOW,
                    description="Allow outbound OAuth connections over the internet.",
                    destination_address_prefix="Internet",
                    destination_port_ranges=[Ports.HTTP, Ports.HTTPS],
                    direction=network.SecurityRuleDirection.OUTBOUND,
                    name="AllowOAuthInternetOutbound",
                    priority=NetworkingPriorities.EXTERNAL_INTERNET,
                    protocol=network.SecurityRuleProtocol.TCP,
                    source_address_prefix=SREIpRanges.identity_containers.prefix,
                    source_port_range="*",
                ),
                network.SecurityRuleArgs(
                    access=network.SecurityRuleAccess.DENY,
                    description="Deny all other outbound traffic.",
                    destination_address_prefix="*",
                    destination_port_range="*",
                    direction=network.SecurityRuleDirection.OUTBOUND,
                    name="DenyAllOtherOutbound",
                    priority=NetworkingPriorities.ALL_OTHER,
                    protocol=network.SecurityRuleProtocol.ASTERISK,
                    source_address_prefix="*",
                    source_port_range="*",
                ),
            ],
            opts=child_opts,
            tags=child_tags,
        )
        nsg_monitoring = network.NetworkSecurityGroup(
            f"{self._name}_nsg_monitoring",
            location=props.location,
            network_security_group_name=f"{stack_name}-nsg-monitoring",
            resource_group_name=resource_group.name,
            security_rules=[
                # Inbound
                network.SecurityRuleArgs(
                    access=network.SecurityRuleAccess.ALLOW,
                    description="Allow inbound connections from own subnet.",
                    destination_address_prefix=SREIpRanges.monitoring.prefix,
                    destination_port_range="*",
                    direction=network.SecurityRuleDirection.INBOUND,
                    name="AllowMonitoringToolsInbound",
                    priority=NetworkingPriorities.INTERNAL_SRE_SELF,
                    protocol=network.SecurityRuleProtocol.ASTERISK,
                    source_address_prefix=SREIpRanges.monitoring.prefix,
                    source_port_range="*",
                ),
                network.SecurityRuleArgs(
                    access=network.SecurityRuleAccess.ALLOW,
                    description="Allow inbound connections from workspaces.",
                    destination_address_prefix=SREIpRanges.monitoring.prefix,
                    destination_port_ranges=[Ports.HTTPS],
                    direction=network.SecurityRuleDirection.INBOUND,
                    name="AllowWorkspacesInbound",
                    priority=NetworkingPriorities.INTERNAL_SRE_WORKSPACES,
                    protocol=network.SecurityRuleProtocol.TCP,
                    source_address_prefix=SREIpRanges.workspaces.prefix,
                    source_port_range="*",
                ),
                network.SecurityRuleArgs(
                    access=network.SecurityRuleAccess.DENY,
                    description="Deny all other inbound traffic.",
                    destination_address_prefix="*",
                    destination_port_range="*",
                    direction=network.SecurityRuleDirection.INBOUND,
                    name="DenyAllOtherInbound",
                    priority=NetworkingPriorities.ALL_OTHER,
                    protocol=network.SecurityRuleProtocol.ASTERISK,
                    source_address_prefix="*",
                    source_port_range="*",
                ),
                # Outbound
                network.SecurityRuleArgs(
                    access=network.SecurityRuleAccess.ALLOW,
                    description="Allow outbound connections to own subnet.",
                    destination_address_prefix=SREIpRanges.monitoring.prefix,
                    destination_port_range="*",
                    direction=network.SecurityRuleDirection.OUTBOUND,
                    name="AllowMonitoringToolsOutbound",
                    priority=NetworkingPriorities.INTERNAL_SRE_SELF,
                    protocol=network.SecurityRuleProtocol.ASTERISK,
                    source_address_prefix=SREIpRanges.monitoring.prefix,
                    source_port_range="*",
                ),
                network.SecurityRuleArgs(
                    access=network.SecurityRuleAccess.ALLOW,
                    description="Allow outbound connections to workspaces.",
                    destination_address_prefix=SREIpRanges.workspaces.prefix,
                    destination_port_ranges=[Ports.AZURE_MONITORING],
                    direction=network.SecurityRuleDirection.OUTBOUND,
                    name="AllowWorkspacesOutbound",
                    priority=NetworkingPriorities.INTERNAL_SRE_WORKSPACES,
                    protocol=network.SecurityRuleProtocol.ASTERISK,
                    source_address_prefix=SREIpRanges.monitoring.prefix,
                    source_port_range="*",
                ),
                network.SecurityRuleArgs(
                    access=network.SecurityRuleAccess.DENY,
                    description="Deny all other outbound traffic.",
                    destination_address_prefix="*",
                    destination_port_range="*",
                    direction=network.SecurityRuleDirection.OUTBOUND,
                    name="DenyAllOtherOutbound",
                    priority=NetworkingPriorities.ALL_OTHER,
                    protocol=network.SecurityRuleProtocol.ASTERISK,
                    source_address_prefix="*",
                    source_port_range="*",
                ),
            ],
            opts=child_opts,
            tags=child_tags,
        )
        nsg_user_services_containers = network.NetworkSecurityGroup(
            f"{self._name}_nsg_user_services_containers",
            location=props.location,
            network_security_group_name=f"{stack_name}-nsg-user-services-containers",
            resource_group_name=resource_group.name,
            security_rules=[
                # Inbound
                network.SecurityRuleArgs(
                    access=network.SecurityRuleAccess.ALLOW,
                    description="Allow inbound connections from SRE workspaces.",
                    destination_address_prefix=SREIpRanges.user_services_containers.prefix,
                    destination_port_ranges=[Ports.SSH, Ports.HTTP, Ports.HTTPS],
                    direction=network.SecurityRuleDirection.INBOUND,
                    name="AllowWorkspacesInbound",
                    priority=NetworkingPriorities.INTERNAL_SRE_WORKSPACES,
                    protocol=network.SecurityRuleProtocol.TCP,
                    source_address_prefix=SREIpRanges.workspaces.prefix,
                    source_port_range="*",
                ),
                network.SecurityRuleArgs(
                    access=network.SecurityRuleAccess.DENY,
                    description="Deny all other inbound traffic.",
                    destination_address_prefix="*",
                    destination_port_range="*",
                    direction=network.SecurityRuleDirection.INBOUND,
                    name="DenyAllOtherInbound",
                    priority=NetworkingPriorities.ALL_OTHER,
                    protocol=network.SecurityRuleProtocol.ASTERISK,
                    source_address_prefix="*",
                    source_port_range="*",
                ),
                # Outbound
                network.SecurityRuleArgs(
                    access=network.SecurityRuleAccess.DENY,
                    description="Deny outbound connections to Azure Platform DNS endpoints (including 168.63.129.16), which are not included in the 'Internet' service tag.",
                    destination_address_prefix="AzurePlatformDNS",
                    destination_port_range="*",
                    direction=network.SecurityRuleDirection.OUTBOUND,
                    name="DenyAzurePlatformDnsOutbound",
                    priority=NetworkingPriorities.AZURE_PLATFORM_DNS,
                    protocol=network.SecurityRuleProtocol.ASTERISK,
                    source_address_prefix="*",
                    source_port_range="*",
                ),
                network.SecurityRuleArgs(
                    access=network.SecurityRuleAccess.ALLOW,
                    description="Allow outbound connections to DNS servers.",
                    destination_address_prefix=SREDnsIpRanges.vnet.prefix,
                    destination_port_ranges=[Ports.DNS],
                    direction=network.SecurityRuleDirection.OUTBOUND,
                    name="AllowDNSServersOutbound",
                    priority=NetworkingPriorities.INTERNAL_SRE_DNS_SERVERS,
                    protocol=network.SecurityRuleProtocol.ASTERISK,
                    source_address_prefix=SREIpRanges.user_services_containers.prefix,
                    source_port_range="*",
                ),
                network.SecurityRuleArgs(
                    access=network.SecurityRuleAccess.ALLOW,
                    description="Allow outbound connections to configuration data endpoints.",
                    destination_address_prefix=SREIpRanges.data_configuration.prefix,
                    destination_port_range="*",
                    direction=network.SecurityRuleDirection.OUTBOUND,
                    name="AllowDataConfigurationEndpointsOutbound",
                    priority=NetworkingPriorities.INTERNAL_SRE_DATA_CONFIGURATION,
                    protocol=network.SecurityRuleProtocol.ASTERISK,
                    source_address_prefix=SREIpRanges.user_services_containers.prefix,
                    source_port_range="*",
                ),
                network.SecurityRuleArgs(
                    access=network.SecurityRuleAccess.ALLOW,
                    description="Allow LDAP client requests over TCP.",
                    destination_address_prefix=SREIpRanges.identity_containers.prefix,
                    destination_port_ranges=[Ports.LDAP_APRICOT],
                    direction=network.SecurityRuleDirection.OUTBOUND,
                    name="AllowIdentityServersOutbound",
                    priority=NetworkingPriorities.INTERNAL_SRE_IDENTITY_CONTAINERS,
                    protocol=network.SecurityRuleProtocol.TCP,
                    source_address_prefix=SREIpRanges.user_services_containers.prefix,
                    source_port_range="*",
                ),
                network.SecurityRuleArgs(
                    access=network.SecurityRuleAccess.ALLOW,
                    description="Allow outbound connections to container support services.",
                    destination_address_prefix=SREIpRanges.user_services_containers_support.prefix,
                    destination_port_ranges=[Ports.POSTGRESQL],
                    direction=network.SecurityRuleDirection.OUTBOUND,
                    name="AllowUserServicesContainersSupportOutbound",
                    priority=NetworkingPriorities.INTERNAL_SRE_USER_SERVICES_CONTAINERS_SUPPORT,
                    protocol=network.SecurityRuleProtocol.TCP,
                    source_address_prefix=SREIpRanges.user_services_containers.prefix,
                    source_port_range="*",
                ),
                network.SecurityRuleArgs(
                    access=network.SecurityRuleAccess.DENY,
                    description="Deny all other outbound traffic.",
                    destination_address_prefix="*",
                    destination_port_range="*",
                    direction=network.SecurityRuleDirection.OUTBOUND,
                    name="DenyAllOtherOutbound",
                    priority=NetworkingPriorities.ALL_OTHER,
                    protocol=network.SecurityRuleProtocol.ASTERISK,
                    source_address_prefix="*",
                    source_port_range="*",
                ),
            ],
            opts=child_opts,
            tags=child_tags,
        )
        nsg_user_services_containers_support = network.NetworkSecurityGroup(
            f"{self._name}_nsg_user_services_containers_support",
            location=props.location,
            network_security_group_name=f"{stack_name}-nsg-user-services-containers-support",
            resource_group_name=resource_group.name,
            security_rules=[
                # Inbound
                network.SecurityRuleArgs(
                    access=network.SecurityRuleAccess.ALLOW,
                    description="Allow inbound connections from user services containers.",
                    destination_address_prefix=SREIpRanges.user_services_containers_support.prefix,
                    destination_port_ranges=[Ports.POSTGRESQL],
                    direction=network.SecurityRuleDirection.INBOUND,
                    name="AllowUserServicesContainersInbound",
                    priority=NetworkingPriorities.INTERNAL_SRE_USER_SERVICES_CONTAINERS,
                    protocol=network.SecurityRuleProtocol.TCP,
                    source_address_prefix=SREIpRanges.user_services_containers.prefix,
                    source_port_range="*",
                ),
                network.SecurityRuleArgs(
                    access=network.SecurityRuleAccess.DENY,
                    description="Deny all other inbound traffic.",
                    destination_address_prefix="*",
                    destination_port_range="*",
                    direction=network.SecurityRuleDirection.INBOUND,
                    name="DenyAllOtherInbound",
                    priority=NetworkingPriorities.ALL_OTHER,
                    protocol=network.SecurityRuleProtocol.ASTERISK,
                    source_address_prefix="*",
                    source_port_range="*",
                ),
                # Outbound
                network.SecurityRuleArgs(
                    access=network.SecurityRuleAccess.DENY,
                    description="Deny outbound connections to Azure Platform DNS endpoints (including 168.63.129.16), which are not included in the 'Internet' service tag.",
                    destination_address_prefix="AzurePlatformDNS",
                    destination_port_range="*",
                    direction=network.SecurityRuleDirection.OUTBOUND,
                    name="DenyAzurePlatformDnsOutbound",
                    priority=NetworkingPriorities.AZURE_PLATFORM_DNS,
                    protocol=network.SecurityRuleProtocol.ASTERISK,
                    source_address_prefix="*",
                    source_port_range="*",
                ),
                network.SecurityRuleArgs(
                    access=network.SecurityRuleAccess.DENY,
                    description="Deny all other outbound traffic.",
                    destination_address_prefix="*",
                    destination_port_range="*",
                    direction=network.SecurityRuleDirection.OUTBOUND,
                    name="DenyAllOtherOutbound",
                    priority=NetworkingPriorities.ALL_OTHER,
                    protocol=network.SecurityRuleProtocol.ASTERISK,
                    source_address_prefix="*",
                    source_port_range="*",
                ),
            ],
            opts=child_opts,
            tags=child_tags,
        )
        nsg_user_services_databases = network.NetworkSecurityGroup(
            f"{self._name}_nsg_user_services_databases",
            location=props.location,
            network_security_group_name=f"{stack_name}-nsg-user-services-databases",
            resource_group_name=resource_group.name,
            security_rules=[
                # Inbound
                network.SecurityRuleArgs(
                    access=network.SecurityRuleAccess.ALLOW,
                    description="Allow inbound connections from SRE workspaces.",
                    destination_address_prefix=SREIpRanges.user_services_databases.prefix,
                    destination_port_ranges=[Ports.MSSQL, Ports.POSTGRESQL],
                    direction=network.SecurityRuleDirection.INBOUND,
                    name="AllowWorkspacesInbound",
                    priority=NetworkingPriorities.INTERNAL_SRE_WORKSPACES,
                    protocol=network.SecurityRuleProtocol.TCP,
                    source_address_prefix=SREIpRanges.workspaces.prefix,
                    source_port_range="*",
                ),
                network.SecurityRuleArgs(
                    access=network.SecurityRuleAccess.DENY,
                    description="Deny all other inbound traffic.",
                    destination_address_prefix="*",
                    destination_port_range="*",
                    direction=network.SecurityRuleDirection.INBOUND,
                    name="DenyAllOtherInbound",
                    priority=NetworkingPriorities.ALL_OTHER,
                    protocol=network.SecurityRuleProtocol.ASTERISK,
                    source_address_prefix="*",
                    source_port_range="*",
                ),
                # Outbound
                network.SecurityRuleArgs(
                    access=network.SecurityRuleAccess.DENY,
                    description="Deny outbound connections to Azure Platform DNS endpoints (including 168.63.129.16), which are not included in the 'Internet' service tag.",
                    destination_address_prefix="AzurePlatformDNS",
                    destination_port_range="*",
                    direction=network.SecurityRuleDirection.OUTBOUND,
                    name="DenyAzurePlatformDnsOutbound",
                    priority=NetworkingPriorities.AZURE_PLATFORM_DNS,
                    protocol=network.SecurityRuleProtocol.ASTERISK,
                    source_address_prefix="*",
                    source_port_range="*",
                ),
                network.SecurityRuleArgs(
                    access=network.SecurityRuleAccess.ALLOW,
                    description="Allow outbound connections to DNS servers.",
                    destination_address_prefix=SREDnsIpRanges.vnet.prefix,
                    destination_port_ranges=[Ports.DNS],
                    direction=network.SecurityRuleDirection.OUTBOUND,
                    name="AllowDNSServersOutbound",
                    priority=NetworkingPriorities.INTERNAL_SRE_DNS_SERVERS,
                    protocol=network.SecurityRuleProtocol.ASTERISK,
                    source_address_prefix=SREIpRanges.user_services_databases.prefix,
                    source_port_range="*",
                ),
                network.SecurityRuleArgs(
                    access=network.SecurityRuleAccess.ALLOW,
                    description="Allow outbound connections to configuration data endpoints.",
                    destination_address_prefix=SREIpRanges.data_configuration.prefix,
                    destination_port_range="*",
                    direction=network.SecurityRuleDirection.OUTBOUND,
                    name="AllowDataConfigurationEndpointsOutbound",
                    priority=NetworkingPriorities.INTERNAL_SRE_DATA_CONFIGURATION,
                    protocol=network.SecurityRuleProtocol.ASTERISK,
                    source_address_prefix=SREIpRanges.user_services_databases.prefix,
                    source_port_range="*",
                ),
                network.SecurityRuleArgs(
                    access=network.SecurityRuleAccess.DENY,
                    description="Deny all other outbound traffic.",
                    destination_address_prefix="*",
                    destination_port_range="*",
                    direction=network.SecurityRuleDirection.OUTBOUND,
                    name="DenyAllOtherOutbound",
                    priority=NetworkingPriorities.ALL_OTHER,
                    protocol=network.SecurityRuleProtocol.ASTERISK,
                    source_address_prefix="*",
                    source_port_range="*",
                ),
            ],
            opts=child_opts,
            tags=child_tags,
        )
        nsg_user_services_software_repositories = network.NetworkSecurityGroup(
            f"{self._name}_nsg_user_services_software_repositories",
            location=props.location,
            network_security_group_name=f"{stack_name}-nsg-user-services-software-repositories",
            resource_group_name=resource_group.name,
            security_rules=[
                # Inbound
                network.SecurityRuleArgs(
                    access=network.SecurityRuleAccess.ALLOW,
                    description="Allow inbound connections from SRE workspaces.",
                    destination_address_prefix=SREIpRanges.user_services_software_repositories.prefix,
                    destination_port_ranges=[Ports.HTTP, Ports.HTTPS, Ports.SQUID],
                    direction=network.SecurityRuleDirection.INBOUND,
                    name="AllowWorkspacesInbound",
                    priority=NetworkingPriorities.INTERNAL_SRE_WORKSPACES,
                    protocol=network.SecurityRuleProtocol.TCP,
                    source_address_prefix=SREIpRanges.workspaces.prefix,
                    source_port_range="*",
                ),
                network.SecurityRuleArgs(
                    access=network.SecurityRuleAccess.DENY,
                    description="Deny all other inbound traffic.",
                    destination_address_prefix="*",
                    destination_port_range="*",
                    direction=network.SecurityRuleDirection.INBOUND,
                    name="DenyAllOtherInbound",
                    priority=NetworkingPriorities.ALL_OTHER,
                    protocol=network.SecurityRuleProtocol.ASTERISK,
                    source_address_prefix="*",
                    source_port_range="*",
                ),
                # Outbound
                network.SecurityRuleArgs(
                    access=network.SecurityRuleAccess.DENY,
                    description="Deny outbound connections to Azure Platform DNS endpoints (including 168.63.129.16), which are not included in the 'Internet' service tag.",
                    destination_address_prefix="AzurePlatformDNS",
                    destination_port_range="*",
                    direction=network.SecurityRuleDirection.OUTBOUND,
                    name="DenyAzurePlatformDnsOutbound",
                    priority=NetworkingPriorities.AZURE_PLATFORM_DNS,
                    protocol=network.SecurityRuleProtocol.ASTERISK,
                    source_address_prefix="*",
                    source_port_range="*",
                ),
                network.SecurityRuleArgs(
                    access=network.SecurityRuleAccess.ALLOW,
                    description="Allow outbound connections to DNS servers.",
                    destination_address_prefix=SREDnsIpRanges.vnet.prefix,
                    destination_port_ranges=[Ports.DNS],
                    direction=network.SecurityRuleDirection.OUTBOUND,
                    name="AllowDNSServersOutbound",
                    priority=NetworkingPriorities.INTERNAL_SRE_DNS_SERVERS,
                    protocol=network.SecurityRuleProtocol.ASTERISK,
                    source_address_prefix=SREIpRanges.user_services_software_repositories.prefix,
                    source_port_range="*",
                ),
                network.SecurityRuleArgs(
                    access=network.SecurityRuleAccess.ALLOW,
                    description="Allow outbound connections to configuration data endpoints.",
                    destination_address_prefix=SREIpRanges.data_configuration.prefix,
                    destination_port_range="*",
                    direction=network.SecurityRuleDirection.OUTBOUND,
                    name="AllowDataConfigurationEndpointsOutbound",
                    priority=NetworkingPriorities.INTERNAL_SRE_DATA_CONFIGURATION,
                    protocol=network.SecurityRuleProtocol.ASTERISK,
                    source_address_prefix=SREIpRanges.user_services_software_repositories.prefix,
                    source_port_range="*",
                ),
                network.SecurityRuleArgs(
                    access=network.SecurityRuleAccess.ALLOW,
                    description="Allow outbound connections to external repositories over the internet.",
                    destination_address_prefix="Internet",
                    destination_port_ranges=[Ports.HTTP, Ports.HTTPS],
                    direction=network.SecurityRuleDirection.OUTBOUND,
                    name="AllowPackagesInternetOutbound",
                    priority=NetworkingPriorities.EXTERNAL_INTERNET,
                    protocol=network.SecurityRuleProtocol.TCP,
                    source_address_prefix=SREIpRanges.user_services_software_repositories.prefix,
                    source_port_range="*",
                ),
                network.SecurityRuleArgs(
                    access=network.SecurityRuleAccess.DENY,
                    description="Deny all other outbound traffic.",
                    destination_address_prefix="*",
                    destination_port_range="*",
                    direction=network.SecurityRuleDirection.OUTBOUND,
                    name="DenyAllOtherOutbound",
                    priority=NetworkingPriorities.ALL_OTHER,
                    protocol=network.SecurityRuleProtocol.ASTERISK,
                    source_address_prefix="*",
                    source_port_range="*",
                ),
            ],
            opts=child_opts,
            tags=child_tags,
        )
        nsg_workspaces = network.NetworkSecurityGroup(
            f"{self._name}_nsg_workspaces",
            location=props.location,
            network_security_group_name=f"{stack_name}-nsg-workspaces",
            resource_group_name=resource_group.name,
            security_rules=[
                # Inbound
                network.SecurityRuleArgs(
                    access=network.SecurityRuleAccess.ALLOW,
                    description="Allow inbound connections from monitoring tools.",
                    destination_address_prefix=SREIpRanges.workspaces.prefix,
                    destination_port_ranges=[Ports.AZURE_MONITORING],
                    direction=network.SecurityRuleDirection.INBOUND,
                    name="AllowMonitoringToolsInbound",
                    priority=NetworkingPriorities.AZURE_MONITORING_SOURCES,
                    protocol=network.SecurityRuleProtocol.ASTERISK,
                    source_address_prefix=SREIpRanges.monitoring.prefix,
                    source_port_range="*",
                ),
                network.SecurityRuleArgs(
                    access=network.SecurityRuleAccess.ALLOW,
                    description="Allow inbound connections from Guacamole remote desktop gateway.",
                    destination_address_prefix=SREIpRanges.workspaces.prefix,
                    destination_port_ranges=[Ports.SSH, Ports.RDP],
                    direction=network.SecurityRuleDirection.INBOUND,
                    name="AllowGuacamoleContainersInbound",
                    priority=NetworkingPriorities.INTERNAL_SRE_GUACAMOLE_CONTAINERS,
                    protocol=network.SecurityRuleProtocol.ASTERISK,
                    source_address_prefix=SREIpRanges.guacamole_containers.prefix,
                    source_port_range="*",
                ),
                network.SecurityRuleArgs(
                    access=network.SecurityRuleAccess.DENY,
                    description="Deny all other inbound traffic.",
                    destination_address_prefix="*",
                    destination_port_range="*",
                    direction=network.SecurityRuleDirection.INBOUND,
                    name="DenyAllOtherInbound",
                    priority=NetworkingPriorities.ALL_OTHER,
                    protocol=network.SecurityRuleProtocol.ASTERISK,
                    source_address_prefix="*",
                    source_port_range="*",
                ),
                # Outbound
                network.SecurityRuleArgs(
                    access=network.SecurityRuleAccess.DENY,
                    description="Deny outbound connections to Azure Platform DNS endpoints (including 168.63.129.16), which are not included in the 'Internet' service tag.",
                    destination_address_prefix="AzurePlatformDNS",
                    destination_port_range="*",
                    direction=network.SecurityRuleDirection.OUTBOUND,
                    name="DenyAzurePlatformDnsOutbound",
                    priority=NetworkingPriorities.AZURE_PLATFORM_DNS,
                    protocol=network.SecurityRuleProtocol.ASTERISK,
                    source_address_prefix="*",
                    source_port_range="*",
                ),
                network.SecurityRuleArgs(
                    access=network.SecurityRuleAccess.ALLOW,
                    description="Allow LDAP client requests over TCP.",
                    destination_address_prefix=SREIpRanges.identity_containers.prefix,
                    destination_port_ranges=[Ports.LDAP_APRICOT],
                    direction=network.SecurityRuleDirection.OUTBOUND,
                    name="AllowIdentityServersOutbound",
                    priority=NetworkingPriorities.INTERNAL_SRE_IDENTITY_CONTAINERS,
                    protocol=network.SecurityRuleProtocol.TCP,
                    source_address_prefix=SREIpRanges.workspaces.prefix,
                    source_port_range="*",
                ),
                network.SecurityRuleArgs(
                    access=network.SecurityRuleAccess.ALLOW,
                    description="Allow outbound connections to DNS servers.",
                    destination_address_prefix=SREDnsIpRanges.vnet.prefix,
                    destination_port_ranges=[Ports.DNS],
                    direction=network.SecurityRuleDirection.OUTBOUND,
                    name="AllowDNSServersOutbound",
                    priority=NetworkingPriorities.INTERNAL_SRE_DNS_SERVERS,
                    protocol=network.SecurityRuleProtocol.ASTERISK,
                    source_address_prefix=SREIpRanges.workspaces.prefix,
                    source_port_range="*",
                ),
                network.SecurityRuleArgs(
                    access=network.SecurityRuleAccess.ALLOW,
                    description="Allow outbound connections to private data endpoints.",
                    destination_address_prefix=SREIpRanges.data_private.prefix,
                    destination_port_ranges=[Ports.NFS_V3_1, Ports.NFS_V3_2],
                    direction=network.SecurityRuleDirection.OUTBOUND,
                    name="AllowDataPrivateEndpointsOutbound",
                    priority=NetworkingPriorities.INTERNAL_SRE_DATA_PRIVATE,
                    protocol=network.SecurityRuleProtocol.ASTERISK,
                    source_address_prefix=SREIpRanges.workspaces.prefix,
                    source_port_range="*",
                ),
                network.SecurityRuleArgs(
                    access=network.SecurityRuleAccess.ALLOW,
                    description="Allow outbound connections to desired state data endpoints.",
                    destination_address_prefix=SREIpRanges.data_desired_state.prefix,
<<<<<<< HEAD
                    destination_port_range=[Ports.NFS_V3_1, Ports.NFS_V3_2],
=======
                    destination_port_ranges=[Ports.NFS_V3_1, Ports.NFS_V3_2],
>>>>>>> 248be55e
                    direction=network.SecurityRuleDirection.OUTBOUND,
                    name="AllowDataDesiredStateEndpointsOutbound",
                    priority=NetworkingPriorities.INTERNAL_SRE_DATA_DESIRED_STATE,
                    protocol=network.SecurityRuleProtocol.ASTERISK,
                    source_address_prefix=SREIpRanges.workspaces.prefix,
                    source_port_range="*",
                ),
                network.SecurityRuleArgs(
                    access=network.SecurityRuleAccess.ALLOW,
                    description="Allow outbound connections to monitoring tools.",
                    destination_address_prefix=SREIpRanges.monitoring.prefix,
                    destination_port_ranges=[Ports.HTTPS],
                    direction=network.SecurityRuleDirection.OUTBOUND,
                    name="AllowMonitoringToolsOutbound",
                    priority=NetworkingPriorities.INTERNAL_SRE_MONITORING_TOOLS,
                    protocol=network.SecurityRuleProtocol.TCP,
                    source_address_prefix=SREIpRanges.workspaces.prefix,
                    source_port_range="*",
                ),
                network.SecurityRuleArgs(
                    access=network.SecurityRuleAccess.ALLOW,
                    description="Allow outbound connections to user services containers.",
                    destination_address_prefix=SREIpRanges.user_services_containers.prefix,
                    destination_port_ranges=[Ports.SSH, Ports.HTTP, Ports.HTTPS],
                    direction=network.SecurityRuleDirection.OUTBOUND,
                    name="AllowUserServicesContainersOutbound",
                    priority=NetworkingPriorities.INTERNAL_SRE_USER_SERVICES_CONTAINERS,
                    protocol=network.SecurityRuleProtocol.TCP,
                    source_address_prefix=SREIpRanges.workspaces.prefix,
                    source_port_range="*",
                ),
                network.SecurityRuleArgs(
                    access=network.SecurityRuleAccess.ALLOW,
                    description="Allow outbound connections to user services databases.",
                    destination_address_prefix=SREIpRanges.user_services_databases.prefix,
                    destination_port_ranges=[Ports.MSSQL, Ports.POSTGRESQL],
                    direction=network.SecurityRuleDirection.OUTBOUND,
                    name="AllowUserServicesDatabasesOutbound",
                    priority=NetworkingPriorities.INTERNAL_SRE_USER_SERVICES_DATABASES,
                    protocol=network.SecurityRuleProtocol.TCP,
                    source_address_prefix=SREIpRanges.workspaces.prefix,
                    source_port_range="*",
                ),
                network.SecurityRuleArgs(
                    access=network.SecurityRuleAccess.ALLOW,
                    description="Allow outbound connections to user services software repositories.",
                    destination_address_prefix=SREIpRanges.user_services_software_repositories.prefix,
                    destination_port_ranges=[Ports.HTTP, Ports.HTTPS, Ports.SQUID],
                    direction=network.SecurityRuleDirection.OUTBOUND,
                    name="AllowUserServicesSoftwareRepositoriesOutbound",
                    priority=NetworkingPriorities.INTERNAL_SRE_USER_SERVICES_SOFTWARE_REPOSITORIES,
                    protocol=network.SecurityRuleProtocol.TCP,
                    source_address_prefix=SREIpRanges.workspaces.prefix,
                    source_port_range="*",
                ),
                network.SecurityRuleArgs(
                    access=network.SecurityRuleAccess.ALLOW,
                    description="Allow outbound connections to apt proxy server.",
                    destination_address_prefix=SREIpRanges.apt_proxy_server.prefix,
                    destination_port_ranges=[Ports.LINUX_UPDATE],
                    direction=network.SecurityRuleDirection.OUTBOUND,
                    name="AllowAptProxyServerOutbound",
                    priority=NetworkingPriorities.INTERNAL_SRE_APT_PROXY_SERVER,
                    protocol=network.SecurityRuleProtocol.TCP,
                    source_address_prefix=SREIpRanges.workspaces.prefix,
                    source_port_range="*",
                ),
                network.SecurityRuleArgs(
                    access=network.SecurityRuleAccess.ALLOW,
                    description="Allow outbound configuration traffic over the internet.",
                    destination_address_prefix="Internet",
                    destination_port_range="*",
                    direction=network.SecurityRuleDirection.OUTBOUND,
                    name="AllowConfigurationInternetOutbound",
                    priority=NetworkingPriorities.EXTERNAL_INTERNET,
                    protocol=network.SecurityRuleProtocol.TCP,
                    source_address_prefix=SREIpRanges.workspaces.prefix,
                    source_port_range="*",
                ),
                network.SecurityRuleArgs(
                    access=network.SecurityRuleAccess.DENY,
                    description="Deny all other outbound traffic.",
                    destination_address_prefix="*",
                    destination_port_range="*",
                    direction=network.SecurityRuleDirection.OUTBOUND,
                    name="DenyAllOtherOutbound",
                    priority=NetworkingPriorities.ALL_OTHER,
                    protocol=network.SecurityRuleProtocol.ASTERISK,
                    source_address_prefix="*",
                    source_port_range="*",
                ),
            ],
            opts=child_opts,
            tags=child_tags,
        )

        # Define the virtual network and its subnets
        # Note that these names for AzureFirewall subnets are required by Azure
        subnet_application_gateway_name = "ApplicationGatewaySubnet"
        subnet_apt_proxy_server_name = "AptProxyServerSubnet"
        subnet_data_configuration_name = "DataConfigurationSubnet"
        subnet_data_desired_state_name = "DataDesiredStateSubnet"
        subnet_data_private_name = "DataPrivateSubnet"
        subnet_firewall_name = "AzureFirewallSubnet"
        subnet_firewall_management_name = "AzureFirewallManagementSubnet"
        subnet_guacamole_containers_name = "GuacamoleContainersSubnet"
        subnet_guacamole_containers_support_name = "GuacamoleContainersSupportSubnet"
        subnet_identity_containers_name = "IdentityContainersSubnet"
        subnet_monitoring_name = "MonitoringSubnet"
        subnet_user_services_containers_name = "UserServicesContainersSubnet"
        subnet_user_services_containers_support_name = (
            "UserServicesContainersSupportSubnet"
        )
        subnet_user_services_databases_name = "UserServicesDatabasesSubnet"
        subnet_user_services_software_repositories_name = (
            "UserServicesSoftwareRepositoriesSubnet"
        )
        subnet_workspaces_name = "WorkspacesSubnet"
        sre_virtual_network = network.VirtualNetwork(
            f"{self._name}_virtual_network",
            address_space=network.AddressSpaceArgs(
                address_prefixes=[SREIpRanges.vnet.prefix],
            ),
            dhcp_options=network.DhcpOptionsArgs(dns_servers=[props.dns_server_ip]),
            location=props.location,
            resource_group_name=resource_group.name,
            # Note that we define subnets inline to avoid creation order issues
            subnets=[
                # Application gateway subnet
                network.SubnetArgs(
                    address_prefix=SREIpRanges.application_gateway.prefix,
                    name=subnet_application_gateway_name,
                    network_security_group=network.NetworkSecurityGroupArgs(
                        id=nsg_application_gateway.id
                    ),
                    route_table=None,  # the application gateway must not go via the firewall
                ),
                # apt proxy server
                network.SubnetArgs(
                    address_prefix=SREIpRanges.apt_proxy_server.prefix,
                    delegations=[
                        network.DelegationArgs(
                            name="SubnetDelegationContainerGroups",
                            service_name="Microsoft.ContainerInstance/containerGroups",
                            type="Microsoft.Network/virtualNetworks/subnets/delegations",
                        ),
                    ],
                    name=subnet_apt_proxy_server_name,
                    network_security_group=network.NetworkSecurityGroupArgs(
                        id=nsg_apt_proxy_server.id
                    ),
                    route_table=network.RouteTableArgs(id=route_table.id),
                ),
                # Configuration data subnet
                network.SubnetArgs(
                    address_prefix=SREIpRanges.data_configuration.prefix,
                    name=subnet_data_configuration_name,
                    network_security_group=network.NetworkSecurityGroupArgs(
                        id=nsg_data_configuration.id
                    ),
                    route_table=network.RouteTableArgs(id=route_table.id),
                    service_endpoints=[
                        network.ServiceEndpointPropertiesFormatArgs(
                            locations=[props.location],
                            service="Microsoft.Storage",
                        )
                    ],
                ),
                # Desired State data subnet
                network.SubnetArgs(
                    address_prefix=SREIpRanges.data_desired_state.prefix,
                    name=subnet_data_desired_state_name,
                    network_security_group=network.NetworkSecurityGroupArgs(
                        id=nsg_data_desired_state.id
                    ),
                    route_table=network.RouteTableArgs(id=route_table.id),
                    service_endpoints=[
                        network.ServiceEndpointPropertiesFormatArgs(
                            locations=[props.location],
                            service="Microsoft.Storage",
                        )
                    ],
                ),
                # Private data subnet
                network.SubnetArgs(
                    address_prefix=SREIpRanges.data_private.prefix,
                    name=subnet_data_private_name,
                    network_security_group=network.NetworkSecurityGroupArgs(
                        id=nsg_data_private.id
                    ),
                    route_table=network.RouteTableArgs(id=route_table.id),
                    service_endpoints=[
                        network.ServiceEndpointPropertiesFormatArgs(
                            locations=[props.location],
                            service="Microsoft.Storage",
                        )
                    ],
                ),
                # Firewall
                network.SubnetArgs(
                    address_prefix=SREIpRanges.firewall.prefix,
                    name=subnet_firewall_name,
                    # Note that NSGs cannot be attached to a subnet containing a firewall
                ),
                # Firewall management
                network.SubnetArgs(
                    address_prefix=SREIpRanges.firewall_management.prefix,
                    name=subnet_firewall_management_name,
                    # Note that NSGs cannot be attached to a subnet containing a firewall
                ),
                # Guacamole containers
                network.SubnetArgs(
                    address_prefix=SREIpRanges.guacamole_containers.prefix,
                    delegations=[
                        network.DelegationArgs(
                            name="SubnetDelegationContainerGroups",
                            service_name="Microsoft.ContainerInstance/containerGroups",
                            type="Microsoft.Network/virtualNetworks/subnets/delegations",
                        ),
                    ],
                    name=subnet_guacamole_containers_name,
                    network_security_group=network.NetworkSecurityGroupArgs(
                        id=nsg_guacamole_containers.id
                    ),
                    route_table=network.RouteTableArgs(id=route_table.id),
                ),
                # Guacamole containers support
                network.SubnetArgs(
                    address_prefix=SREIpRanges.guacamole_containers_support.prefix,
                    name=subnet_guacamole_containers_support_name,
                    network_security_group=network.NetworkSecurityGroupArgs(
                        id=nsg_guacamole_containers_support.id
                    ),
                    private_endpoint_network_policies=network.VirtualNetworkPrivateEndpointNetworkPolicies.ENABLED,
                    route_table=network.RouteTableArgs(id=route_table.id),
                ),
                # Identity containers
                network.SubnetArgs(
                    address_prefix=SREIpRanges.identity_containers.prefix,
                    delegations=[
                        network.DelegationArgs(
                            name="SubnetDelegationContainerGroups",
                            service_name="Microsoft.ContainerInstance/containerGroups",
                            type="Microsoft.Network/virtualNetworks/subnets/delegations",
                        ),
                    ],
                    name=subnet_identity_containers_name,
                    network_security_group=network.NetworkSecurityGroupArgs(
                        id=nsg_identity_containers.id
                    ),
                    route_table=network.RouteTableArgs(id=route_table.id),
                ),
                # Monitoring
                network.SubnetArgs(
                    address_prefix=SREIpRanges.monitoring.prefix,
                    name=subnet_monitoring_name,
                    network_security_group=network.NetworkSecurityGroupArgs(
                        id=nsg_monitoring.id
                    ),
                    route_table=network.RouteTableArgs(id=route_table.id),
                ),
                # User services containers
                network.SubnetArgs(
                    address_prefix=SREIpRanges.user_services_containers.prefix,
                    delegations=[
                        network.DelegationArgs(
                            name="SubnetDelegationContainerGroups",
                            service_name="Microsoft.ContainerInstance/containerGroups",
                            type="Microsoft.Network/virtualNetworks/subnets/delegations",
                        ),
                    ],
                    name=subnet_user_services_containers_name,
                    network_security_group=network.NetworkSecurityGroupArgs(
                        id=nsg_user_services_containers.id
                    ),
                    route_table=network.RouteTableArgs(id=route_table.id),
                ),
                # User services containers support
                network.SubnetArgs(
                    address_prefix=SREIpRanges.user_services_containers_support.prefix,
                    name=subnet_user_services_containers_support_name,
                    network_security_group=network.NetworkSecurityGroupArgs(
                        id=nsg_user_services_containers_support.id
                    ),
                    route_table=network.RouteTableArgs(id=route_table.id),
                ),
                # User services databases
                network.SubnetArgs(
                    address_prefix=SREIpRanges.user_services_databases.prefix,
                    name=subnet_user_services_databases_name,
                    network_security_group=network.NetworkSecurityGroupArgs(
                        id=nsg_user_services_databases.id
                    ),
                    route_table=network.RouteTableArgs(id=route_table.id),
                ),
                # User services software repositories
                network.SubnetArgs(
                    address_prefix=SREIpRanges.user_services_software_repositories.prefix,
                    delegations=[
                        network.DelegationArgs(
                            name="SubnetDelegationContainerGroups",
                            service_name="Microsoft.ContainerInstance/containerGroups",
                            type="Microsoft.Network/virtualNetworks/subnets/delegations",
                        ),
                    ],
                    name=subnet_user_services_software_repositories_name,
                    network_security_group=network.NetworkSecurityGroupArgs(
                        id=nsg_user_services_software_repositories.id
                    ),
                    route_table=network.RouteTableArgs(id=route_table.id),
                ),
                # Workspaces
                network.SubnetArgs(
                    address_prefix=SREIpRanges.workspaces.prefix,
                    name=subnet_workspaces_name,
                    network_security_group=network.NetworkSecurityGroupArgs(
                        id=nsg_workspaces.id
                    ),
                    route_table=network.RouteTableArgs(id=route_table.id),
                ),
            ],
            virtual_network_name=f"{stack_name}-vnet",
            virtual_network_peerings=[],
            opts=ResourceOptions.merge(
                child_opts,
                ResourceOptions(
                    ignore_changes=["virtual_network_peerings"]
                ),  # allow peering to SHM virtual network
            ),
            tags=child_tags,
        )

        # Peer the SRE virtual network to the DNS virtual network
        network.VirtualNetworkPeering(
            f"{self._name}_sre_to_dns_peering",
            remote_virtual_network=network.SubResourceArgs(
                id=props.dns_virtual_network_id
            ),
            resource_group_name=resource_group.name,
            virtual_network_name=sre_virtual_network.name,
            virtual_network_peering_name=Output.concat(
                "peer_sre_", props.sre_name, "_to_dns"
            ),
            opts=ResourceOptions.merge(
                child_opts, ResourceOptions(parent=sre_virtual_network)
            ),
        )
        network.VirtualNetworkPeering(
            f"{self._name}_dns_to_sre_peering",
            remote_virtual_network=network.SubResourceArgs(id=sre_virtual_network.id),
            resource_group_name=props.dns_resource_group_name,
            virtual_network_name=props.dns_virtual_network_name,
            virtual_network_peering_name=Output.concat(
                "peer_dns_to_sre_", props.sre_name
            ),
            opts=ResourceOptions.merge(
                child_opts, ResourceOptions(parent=sre_virtual_network)
            ),
        )

        # Define SRE DNS zone
        shm_dns_zone = Output.all(
            resource_group_name=props.shm_resource_group_name,
            zone_name=props.shm_zone_name,
        ).apply(
            lambda kwargs: network.get_zone(
                resource_group_name=kwargs["resource_group_name"],
                zone_name=kwargs["zone_name"],
            )
        )
        sre_subdomain = Output.from_input(props.sre_name).apply(
            lambda name: alphanumeric(name).lower()
        )
        sre_fqdn = Output.concat(sre_subdomain, ".", props.shm_fqdn)
        sre_dns_zone = network.Zone(
            f"{self._name}_dns_zone",
            location="Global",
            resource_group_name=resource_group.name,
            zone_name=sre_fqdn,
            zone_type=network.ZoneType.PUBLIC,
            opts=child_opts,
            tags=child_tags,
        )
        shm_ns_record = network.RecordSet(
            f"{self._name}_ns_record",
            ns_records=sre_dns_zone.name_servers.apply(
                lambda servers: [network.NsRecordArgs(nsdname=ns) for ns in servers]
            ),
            record_type="NS",
            relative_record_set_name=sre_subdomain,
            resource_group_name=props.shm_resource_group_name,
            ttl=3600,
            zone_name=shm_dns_zone.name,
            opts=ResourceOptions.merge(
                child_opts, ResourceOptions(parent=sre_dns_zone)
            ),
        )
        network.RecordSet(
            f"{self._name}_caa_record",
            caa_records=[
                network.CaaRecordArgs(
                    flags=0,
                    tag="issue",
                    value="letsencrypt.org",
                )
            ],
            record_type="CAA",
            relative_record_set_name="@",
            resource_group_name=resource_group.name,
            ttl=30,
            zone_name=sre_dns_zone.name,
            opts=ResourceOptions.merge(
                child_opts, ResourceOptions(parent=sre_dns_zone)
            ),
        )

        # Define SRE internal DNS zone
        sre_private_dns_zone = network.PrivateZone(
            f"{self._name}_private_zone",
            location="Global",
            private_zone_name=Output.concat("privatelink.", sre_fqdn),
            resource_group_name=props.dns_resource_group_name,
            opts=ResourceOptions.merge(
                child_opts, ResourceOptions(parent=sre_dns_zone)
            ),
            tags=child_tags,
        )

        # Link SRE private DNS zone to DNS virtual network
        network.VirtualNetworkLink(
            f"{self._name}_private_zone_internal_vnet_link",
            location="Global",
            private_zone_name=sre_private_dns_zone.name,
            registration_enabled=False,
            resource_group_name=props.dns_resource_group_name,
            virtual_network=network.SubResourceArgs(id=props.dns_virtual_network_id),
            virtual_network_link_name=Output.concat(
                "link-to-", props.dns_virtual_network_name
            ),
            opts=ResourceOptions.merge(
                child_opts, ResourceOptions(parent=sre_private_dns_zone)
            ),
        )

        # Link Azure private DNS zones to virtual network
        # Note that although the DNS virtual network is already linked to these zones,
        # Azure Container Instances do not have an IP address during deployment and so
        # must use default Azure DNS when setting up file mounts. This means that we
        # need to be able to resolve the "Storage Account" private DNS zones.
        for dns_zone_name, private_dns_zone in props.dns_private_zones.items():
            network.VirtualNetworkLink(
                replace_separators(
                    f"{self._name}_private_zone_{dns_zone_name}_vnet_link", "_"
                ),
                location="Global",
                private_zone_name=private_dns_zone.name,
                registration_enabled=False,
                resource_group_name=props.dns_resource_group_name,
                virtual_network=network.SubResourceArgs(id=sre_virtual_network.id),
                virtual_network_link_name=Output.concat(
                    "link-to-", sre_virtual_network.name
                ),
                opts=ResourceOptions.merge(
                    child_opts, ResourceOptions(parent=sre_virtual_network)
                ),
                tags=child_tags,
            )

        # Register outputs
        self.resource_group = resource_group
        self.route_table_name = route_table.name
        self.shm_ns_record = shm_ns_record
        self.sre_fqdn = sre_dns_zone.name
        self.sre_private_dns_zone = sre_private_dns_zone
        self.subnet_application_gateway = network.get_subnet_output(
            subnet_name=subnet_application_gateway_name,
            resource_group_name=resource_group.name,
            virtual_network_name=sre_virtual_network.name,
        )
        self.subnet_apt_proxy_server = network.get_subnet_output(
            subnet_name=subnet_apt_proxy_server_name,
            resource_group_name=resource_group.name,
            virtual_network_name=sre_virtual_network.name,
        )
        self.subnet_data_configuration = network.get_subnet_output(
            subnet_name=subnet_data_configuration_name,
            resource_group_name=resource_group.name,
            virtual_network_name=sre_virtual_network.name,
        )
        self.subnet_data_desired_state = network.get_subnet_output(
            subnet_name=subnet_data_desired_state_name,
            resource_group_name=resource_group.name,
            virtual_network_name=sre_virtual_network.name,
        )
        self.subnet_firewall = network.get_subnet_output(
            subnet_name=subnet_firewall_name,
            resource_group_name=resource_group.name,
            virtual_network_name=sre_virtual_network.name,
        )
        self.subnet_firewall_management = network.get_subnet_output(
            subnet_name=subnet_firewall_management_name,
            resource_group_name=resource_group.name,
            virtual_network_name=sre_virtual_network.name,
        )
        self.subnet_guacamole_containers = network.get_subnet_output(
            subnet_name=subnet_guacamole_containers_name,
            resource_group_name=resource_group.name,
            virtual_network_name=sre_virtual_network.name,
        )
        self.subnet_guacamole_containers_support = network.get_subnet_output(
            subnet_name=subnet_guacamole_containers_support_name,
            resource_group_name=resource_group.name,
            virtual_network_name=sre_virtual_network.name,
        )
        self.subnet_identity_containers = network.get_subnet_output(
            subnet_name=subnet_identity_containers_name,
            resource_group_name=resource_group.name,
            virtual_network_name=sre_virtual_network.name,
        )
        self.subnet_monitoring = network.get_subnet_output(
            subnet_name=subnet_monitoring_name,
            resource_group_name=resource_group.name,
            virtual_network_name=sre_virtual_network.name,
        )
        self.subnet_data_private = network.get_subnet_output(
            subnet_name=subnet_data_private_name,
            resource_group_name=resource_group.name,
            virtual_network_name=sre_virtual_network.name,
        )
        self.subnet_user_services_containers = network.get_subnet_output(
            subnet_name=subnet_user_services_containers_name,
            resource_group_name=resource_group.name,
            virtual_network_name=sre_virtual_network.name,
        )
        self.subnet_user_services_containers_support = network.get_subnet_output(
            subnet_name=subnet_user_services_containers_support_name,
            resource_group_name=resource_group.name,
            virtual_network_name=sre_virtual_network.name,
        )
        self.subnet_user_services_databases = network.get_subnet_output(
            subnet_name=subnet_user_services_databases_name,
            resource_group_name=resource_group.name,
            virtual_network_name=sre_virtual_network.name,
        )
        self.subnet_user_services_software_repositories = network.get_subnet_output(
            subnet_name=subnet_user_services_software_repositories_name,
            resource_group_name=resource_group.name,
            virtual_network_name=sre_virtual_network.name,
        )
        self.subnet_workspaces = network.get_subnet_output(
            subnet_name=subnet_workspaces_name,
            resource_group_name=resource_group.name,
            virtual_network_name=sre_virtual_network.name,
        )
        self.virtual_network = sre_virtual_network<|MERGE_RESOLUTION|>--- conflicted
+++ resolved
@@ -1358,11 +1358,7 @@
                     access=network.SecurityRuleAccess.ALLOW,
                     description="Allow outbound connections to desired state data endpoints.",
                     destination_address_prefix=SREIpRanges.data_desired_state.prefix,
-<<<<<<< HEAD
-                    destination_port_range=[Ports.NFS_V3_1, Ports.NFS_V3_2],
-=======
                     destination_port_ranges=[Ports.NFS_V3_1, Ports.NFS_V3_2],
->>>>>>> 248be55e
                     direction=network.SecurityRuleDirection.OUTBOUND,
                     name="AllowDataDesiredStateEndpointsOutbound",
                     priority=NetworkingPriorities.INTERNAL_SRE_DATA_DESIRED_STATE,
