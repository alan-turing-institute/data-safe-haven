--- conflicted
+++ resolved
@@ -163,45 +163,6 @@
             for vm in vms
         ]
 
-<<<<<<< HEAD
-        # Upload smoke tests
-        mustache_values = {
-            "check_uninstallable_packages": "0",
-        }
-        file_uploads = [
-            (FileReader(resources_path / "workspace" / "run_all_tests.bats"), "0444")
-        ]
-        for test_file in pathlib.Path(resources_path / "workspace").glob("test*"):
-            file_uploads.append((FileReader(test_file), "0444"))
-        for vm_index, (vm, vm_output) in enumerate(
-            zip(vms, vm_outputs, strict=True), start=1
-        ):
-            outputs: dict[str, Output[str]] = {}
-            for file_upload, file_permissions in file_uploads:
-                file_smoke_test = FileUpload(
-                    replace_separators(
-                        f"workspace_{vm_index:02d}_file_{file_upload.name}", "_"
-                    ),
-                    FileUploadProps(
-                        file_contents=file_upload.file_contents(
-                            mustache_values=mustache_values
-                        ),
-                        file_hash=file_upload.sha256(),
-                        file_permissions=file_permissions,
-                        file_target=f"/opt/tests/{file_upload.name}",
-                        subscription_name=props.subscription_name,
-                        vm_name=vm.vm_name,
-                        vm_resource_group_name=props.resource_group_name,
-                    ),
-                    opts=child_opts,
-                )
-                outputs[file_upload.name] = file_smoke_test.script_output
-            vm_output["file_uploads"] = outputs
-=======
-        # Register outputs
-        self.resource_group = resource_group
->>>>>>> bc6664f9
-
         # Register exports
         self.exports = {
             "vm_outputs": vm_outputs,
