"""Pulumi component for SRE data"""

from collections.abc import Mapping, Sequence
from typing import ClassVar

import pulumi_random
from pulumi import ComponentResource, Input, Output, ResourceOptions
from pulumi_azure_native import (
    authorization,
    keyvault,
    managedidentity,
    network,
    resources,
    storage,
)

from data_safe_haven.external import AzureIPv4Range
from data_safe_haven.functions import (
    alphanumeric,
    get_key_vault_name,
    replace_separators,
    seeded_uuid,
    sha256hash,
    truncate_tokens,
)
from data_safe_haven.infrastructure.common import (
    get_id_from_rg,
    get_id_from_subnet,
    get_name_from_rg,
)
from data_safe_haven.infrastructure.components import (
    BlobContainerAcl,
    BlobContainerAclProps,
    SSLCertificate,
    SSLCertificateProps,
)
from data_safe_haven.types import AzureDnsZoneNames


class SREDataProps:
    """Properties for SREDataComponent"""

    def __init__(
        self,
        admin_email_address: Input[str],
        admin_group_id: Input[str],
        admin_ip_addresses: Input[Sequence[str]],
        data_provider_ip_addresses: Input[Sequence[str]],
        dns_private_zones: Input[dict[str, network.PrivateZone]],
        dns_record: Input[network.RecordSet],
        dns_server_admin_password: Input[pulumi_random.RandomPassword],
        location: Input[str],
        resource_group: Input[resources.ResourceGroup],
        sre_fqdn: Input[str],
        storage_quota_gb_home: Input[int],
        storage_quota_gb_shared: Input[int],
        subnet_data_configuration: Input[network.GetSubnetResult],
        subnet_data_private: Input[network.GetSubnetResult],
        subscription_id: Input[str],
        subscription_name: Input[str],
        tenant_id: Input[str],
    ) -> None:
        self.admin_email_address = admin_email_address
        self.admin_group_id = admin_group_id
        self.data_configuration_ip_addresses = admin_ip_addresses
        self.data_private_sensitive_ip_addresses = Output.all(
            admin_ip_addresses, data_provider_ip_addresses
        ).apply(
            lambda address_lists: {
                ip for address_list in address_lists for ip in address_list
            }
        )
        self.dns_private_zones = dns_private_zones
        self.dns_record = dns_record
        self.password_dns_server_admin = dns_server_admin_password
        self.location = location
        self.resource_group_id = Output.from_input(resource_group).apply(get_id_from_rg)
        self.resource_group_name = Output.from_input(resource_group).apply(
            get_name_from_rg
        )
        self.sre_fqdn = sre_fqdn
        self.storage_quota_gb_home = storage_quota_gb_home
        self.storage_quota_gb_shared = storage_quota_gb_shared
        self.subnet_data_configuration_id = Output.from_input(
            subnet_data_configuration
        ).apply(get_id_from_subnet)
        self.subnet_data_private_id = Output.from_input(subnet_data_private).apply(
            get_id_from_subnet
        )
        self.subscription_id = subscription_id
        self.subscription_name = subscription_name
        self.tenant_id = tenant_id


class SREDataComponent(ComponentResource):
    """Deploy SRE data with Pulumi"""

    azure_role_ids: ClassVar[dict[str, str]] = {
        "Storage Blob Data Owner": "b7e6dc6d-f1e8-4753-8033-0f276bb0955b"
    }

    def __init__(
        self,
        name: str,
        stack_name: str,
        props: SREDataProps,
        opts: ResourceOptions | None = None,
        tags: Input[Mapping[str, Input[str]]] | None = None,
    ) -> None:
        super().__init__("dsh:sre:DataComponent", name, {}, opts)
        child_opts = ResourceOptions.merge(opts, ResourceOptions(parent=self))
        child_tags = {"component": "data"} | (tags if tags else {})

        # Define Key Vault reader
        identity_key_vault_reader = managedidentity.UserAssignedIdentity(
            f"{self._name}_id_key_vault_reader",
            location=props.location,
            resource_group_name=props.resource_group_name,
            resource_name_=f"{stack_name}-id-key-vault-reader",
            opts=child_opts,
            tags=child_tags,
        )

        # Define SRE KeyVault
        key_vault = keyvault.Vault(
            f"{self._name}_kv_secrets",
            location=props.location,
            properties=keyvault.VaultPropertiesArgs(
                access_policies=[
                    keyvault.AccessPolicyEntryArgs(
                        object_id=props.admin_group_id,
                        permissions=keyvault.PermissionsArgs(
                            certificates=[
                                "get",
                                "list",
                                "delete",
                                "create",
                                "import",
                                "update",
                                "managecontacts",
                                "getissuers",
                                "listissuers",
                                "setissuers",
                                "deleteissuers",
                                "manageissuers",
                                "recover",
                                "purge",
                            ],
                            keys=[
                                "encrypt",
                                "decrypt",
                                "sign",
                                "verify",
                                "get",
                                "list",
                                "create",
                                "update",
                                "import",
                                "delete",
                                "backup",
                                "restore",
                                "recover",
                                "purge",
                            ],
                            secrets=[
                                "get",
                                "list",
                                "set",
                                "delete",
                                "backup",
                                "restore",
                                "recover",
                                "purge",
                            ],
                        ),
                        tenant_id=props.tenant_id,
                    ),
                    keyvault.AccessPolicyEntryArgs(
                        object_id=identity_key_vault_reader.principal_id,
                        permissions=keyvault.PermissionsArgs(
                            certificates=[
                                "get",
                                "list",
                            ],
                            keys=[
                                "get",
                                "list",
                            ],
                            secrets=[
                                "get",
                                "list",
                            ],
                        ),
                        tenant_id=props.tenant_id,
                    ),
                ],
                enabled_for_deployment=True,
                enabled_for_disk_encryption=True,
                enabled_for_template_deployment=True,
                sku=keyvault.SkuArgs(
                    family="A",
                    name=keyvault.SkuName.STANDARD,
                ),
                soft_delete_retention_in_days=7,  # minimum allowed
                tenant_id=props.tenant_id,
            ),
            resource_group_name=props.resource_group_name,
            vault_name=get_key_vault_name(stack_name)[:24],  # maximum of 24 characters
            opts=child_opts,
            tags=child_tags,
        )

        # Define SSL certificate for this FQDN
        sre_fqdn_certificate = SSLCertificate(
            f"{self._name}_kvc_https_certificate",
            SSLCertificateProps(
                certificate_secret_name=Output.from_input(props.sre_fqdn).apply(
                    lambda s: replace_separators(s, "-")
                ),
                domain_name=props.sre_fqdn,
                admin_email_address=props.admin_email_address,
                key_vault_name=key_vault.name,
                networking_resource_group_name=props.resource_group_name,
                subscription_name=props.subscription_name,
            ),
            opts=ResourceOptions.merge(
                child_opts,
                ResourceOptions(
                    depends_on=[props.dns_record],
                    parent=key_vault,
                ),  # we need the delegation NS record to exist before generating the certificate
            ),
        )

        # Secret: database service admin password
        password_database_service_admin = pulumi_random.RandomPassword(
            f"{self._name}_password_database_service_admin",
            length=20,
            special=True,
            opts=ResourceOptions.merge(child_opts, ResourceOptions(parent=key_vault)),
        )
        keyvault.Secret(
            f"{self._name}_kvs_password_database_service_admin",
            properties=keyvault.SecretPropertiesArgs(
                value=password_database_service_admin.result,
            ),
            resource_group_name=props.resource_group_name,
            secret_name="password-database-service-admin",
            vault_name=key_vault.name,
            opts=ResourceOptions.merge(
                child_opts, ResourceOptions(parent=password_database_service_admin)
            ),
            tags=child_tags,
        )

        # Secret: DNS server admin password
        keyvault.Secret(
            f"{self._name}_kvs_password_dns_server_admin",
            properties=keyvault.SecretPropertiesArgs(
                value=props.password_dns_server_admin.result,
            ),
            resource_group_name=props.resource_group_name,
            secret_name="password-dns-server-admin",
            vault_name=key_vault.name,
            opts=ResourceOptions.merge(child_opts, ResourceOptions(parent=key_vault)),
            tags=child_tags,
        )

        # Secret: Gitea database admin password
        password_gitea_database_admin = pulumi_random.RandomPassword(
            f"{self._name}_password_gitea_database_admin",
            length=20,
            special=True,
            opts=ResourceOptions.merge(child_opts, ResourceOptions(parent=key_vault)),
        )
        keyvault.Secret(
            f"{self._name}_kvs_password_gitea_database_admin",
            properties=keyvault.SecretPropertiesArgs(
                value=password_gitea_database_admin.result
            ),
            resource_group_name=props.resource_group_name,
            secret_name="password-gitea-database-admin",
            vault_name=key_vault.name,
            opts=ResourceOptions.merge(
                child_opts, ResourceOptions(parent=password_gitea_database_admin)
            ),
            tags=child_tags,
        )

        # Secret: Hedgedoc database admin password
        password_hedgedoc_database_admin = pulumi_random.RandomPassword(
            f"{self._name}_password_hedgedoc_database_admin",
            length=20,
            special=True,
            opts=ResourceOptions.merge(child_opts, ResourceOptions(parent=key_vault)),
        )
        keyvault.Secret(
            f"{self._name}_kvs_password_hedgedoc_database_admin",
            properties=keyvault.SecretPropertiesArgs(
                value=password_hedgedoc_database_admin.result
            ),
            resource_group_name=props.resource_group_name,
            secret_name="password-hedgedoc-database-admin",
            vault_name=key_vault.name,
            opts=ResourceOptions.merge(
                child_opts, ResourceOptions(parent=password_hedgedoc_database_admin)
            ),
            tags=child_tags,
        )

        # Secret: Nexus admin password
        password_nexus_admin = pulumi_random.RandomPassword(
            f"{self._name}_password_nexus_admin",
            length=20,
            special=True,
            opts=ResourceOptions.merge(child_opts, ResourceOptions(parent=key_vault)),
        )
        keyvault.Secret(
            f"{self._name}_kvs_password_nexus_admin",
            properties=keyvault.SecretPropertiesArgs(value=password_nexus_admin.result),
            resource_group_name=props.resource_group_name,
            secret_name="password-nexus-admin",
            vault_name=key_vault.name,
            opts=ResourceOptions.merge(
                child_opts, ResourceOptions(parent=password_nexus_admin)
            ),
            tags=child_tags,
        )

        # Secret: Guacamole user database admin password
        password_user_database_admin = pulumi_random.RandomPassword(
            f"{self._name}_password_user_database_admin",
            length=20,
            special=True,
            opts=ResourceOptions.merge(child_opts, ResourceOptions(parent=key_vault)),
        )
        kvs_password_user_database_admin = keyvault.Secret(
            f"{self._name}_kvs_password_user_database_admin",
            properties=keyvault.SecretPropertiesArgs(
                value=password_user_database_admin.result
            ),
            resource_group_name=props.resource_group_name,
            secret_name="password-user-database-admin",
            vault_name=key_vault.name,
            opts=ResourceOptions.merge(
                child_opts, ResourceOptions(parent=password_user_database_admin)
            ),
            tags=child_tags,
        )

        # Secret: Workspace admin password
        password_workspace_admin = pulumi_random.RandomPassword(
            f"{self._name}_password_workspace_admin",
            length=20,
            special=True,
            opts=ResourceOptions.merge(child_opts, ResourceOptions(parent=key_vault)),
        )
        keyvault.Secret(
            f"{self._name}_kvs_password_workspace_admin",
            properties=keyvault.SecretPropertiesArgs(
                value=password_workspace_admin.result
            ),
            resource_group_name=props.resource_group_name,
            secret_name="password-workspace-admin",
            vault_name=key_vault.name,
            opts=ResourceOptions(parent=password_workspace_admin),
            tags=child_tags,
        )

        # Deploy configuration data storage account
        # - This holds file shares that are mounted by Azure Container Instances
        storage_account_data_configuration = storage.StorageAccount(
            f"{self._name}_storage_account_data_configuration",
            # Note that account names have a maximum of 24 characters
            account_name=alphanumeric(
                f"{''.join(truncate_tokens(stack_name.split('-'), 14))}configdata"
            )[:24],
            kind=storage.Kind.STORAGE_V2,
            large_file_shares_state=storage.LargeFileSharesState.DISABLED,
            location=props.location,
            minimum_tls_version=storage.MinimumTlsVersion.TLS1_2,
            network_rule_set=storage.NetworkRuleSetArgs(
                bypass=storage.Bypass.AZURE_SERVICES,
                default_action=storage.DefaultAction.DENY,
                ip_rules=Output.from_input(props.data_configuration_ip_addresses).apply(
                    lambda ip_ranges: [
                        storage.IPRuleArgs(
                            action=storage.Action.ALLOW,
                            i_p_address_or_range=str(ip_address),
                        )
                        for ip_range in sorted(ip_ranges)
                        for ip_address in AzureIPv4Range.from_cidr(ip_range).all_ips()
                    ]
                ),
                virtual_network_rules=[
                    storage.VirtualNetworkRuleArgs(
                        virtual_network_resource_id=props.subnet_data_configuration_id,
                    )
                ],
            ),
            resource_group_name=props.resource_group_name,
            sku=storage.SkuArgs(name=storage.SkuName.STANDARD_LRS),
            opts=child_opts,
            tags=child_tags,
        )
        # Retrieve configuration data storage account keys
        storage_account_data_configuration_keys = Output.all(
            account_name=storage_account_data_configuration.name,
            resource_group_name=props.resource_group_name,
        ).apply(
            lambda kwargs: storage.list_storage_account_keys(
                account_name=kwargs["account_name"],
                resource_group_name=kwargs["resource_group_name"],
            )
        )
        # Set up a private endpoint for the configuration data storage account
        storage_account_data_configuration_private_endpoint = network.PrivateEndpoint(
            f"{storage_account_data_configuration._name}_private_endpoint",
            location=props.location,
            private_endpoint_name=f"{stack_name}-pep-storage-account-data-configuration",
            private_link_service_connections=[
                network.PrivateLinkServiceConnectionArgs(
                    group_ids=["file"],
                    name=f"{stack_name}-cnxn-pep-storage-account-data-configuration",
                    private_link_service_id=storage_account_data_configuration.id,
                )
            ],
            resource_group_name=props.resource_group_name,
            subnet=network.SubnetArgs(id=props.subnet_data_configuration_id),
            opts=ResourceOptions.merge(
                child_opts,
                ResourceOptions(
                    ignore_changes=["custom_dns_configs"],
                    parent=storage_account_data_configuration,
                ),
            ),
            tags=child_tags,
        )
        # Add a private DNS record for each configuration data endpoint custom DNS config
        network.PrivateDnsZoneGroup(
            f"{storage_account_data_configuration._name}_private_dns_zone_group",
            private_dns_zone_configs=[
                network.PrivateDnsZoneConfigArgs(
                    name=replace_separators(
                        f"{stack_name}-storage-account-data-configuration-to-{dns_zone_name}",
                        "-",
                    ),
                    private_dns_zone_id=props.dns_private_zones[dns_zone_name].id,
                )
                for dns_zone_name in AzureDnsZoneNames.STORAGE_ACCOUNT
            ],
            private_dns_zone_group_name=f"{stack_name}-dzg-storage-account-data-configuration",
            private_endpoint_name=storage_account_data_configuration_private_endpoint.name,
            resource_group_name=props.resource_group_name,
            opts=ResourceOptions.merge(
                child_opts, ResourceOptions(parent=storage_account_data_configuration)
            ),
        )

<<<<<<< HEAD
=======
        # Deploy desired state storage account
        # - This holds the /desired_state container that is mounted by workspaces
        # - Azure blobs have worse NFS support but can be accessed with Azure Storage Explorer
        storage_account_data_desired_state = storage.StorageAccount(
            f"{self._name}_storage_account_data_desired_state",
            # Storage account names have a maximum of 24 characters
            account_name=alphanumeric(
                f"{''.join(truncate_tokens(stack_name.split('-'), 11))}desiredstate{sha256hash(self._name)}"
            )[:24],
            enable_https_traffic_only=True,
            enable_nfs_v3=True,
            encryption=storage.EncryptionArgs(
                key_source=storage.KeySource.MICROSOFT_STORAGE,
                services=storage.EncryptionServicesArgs(
                    blob=storage.EncryptionServiceArgs(
                        enabled=True, key_type=storage.KeyType.ACCOUNT
                    ),
                    file=storage.EncryptionServiceArgs(
                        enabled=True, key_type=storage.KeyType.ACCOUNT
                    ),
                ),
            ),
            kind=storage.Kind.BLOCK_BLOB_STORAGE,
            is_hns_enabled=True,
            location=props.location,
            minimum_tls_version=storage.MinimumTlsVersion.TLS1_2,
            network_rule_set=storage.NetworkRuleSetArgs(
                bypass=storage.Bypass.AZURE_SERVICES,
                default_action=storage.DefaultAction.DENY,
                ip_rules=Output.from_input(props.data_configuration_ip_addresses).apply(
                    lambda ip_ranges: [
                        storage.IPRuleArgs(
                            action=storage.Action.ALLOW,
                            i_p_address_or_range=str(ip_address),
                        )
                        for ip_range in sorted(ip_ranges)
                        for ip_address in AzureIPv4Range.from_cidr(ip_range).all_ips()
                    ]
                ),
                virtual_network_rules=[
                    storage.VirtualNetworkRuleArgs(
                        virtual_network_resource_id=props.subnet_data_desired_state_id,
                    )
                ],
            ),
            resource_group_name=props.resource_group_name,
            sku=storage.SkuArgs(name=storage.SkuName.PREMIUM_ZRS),
            opts=child_opts,
            tags=child_tags,
        )
        # Deploy desired state share
        container_desired_state = storage.BlobContainer(
            f"{self._name}_blob_desired_state",
            account_name=storage_account_data_desired_state.name,
            container_name="desiredstate",
            default_encryption_scope="$account-encryption-key",
            deny_encryption_scope_override=False,
            public_access=storage.PublicAccess.NONE,
            resource_group_name=props.resource_group_name,
            opts=ResourceOptions.merge(
                child_opts,
                ResourceOptions(parent=storage_account_data_desired_state),
            ),
        )
        # Set storage container ACLs
        BlobContainerAcl(
            f"{container_desired_state._name}_acl",
            BlobContainerAclProps(
                acl_user="r-x",
                acl_group="r-x",
                acl_other="r-x",
                # ensure that the above permissions are also set on any newly created
                # files (eg. with Azure Storage Explorer)
                apply_default_permissions=True,
                container_name=container_desired_state.name,
                resource_group_name=props.resource_group_name,
                storage_account_name=storage_account_data_desired_state.name,
                subscription_name=props.subscription_name,
            ),
            opts=ResourceOptions.merge(
                child_opts, ResourceOptions(parent=container_desired_state)
            ),
        )
        # Create file assets to upload
        desired_state_directory = (resources_path / "workspace" / "ansible").absolute()
        files_desired_state = [
            (
                FileAsset(str(file_path)),
                file_path.name,
                str(file_path.relative_to(desired_state_directory)),
            )
            for file_path in sorted(desired_state_directory.rglob("*"))
            if file_path.is_file() and not file_path.name.startswith(".")
        ]
        # Upload file assets to desired state container
        for file_asset, file_name, file_path in files_desired_state:
            storage.Blob(
                f"{container_desired_state._name}_blob_{file_name}",
                account_name=storage_account_data_desired_state.name,
                blob_name=file_path,
                container_name=container_desired_state.name,
                resource_group_name=props.resource_group_name,
                source=file_asset,
            )
        # Set up a private endpoint for the desired state storage account
        storage_account_data_desired_state_endpoint = network.PrivateEndpoint(
            f"{storage_account_data_desired_state._name}_private_endpoint",
            location=props.location,
            private_endpoint_name=f"{stack_name}-pep-storage-account-data-desired-state",
            private_link_service_connections=[
                network.PrivateLinkServiceConnectionArgs(
                    group_ids=["blob"],
                    name=f"{stack_name}-cnxn-pep-storage-account-data-private-sensitive",
                    private_link_service_id=storage_account_data_desired_state.id,
                )
            ],
            resource_group_name=props.resource_group_name,
            subnet=network.SubnetArgs(id=props.subnet_data_desired_state_id),
            opts=ResourceOptions.merge(
                child_opts,
                ResourceOptions(
                    ignore_changes=["custom_dns_configs"],
                    parent=storage_account_data_desired_state,
                ),
            ),
            tags=child_tags,
        )
        # Add a private DNS record for each desired state endpoint custom DNS config
        network.PrivateDnsZoneGroup(
            f"{storage_account_data_desired_state._name}_private_dns_zone_group",
            private_dns_zone_configs=[
                network.PrivateDnsZoneConfigArgs(
                    name=replace_separators(
                        f"{stack_name}-storage-account-data-desired-state-to-{dns_zone_name}",
                        "-",
                    ),
                    private_dns_zone_id=props.dns_private_zones[dns_zone_name].id,
                )
                for dns_zone_name in AzureDnsZoneNames.STORAGE_ACCOUNT
            ],
            private_dns_zone_group_name=f"{stack_name}-dzg-storage-account-data-desired-state",
            private_endpoint_name=storage_account_data_desired_state_endpoint.name,
            resource_group_name=props.resource_group_name,
            opts=ResourceOptions.merge(
                child_opts,
                ResourceOptions(parent=storage_account_data_desired_state),
            ),
        )

>>>>>>> c0f3a933
        # Deploy sensitive data blob storage account
        # - This holds the /data and /output containers that are mounted by workspaces
        # - Azure blobs have worse NFS support but can be accessed with Azure Storage Explorer
        storage_account_data_private_sensitive = storage.StorageAccount(
            f"{self._name}_storage_account_data_private_sensitive",
            # Storage account names have a maximum of 24 characters
            account_name=alphanumeric(
                f"{''.join(truncate_tokens(stack_name.split('-'), 11))}sensitivedata{sha256hash(self._name)}"
            )[:24],
            enable_https_traffic_only=True,
            enable_nfs_v3=True,
            encryption=storage.EncryptionArgs(
                key_source=storage.KeySource.MICROSOFT_STORAGE,
                services=storage.EncryptionServicesArgs(
                    blob=storage.EncryptionServiceArgs(
                        enabled=True, key_type=storage.KeyType.ACCOUNT
                    ),
                    file=storage.EncryptionServiceArgs(
                        enabled=True, key_type=storage.KeyType.ACCOUNT
                    ),
                ),
            ),
            kind=storage.Kind.BLOCK_BLOB_STORAGE,
            is_hns_enabled=True,
            location=props.location,
            minimum_tls_version=storage.MinimumTlsVersion.TLS1_2,
            network_rule_set=storage.NetworkRuleSetArgs(
                bypass=storage.Bypass.AZURE_SERVICES,
                default_action=storage.DefaultAction.DENY,
                ip_rules=Output.from_input(
                    props.data_private_sensitive_ip_addresses
                ).apply(
                    lambda ip_ranges: [
                        storage.IPRuleArgs(
                            action=storage.Action.ALLOW,
                            i_p_address_or_range=str(ip_address),
                        )
                        for ip_range in sorted(ip_ranges)
                        for ip_address in AzureIPv4Range.from_cidr(ip_range).all_ips()
                    ]
                ),
                virtual_network_rules=[
                    storage.VirtualNetworkRuleArgs(
                        virtual_network_resource_id=props.subnet_data_private_id,
                    )
                ],
            ),
            resource_group_name=props.resource_group_name,
            sku=storage.SkuArgs(name=storage.SkuName.PREMIUM_ZRS),
            opts=child_opts,
            tags=child_tags,
        )
        # Deploy storage containers
        storage_container_egress = storage.BlobContainer(
            f"{self._name}_blob_egress",
            account_name=storage_account_data_private_sensitive.name,
            container_name="egress",
            default_encryption_scope="$account-encryption-key",
            deny_encryption_scope_override=False,
            public_access=storage.PublicAccess.NONE,
            resource_group_name=props.resource_group_name,
            opts=ResourceOptions.merge(
                child_opts,
                ResourceOptions(parent=storage_account_data_private_sensitive),
            ),
        )
        storage_container_ingress = storage.BlobContainer(
            f"{self._name}_blob_ingress",
            account_name=storage_account_data_private_sensitive.name,
            container_name="ingress",
            default_encryption_scope="$account-encryption-key",
            deny_encryption_scope_override=False,
            public_access=storage.PublicAccess.NONE,
            resource_group_name=props.resource_group_name,
            opts=ResourceOptions.merge(
                child_opts,
                ResourceOptions(parent=storage_account_data_private_sensitive),
            ),
        )
        # Set storage container ACLs
        BlobContainerAcl(
            f"{storage_container_egress._name}_acl",
            BlobContainerAclProps(
                acl_user="rwx",
                acl_group="rwx",
                acl_other="rwx",
                # due to an Azure bug `apply_default_permissions=True` also gives user
                # 65533 ownership of the fileshare (preventing use inside the SRE)
                apply_default_permissions=False,
                container_name=storage_container_egress.name,
                resource_group_name=props.resource_group_name,
                storage_account_name=storage_account_data_private_sensitive.name,
                subscription_name=props.subscription_name,
            ),
            opts=ResourceOptions.merge(
                child_opts, ResourceOptions(parent=storage_container_egress)
            ),
        )
        BlobContainerAcl(
            f"{storage_container_ingress._name}_acl",
            BlobContainerAclProps(
                acl_user="rwx",
                acl_group="r-x",
                acl_other="r-x",
                # ensure that the above permissions are also set on any newly created
                # files (eg. with Azure Storage Explorer)
                apply_default_permissions=True,
                container_name=storage_container_ingress.name,
                resource_group_name=props.resource_group_name,
                storage_account_name=storage_account_data_private_sensitive.name,
                subscription_name=props.subscription_name,
            ),
            opts=ResourceOptions.merge(
                child_opts, ResourceOptions(parent=storage_container_ingress)
            ),
        )
        # Set up a private endpoint for the sensitive data storage account
        storage_account_data_private_sensitive_endpoint = network.PrivateEndpoint(
            f"{storage_account_data_private_sensitive._name}_private_endpoint",
            location=props.location,
            private_endpoint_name=f"{stack_name}-pep-storage-account-data-private-sensitive",
            private_link_service_connections=[
                network.PrivateLinkServiceConnectionArgs(
                    group_ids=["blob"],
                    name=f"{stack_name}-cnxn-pep-storage-account-data-private-sensitive",
                    private_link_service_id=storage_account_data_private_sensitive.id,
                )
            ],
            resource_group_name=props.resource_group_name,
            subnet=network.SubnetArgs(id=props.subnet_data_private_id),
            opts=ResourceOptions.merge(
                child_opts,
                ResourceOptions(
                    ignore_changes=["custom_dns_configs"],
                    parent=storage_account_data_private_sensitive,
                ),
            ),
            tags=child_tags,
        )
        # Add a private DNS record for each sensitive data endpoint custom DNS config
        network.PrivateDnsZoneGroup(
            f"{storage_account_data_private_sensitive._name}_private_dns_zone_group",
            private_dns_zone_configs=[
                network.PrivateDnsZoneConfigArgs(
                    name=replace_separators(
                        f"{stack_name}-storage-account-data-private-sensitive-to-{dns_zone_name}",
                        "-",
                    ),
                    private_dns_zone_id=props.dns_private_zones[dns_zone_name].id,
                )
                for dns_zone_name in AzureDnsZoneNames.STORAGE_ACCOUNT
            ],
            private_dns_zone_group_name=f"{stack_name}-dzg-storage-account-data-private-sensitive",
            private_endpoint_name=storage_account_data_private_sensitive_endpoint.name,
            resource_group_name=props.resource_group_name,
            opts=ResourceOptions.merge(
                child_opts,
                ResourceOptions(parent=storage_account_data_private_sensitive),
            ),
        )

        # Give the "Storage Blob Data Owner" role to the Azure admin group
        # for the data resource group
        authorization.RoleAssignment(
            f"{self._name}_data_owner_role_assignment",
            principal_id=props.admin_group_id,
            principal_type=authorization.PrincipalType.GROUP,
            role_assignment_name=str(
                seeded_uuid(f"{stack_name} Storage Blob Data Owner")
            ),
            role_definition_id=Output.concat(
                "/subscriptions/",
                props.subscription_id,
                "/providers/Microsoft.Authorization/roleDefinitions/",
                self.azure_role_ids["Storage Blob Data Owner"],
            ),
            scope=props.resource_group_id,
            opts=child_opts,
        )

        # Deploy data_private_user files storage account
        # - This holds the /home and /shared containers that are mounted by workspaces
        # - Azure Files has better NFS support but cannot be accessed with Azure Storage Explorer
        # - Allows root-squashing to be configured
        # From https://learn.microsoft.com/en-us/azure/storage/files/files-nfs-protocol
        # - premium file shares are required
        storage_account_data_private_user = storage.StorageAccount(
            f"{self._name}_storage_account_data_private_user",
            access_tier=storage.AccessTier.COOL,
            # Storage account names have a maximum of 24 characters
            account_name=alphanumeric(
                f"{''.join(truncate_tokens(stack_name.split('-'), 16))}userdata{sha256hash(self._name)}"
            )[:24],
            enable_https_traffic_only=False,
            encryption=storage.EncryptionArgs(
                key_source=storage.KeySource.MICROSOFT_STORAGE,
                services=storage.EncryptionServicesArgs(
                    file=storage.EncryptionServiceArgs(
                        enabled=True, key_type=storage.KeyType.ACCOUNT
                    ),
                ),
            ),
            kind=storage.Kind.FILE_STORAGE,
            location=props.location,
            minimum_tls_version=storage.MinimumTlsVersion.TLS1_2,
            network_rule_set=storage.NetworkRuleSetArgs(
                bypass=storage.Bypass.AZURE_SERVICES,
                default_action=storage.DefaultAction.DENY,
                virtual_network_rules=[
                    storage.VirtualNetworkRuleArgs(
                        virtual_network_resource_id=props.subnet_data_private_id,
                    )
                ],
            ),
            resource_group_name=props.resource_group_name,
            sku=storage.SkuArgs(name=storage.SkuName.PREMIUM_ZRS),
            opts=child_opts,
            tags=child_tags,
        )
        storage.FileShare(
            f"{storage_account_data_private_user._name}_files_home",
            access_tier=storage.ShareAccessTier.PREMIUM,
            account_name=storage_account_data_private_user.name,
            enabled_protocols=storage.EnabledProtocols.NFS,
            resource_group_name=props.resource_group_name,
            # Squashing prevents root from creating user home directories
            root_squash=storage.RootSquashType.NO_ROOT_SQUASH,
            share_name="home",
            share_quota=props.storage_quota_gb_home,
            signed_identifiers=[],
            opts=ResourceOptions.merge(
                child_opts, ResourceOptions(parent=storage_account_data_private_user)
            ),
        )
        storage.FileShare(
            f"{storage_account_data_private_user._name}_files_shared",
            access_tier=storage.ShareAccessTier.PREMIUM,
            account_name=storage_account_data_private_user.name,
            enabled_protocols=storage.EnabledProtocols.NFS,
            resource_group_name=props.resource_group_name,
            root_squash=storage.RootSquashType.ROOT_SQUASH,
            share_name="shared",
            share_quota=props.storage_quota_gb_shared,
            signed_identifiers=[],
            opts=ResourceOptions.merge(
                child_opts, ResourceOptions(parent=storage_account_data_private_user)
            ),
        )
        # Set up a private endpoint for the user data storage account
        storage_account_data_private_user_endpoint = network.PrivateEndpoint(
            f"{storage_account_data_private_user._name}_private_endpoint",
            location=props.location,
            private_endpoint_name=f"{stack_name}-pep-storage-account-data-private-user",
            private_link_service_connections=[
                network.PrivateLinkServiceConnectionArgs(
                    group_ids=["file"],
                    name=f"{stack_name}-cnxn-pep-storage-account-data-private-user",
                    private_link_service_id=storage_account_data_private_user.id,
                )
            ],
            resource_group_name=props.resource_group_name,
            subnet=network.SubnetArgs(id=props.subnet_data_private_id),
            opts=ResourceOptions.merge(
                child_opts,
                ResourceOptions(
                    ignore_changes=["custom_dns_configs"],
                    parent=storage_account_data_private_user,
                ),
            ),
            tags=child_tags,
        )
        # Add a private DNS record for each user data endpoint custom DNS config
        network.PrivateDnsZoneGroup(
            f"{storage_account_data_private_user._name}_private_dns_zone_group",
            private_dns_zone_configs=[
                network.PrivateDnsZoneConfigArgs(
                    name=replace_separators(
                        f"{stack_name}-storage-account-data-private-user-to-{dns_zone_name}",
                        "-",
                    ),
                    private_dns_zone_id=props.dns_private_zones[dns_zone_name].id,
                )
                for dns_zone_name in AzureDnsZoneNames.STORAGE_ACCOUNT
            ],
            private_dns_zone_group_name=f"{stack_name}-dzg-storage-account-data-private-user",
            private_endpoint_name=storage_account_data_private_user_endpoint.name,
            resource_group_name=props.resource_group_name,
            opts=ResourceOptions.merge(
                child_opts, ResourceOptions(parent=storage_account_data_private_user)
            ),
        )

        # Register outputs
        self.sre_fqdn_certificate_secret_id = sre_fqdn_certificate.secret_id
        self.storage_account_data_private_user_name = (
            storage_account_data_private_user.name
        )
        self.storage_account_data_private_sensitive_id = (
            storage_account_data_private_sensitive.id
        )
        self.storage_account_data_private_sensitive_name = (
            storage_account_data_private_sensitive.name
        )
        self.storage_account_data_configuration_key = Output.secret(
            storage_account_data_configuration_keys.apply(
                lambda keys: keys.keys[0].value
            )
        )
        self.storage_account_data_configuration_name = (
            storage_account_data_configuration.name
        )
        self.managed_identity = identity_key_vault_reader
        self.password_nexus_admin = Output.secret(password_nexus_admin.result)
        self.password_database_service_admin = Output.secret(
            password_database_service_admin.result
        )
        self.password_dns_server_admin = Output.secret(
            Output.from_input(props.password_dns_server_admin).apply(
                lambda password: password.result
            )
        )
        self.password_gitea_database_admin = Output.secret(
            password_gitea_database_admin.result
        )
        self.password_hedgedoc_database_admin = Output.secret(
            password_hedgedoc_database_admin.result
        )
        self.password_user_database_admin = Output.secret(
            password_user_database_admin.result
        )
        self.password_workspace_admin = Output.secret(password_workspace_admin.result)

        # Register exports
        self.exports = {
            "key_vault_name": key_vault.name,
            "password_user_database_admin_secret": kvs_password_user_database_admin.name,
        }<|MERGE_RESOLUTION|>--- conflicted
+++ resolved
@@ -456,159 +456,6 @@
                 child_opts, ResourceOptions(parent=storage_account_data_configuration)
             ),
         )
-
-<<<<<<< HEAD
-=======
-        # Deploy desired state storage account
-        # - This holds the /desired_state container that is mounted by workspaces
-        # - Azure blobs have worse NFS support but can be accessed with Azure Storage Explorer
-        storage_account_data_desired_state = storage.StorageAccount(
-            f"{self._name}_storage_account_data_desired_state",
-            # Storage account names have a maximum of 24 characters
-            account_name=alphanumeric(
-                f"{''.join(truncate_tokens(stack_name.split('-'), 11))}desiredstate{sha256hash(self._name)}"
-            )[:24],
-            enable_https_traffic_only=True,
-            enable_nfs_v3=True,
-            encryption=storage.EncryptionArgs(
-                key_source=storage.KeySource.MICROSOFT_STORAGE,
-                services=storage.EncryptionServicesArgs(
-                    blob=storage.EncryptionServiceArgs(
-                        enabled=True, key_type=storage.KeyType.ACCOUNT
-                    ),
-                    file=storage.EncryptionServiceArgs(
-                        enabled=True, key_type=storage.KeyType.ACCOUNT
-                    ),
-                ),
-            ),
-            kind=storage.Kind.BLOCK_BLOB_STORAGE,
-            is_hns_enabled=True,
-            location=props.location,
-            minimum_tls_version=storage.MinimumTlsVersion.TLS1_2,
-            network_rule_set=storage.NetworkRuleSetArgs(
-                bypass=storage.Bypass.AZURE_SERVICES,
-                default_action=storage.DefaultAction.DENY,
-                ip_rules=Output.from_input(props.data_configuration_ip_addresses).apply(
-                    lambda ip_ranges: [
-                        storage.IPRuleArgs(
-                            action=storage.Action.ALLOW,
-                            i_p_address_or_range=str(ip_address),
-                        )
-                        for ip_range in sorted(ip_ranges)
-                        for ip_address in AzureIPv4Range.from_cidr(ip_range).all_ips()
-                    ]
-                ),
-                virtual_network_rules=[
-                    storage.VirtualNetworkRuleArgs(
-                        virtual_network_resource_id=props.subnet_data_desired_state_id,
-                    )
-                ],
-            ),
-            resource_group_name=props.resource_group_name,
-            sku=storage.SkuArgs(name=storage.SkuName.PREMIUM_ZRS),
-            opts=child_opts,
-            tags=child_tags,
-        )
-        # Deploy desired state share
-        container_desired_state = storage.BlobContainer(
-            f"{self._name}_blob_desired_state",
-            account_name=storage_account_data_desired_state.name,
-            container_name="desiredstate",
-            default_encryption_scope="$account-encryption-key",
-            deny_encryption_scope_override=False,
-            public_access=storage.PublicAccess.NONE,
-            resource_group_name=props.resource_group_name,
-            opts=ResourceOptions.merge(
-                child_opts,
-                ResourceOptions(parent=storage_account_data_desired_state),
-            ),
-        )
-        # Set storage container ACLs
-        BlobContainerAcl(
-            f"{container_desired_state._name}_acl",
-            BlobContainerAclProps(
-                acl_user="r-x",
-                acl_group="r-x",
-                acl_other="r-x",
-                # ensure that the above permissions are also set on any newly created
-                # files (eg. with Azure Storage Explorer)
-                apply_default_permissions=True,
-                container_name=container_desired_state.name,
-                resource_group_name=props.resource_group_name,
-                storage_account_name=storage_account_data_desired_state.name,
-                subscription_name=props.subscription_name,
-            ),
-            opts=ResourceOptions.merge(
-                child_opts, ResourceOptions(parent=container_desired_state)
-            ),
-        )
-        # Create file assets to upload
-        desired_state_directory = (resources_path / "workspace" / "ansible").absolute()
-        files_desired_state = [
-            (
-                FileAsset(str(file_path)),
-                file_path.name,
-                str(file_path.relative_to(desired_state_directory)),
-            )
-            for file_path in sorted(desired_state_directory.rglob("*"))
-            if file_path.is_file() and not file_path.name.startswith(".")
-        ]
-        # Upload file assets to desired state container
-        for file_asset, file_name, file_path in files_desired_state:
-            storage.Blob(
-                f"{container_desired_state._name}_blob_{file_name}",
-                account_name=storage_account_data_desired_state.name,
-                blob_name=file_path,
-                container_name=container_desired_state.name,
-                resource_group_name=props.resource_group_name,
-                source=file_asset,
-            )
-        # Set up a private endpoint for the desired state storage account
-        storage_account_data_desired_state_endpoint = network.PrivateEndpoint(
-            f"{storage_account_data_desired_state._name}_private_endpoint",
-            location=props.location,
-            private_endpoint_name=f"{stack_name}-pep-storage-account-data-desired-state",
-            private_link_service_connections=[
-                network.PrivateLinkServiceConnectionArgs(
-                    group_ids=["blob"],
-                    name=f"{stack_name}-cnxn-pep-storage-account-data-private-sensitive",
-                    private_link_service_id=storage_account_data_desired_state.id,
-                )
-            ],
-            resource_group_name=props.resource_group_name,
-            subnet=network.SubnetArgs(id=props.subnet_data_desired_state_id),
-            opts=ResourceOptions.merge(
-                child_opts,
-                ResourceOptions(
-                    ignore_changes=["custom_dns_configs"],
-                    parent=storage_account_data_desired_state,
-                ),
-            ),
-            tags=child_tags,
-        )
-        # Add a private DNS record for each desired state endpoint custom DNS config
-        network.PrivateDnsZoneGroup(
-            f"{storage_account_data_desired_state._name}_private_dns_zone_group",
-            private_dns_zone_configs=[
-                network.PrivateDnsZoneConfigArgs(
-                    name=replace_separators(
-                        f"{stack_name}-storage-account-data-desired-state-to-{dns_zone_name}",
-                        "-",
-                    ),
-                    private_dns_zone_id=props.dns_private_zones[dns_zone_name].id,
-                )
-                for dns_zone_name in AzureDnsZoneNames.STORAGE_ACCOUNT
-            ],
-            private_dns_zone_group_name=f"{stack_name}-dzg-storage-account-data-desired-state",
-            private_endpoint_name=storage_account_data_desired_state_endpoint.name,
-            resource_group_name=props.resource_group_name,
-            opts=ResourceOptions.merge(
-                child_opts,
-                ResourceOptions(parent=storage_account_data_desired_state),
-            ),
-        )
-
->>>>>>> c0f3a933
         # Deploy sensitive data blob storage account
         # - This holds the /data and /output containers that are mounted by workspaces
         # - Azure blobs have worse NFS support but can be accessed with Azure Storage Explorer
