--- conflicted
+++ resolved
@@ -99,7 +99,6 @@
         child_opts = ResourceOptions.merge(opts, ResourceOptions(parent=self))
         child_tags = {"component": "user services"} | (tags if tags else {})
 
-<<<<<<< HEAD
         # Deploy the Gitea servers
         if props.external_git_mirror:
             gitea_servers = ["external", "internal"]
@@ -133,32 +132,6 @@
                 opts=child_opts,
                 tags=child_tags,
             )
-=======
-        # Deploy the Gitea server
-        self.gitea_server = SREGiteaServerComponent(
-            "sre_gitea_server",
-            stack_name,
-            SREGiteaServerProps(
-                containers_subnet_id=props.subnet_containers_id,
-                database_subnet_id=props.subnet_containers_support_id,
-                database_password=props.gitea_database_password,
-                dns_server_ip=props.dns_server_ip,
-                dockerhub_credentials=props.dockerhub_credentials,
-                ldap_server_hostname=props.ldap_server_hostname,
-                ldap_server_port=props.ldap_server_port,
-                ldap_username_attribute=props.ldap_username_attribute,
-                ldap_user_filter=props.ldap_user_filter,
-                ldap_user_search_base=props.ldap_user_search_base,
-                location=props.location,
-                resource_group_name=props.resource_group_name,
-                sre_fqdn=props.sre_fqdn,
-                storage_account_key=props.storage_account_key,
-                storage_account_name=props.storage_account_name,
-            ),
-            opts=child_opts,
-            tags=child_tags,
-        )
->>>>>>> 6304a9a3
 
         # Deploy the HedgeDoc server
         self.hedgedoc_server = SREHedgeDocServerComponent(
