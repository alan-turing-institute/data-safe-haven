"""Pulumi declarative program"""

import pulumi
from pulumi_azure_native import resources

from data_safe_haven.config import Context, SREConfig
from data_safe_haven.infrastructure.common import DockerHubCredentials

from .sre.application_gateway import (
    SREApplicationGatewayComponent,
    SREApplicationGatewayProps,
)
from .sre.apt_proxy_server import SREAptProxyServerComponent, SREAptProxyServerProps
from .sre.backup import (
    SREBackupComponent,
    SREBackupProps,
)
from .sre.data import (
    SREDataComponent,
    SREDataProps,
)
from .sre.dns_server import (
    SREDnsServerComponent,
    SREDnsServerProps,
)
from .sre.firewall import (
    SREFirewallComponent,
    SREFirewallProps,
)
from .sre.identity import (
    SREIdentityComponent,
    SREIdentityProps,
)
from .sre.monitoring import (
    SREMonitoringComponent,
    SREMonitoringProps,
)
from .sre.networking import (
    SRENetworkingComponent,
    SRENetworkingProps,
)
from .sre.remote_desktop import (
    SRERemoteDesktopComponent,
    SRERemoteDesktopProps,
)
from .sre.user_services import (
    SREUserServicesComponent,
    SREUserServicesProps,
)
from .sre.workspaces import (
    SREWorkspacesComponent,
    SREWorkspacesProps,
)


class DeclarativeSRE:
    """Deploy with Pulumi"""

    def __init__(
        self,
        context: Context,
        config: SREConfig,
        graph_api_token: str,
    ) -> None:
        self.context = context
        self.config = config
        self.graph_api_token = graph_api_token
        self.stack_name = f"shm-{context.name}-sre-{config.name}"
        self.tags = {"component": f"SRE {config.name}"} | context.tags

    def __call__(self) -> None:
        # Load pulumi configuration options
        self.pulumi_opts = pulumi.Config()
        shm_admin_group_id = self.pulumi_opts.require("shm-admin-group-id")
        shm_entra_tenant_id = self.pulumi_opts.require("shm-entra-tenant-id")
        shm_fqdn = self.pulumi_opts.require("shm-fqdn")

        # Construct DockerHubCredentials
        dockerhub_credentials = DockerHubCredentials(
            access_token=self.config.dockerhub.access_token,
            server="index.docker.io",
            username=self.config.dockerhub.username,
        )

        # Construct LDAP paths
        ldap_root_dn = f"DC={shm_fqdn.replace('.', ',DC=')}"
        ldap_group_search_base = f"OU=groups,{ldap_root_dn}"
        ldap_user_search_base = f"OU=users,{ldap_root_dn}"
        ldap_group_name_prefix = f"Data Safe Haven SRE {self.config.name}"
        ldap_group_names = {
            "admin_group_name": f"{ldap_group_name_prefix} Administrators",
            "privileged_user_group_name": f"{ldap_group_name_prefix} Privileged Users",
            "user_group_name": f"{ldap_group_name_prefix} Users",
        }
        ldap_username_attribute = "uid"
        # LDAP filter syntax: https://ldap.com/ldap-filters/
        # LDAP filter for users of this SRE
        ldap_user_filter = "".join(
            [
                "(&",
                # Users are a posixAccount and
                "(objectClass=posixAccount)",
                # belong to any of these groups
                "(|",
                *(
                    f"(memberOf=CN={group_name},{ldap_group_search_base})"
                    for group_name in ldap_group_names.values()
                ),
                ")",
                ")",
            ]
        )
        # LDAP filter for groups in this SRE
        ldap_group_filter = "".join(
            [
                "(&",
                # Groups are a posixGroup
                "(objectClass=posixGroup)",
                "(|",
                # which is either one of the LDAP groups
                *(f"(CN={group_name})" for group_name in ldap_group_names.values()),
                # or is the primary user group for a member of one of those groups
                *(
                    f"(memberOf=CN=Primary user groups for {group_name},{ldap_group_search_base})"
                    for group_name in ldap_group_names.values()
                ),
                ")",
                ")",
            ]
        )

        # Deploy resource group
        resource_group = resources.ResourceGroup(
            "sre_resource_group",
            location=self.config.azure.location,
            resource_group_name=f"{self.stack_name}-rg",
            tags=self.tags,
        )

        # Deploy SRE DNS server
        dns = SREDnsServerComponent(
            "sre_dns_server",
            self.stack_name,
            SREDnsServerProps(
                dockerhub_credentials=dockerhub_credentials,
                resource_group_name=resource_group.name,
                shm_fqdn=shm_fqdn,
            ),
            tags=self.tags,
        )

        # Deploy networking
        networking = SRENetworkingComponent(
            "sre_networking",
            self.stack_name,
            SRENetworkingProps(
                dns_private_zones=dns.private_zones,
                dns_server_ip=dns.ip_address,
                dns_virtual_network=dns.virtual_network,
                location=self.config.azure.location,
                resource_group_name=resource_group.name,
                shm_fqdn=shm_fqdn,
                shm_resource_group_name=self.context.resource_group_name,
                shm_zone_name=shm_fqdn,
                sre_name=self.config.name,
                user_public_ip_ranges=self.config.sre.research_user_ip_addresses,
            ),
            tags=self.tags,
        )

        # Deploy SRE firewall
        SREFirewallComponent(
            "sre_firewall",
            self.stack_name,
            SREFirewallProps(
                location=self.config.azure.location,
                resource_group_name=resource_group.name,
                route_table_name=networking.route_table_name,
                subnet_apt_proxy_server=networking.subnet_apt_proxy_server,
                subnet_firewall=networking.subnet_firewall,
                subnet_firewall_management=networking.subnet_firewall_management,
                subnet_guacamole_containers=networking.subnet_guacamole_containers,
                subnet_identity_containers=networking.subnet_identity_containers,
                subnet_user_services_software_repositories=networking.subnet_user_services_software_repositories,
                subnet_workspaces=networking.subnet_workspaces,
            ),
            tags=self.tags,
        )

        # Deploy data storage
        data = SREDataComponent(
            "sre_data",
            self.stack_name,
            SREDataProps(
                admin_email_address=self.config.sre.admin_email_address,
                admin_group_id=shm_admin_group_id,
                admin_ip_addresses=self.config.sre.admin_ip_addresses,
                data_provider_ip_addresses=self.config.sre.data_provider_ip_addresses,
                dns_private_zones=dns.private_zones,
                dns_record=networking.shm_ns_record,
                dns_server_admin_password=dns.password_admin,
                location=self.config.azure.location,
                resource_group_name=resource_group.name,
                sre_fqdn=networking.sre_fqdn,
                subnet_data_configuration=networking.subnet_data_configuration,
                subnet_data_desired_state=networking.subnet_data_desired_state,
                subnet_data_private=networking.subnet_data_private,
                subscription_id=self.config.azure.subscription_id,
                subscription_name=self.context.subscription_name,
                tenant_id=self.config.azure.tenant_id,
            ),
            tags=self.tags,
        )

        # Deploy the apt proxy server
        apt_proxy_server = SREAptProxyServerComponent(
            "sre_apt_proxy_server",
            self.stack_name,
            SREAptProxyServerProps(
                containers_subnet=networking.subnet_apt_proxy_server,
                dns_server_ip=dns.ip_address,
                location=self.config.azure.location,
                resource_group_name=resource_group.name,
                sre_fqdn=networking.sre_fqdn,
                storage_account_key=data.storage_account_data_configuration_key,
                storage_account_name=data.storage_account_data_configuration_name,
            ),
            tags=self.tags,
        )

        # Deploy identity server
        identity = SREIdentityComponent(
            "sre_identity",
            self.stack_name,
            SREIdentityProps(
                dns_server_ip=dns.ip_address,
                dockerhub_credentials=dockerhub_credentials,
                entra_application_name=f"sre-{self.config.name}-apricot",
                entra_auth_token=self.graph_api_token,
                entra_tenant_id=shm_entra_tenant_id,
                location=self.config.azure.location,
                resource_group_name=resource_group.name,
                shm_fqdn=shm_fqdn,
                sre_fqdn=networking.sre_fqdn,
                storage_account_key=data.storage_account_data_configuration_key,
                storage_account_name=data.storage_account_data_configuration_name,
                subnet_containers=networking.subnet_identity_containers,
            ),
            tags=self.tags,
        )

        # Deploy frontend application gateway
        SREApplicationGatewayComponent(
            "sre_application_gateway",
            self.stack_name,
            SREApplicationGatewayProps(
                key_vault_certificate_id=data.sre_fqdn_certificate_secret_id,
                key_vault_identity=data.managed_identity,
<<<<<<< HEAD
                resource_group=resource_group,
=======
                location=self.config.azure.location,
                resource_group=networking.resource_group,
>>>>>>> bc6664f9
                subnet_application_gateway=networking.subnet_application_gateway,
                subnet_guacamole_containers=networking.subnet_guacamole_containers,
                sre_fqdn=networking.sre_fqdn,
            ),
            tags=self.tags,
        )

        # Deploy containerised remote desktop gateway
        remote_desktop = SRERemoteDesktopComponent(
            "sre_remote_desktop",
            self.stack_name,
            SRERemoteDesktopProps(
                allow_copy=self.config.sre.remote_desktop.allow_copy,
                allow_paste=self.config.sre.remote_desktop.allow_paste,
                database_password=data.password_user_database_admin,
                dns_server_ip=dns.ip_address,
                dockerhub_credentials=dockerhub_credentials,
                entra_application_fqdn=networking.sre_fqdn,
                entra_application_name=f"sre-{self.config.name}-guacamole",
                entra_auth_token=self.graph_api_token,
                entra_tenant_id=shm_entra_tenant_id,
                ldap_group_filter=ldap_group_filter,
                ldap_group_search_base=ldap_group_search_base,
                ldap_server_hostname=identity.hostname,
                ldap_server_port=identity.server_port,
                ldap_user_filter=ldap_user_filter,
                ldap_user_search_base=ldap_user_search_base,
                location=self.config.azure.location,
                resource_group_name=resource_group.name,
                storage_account_key=data.storage_account_data_configuration_key,
                storage_account_name=data.storage_account_data_configuration_name,
                subnet_guacamole_containers_support=networking.subnet_guacamole_containers_support,
                subnet_guacamole_containers=networking.subnet_guacamole_containers,
            ),
            tags=self.tags,
        )

        # Deploy containerised user services
        user_services = SREUserServicesComponent(
            "sre_user_services",
            self.stack_name,
            SREUserServicesProps(
                database_service_admin_password=data.password_database_service_admin,
                databases=self.config.sre.databases,
                dns_server_ip=dns.ip_address,
                dockerhub_credentials=dockerhub_credentials,
                gitea_database_password=data.password_gitea_database_admin,
                hedgedoc_database_password=data.password_hedgedoc_database_admin,
                ldap_server_hostname=identity.hostname,
                ldap_server_port=identity.server_port,
                ldap_user_filter=ldap_user_filter,
                ldap_username_attribute=ldap_username_attribute,
                ldap_user_search_base=ldap_user_search_base,
                location=self.config.azure.location,
                nexus_admin_password=data.password_nexus_admin,
                resource_group_name=resource_group.name,
                software_packages=self.config.sre.software_packages,
                sre_fqdn=networking.sre_fqdn,
                storage_account_key=data.storage_account_data_configuration_key,
                storage_account_name=data.storage_account_data_configuration_name,
                subnet_containers=networking.subnet_user_services_containers,
                subnet_containers_support=networking.subnet_user_services_containers_support,
                subnet_databases=networking.subnet_user_services_databases,
                subnet_software_repositories=networking.subnet_user_services_software_repositories,
            ),
            tags=self.tags,
        )

        # Deploy monitoring
        monitoring = SREMonitoringComponent(
            "sre_monitoring",
            self.stack_name,
            SREMonitoringProps(
                dns_private_zones=dns.private_zones,
                location=self.config.azure.location,
                resource_group_name=resource_group.name,
                subnet=networking.subnet_monitoring,
                timezone=self.config.sre.timezone,
            ),
            tags=self.tags,
        )

        # Deploy workspaces
        workspaces = SREWorkspacesComponent(
            "sre_workspaces",
            self.stack_name,
            SREWorkspacesProps(
                admin_password=data.password_workspace_admin,
                apt_proxy_server_hostname=apt_proxy_server.hostname,
                data_collection_rule_id=monitoring.data_collection_rule_vms.id,
                data_collection_endpoint_id=monitoring.data_collection_endpoint.id,
                ldap_group_filter=ldap_group_filter,
                ldap_group_search_base=ldap_group_search_base,
                ldap_server_hostname=identity.hostname,
                ldap_server_port=identity.server_port,
                ldap_user_filter=ldap_user_filter,
                ldap_user_search_base=ldap_user_search_base,
                location=self.config.azure.location,
                maintenance_configuration_id=monitoring.maintenance_configuration.id,
                resource_group_name=resource_group.name,
                software_repository_hostname=user_services.software_repositories.hostname,
                sre_name=self.config.name,
                storage_account_data_desired_state_name=data.storage_account_data_desired_state_name,
                storage_account_data_private_user_name=data.storage_account_data_private_user_name,
                storage_account_data_private_sensitive_name=data.storage_account_data_private_sensitive_name,
                subnet_workspaces=networking.subnet_workspaces,
                subscription_name=self.context.subscription_name,
                virtual_network=networking.virtual_network,
                vm_details=list(enumerate(self.config.sre.workspace_skus)),
            ),
            tags=self.tags,
        )

        # Deploy backup service
        SREBackupComponent(
            "sre_backup",
            self.stack_name,
            SREBackupProps(
                location=self.config.azure.location,
                resource_group_name=resource_group.name,
                storage_account_data_private_sensitive_id=data.storage_account_data_private_sensitive_id,
                storage_account_data_private_sensitive_name=data.storage_account_data_private_sensitive_name,
            ),
            tags=self.tags,
        )

        # Export values for later use
        pulumi.export("data", data.exports)
        pulumi.export("ldap", ldap_group_names)
        pulumi.export("remote_desktop", remote_desktop.exports)
        pulumi.export("workspaces", workspaces.exports)<|MERGE_RESOLUTION|>--- conflicted
+++ resolved
@@ -256,12 +256,8 @@
             SREApplicationGatewayProps(
                 key_vault_certificate_id=data.sre_fqdn_certificate_secret_id,
                 key_vault_identity=data.managed_identity,
-<<<<<<< HEAD
+                location=self.config.azure.location,
                 resource_group=resource_group,
-=======
-                location=self.config.azure.location,
-                resource_group=networking.resource_group,
->>>>>>> bc6664f9
                 subnet_application_gateway=networking.subnet_application_gateway,
                 subnet_guacamole_containers=networking.subnet_guacamole_containers,
                 sre_fqdn=networking.sre_fqdn,
