"""Pulumi declarative program"""

import pulumi

from data_safe_haven.config import Config
from data_safe_haven.context import Context

from .sre.application_gateway import (
    SREApplicationGatewayComponent,
    SREApplicationGatewayProps,
)
from .sre.apt_proxy_server import SREAptProxyServerComponent, SREAptProxyServerProps
from .sre.backup import (
    SREBackupComponent,
    SREBackupProps,
)
from .sre.data import (
    SREDataComponent,
    SREDataProps,
)
from .sre.dns_server import (
    SREDnsServerComponent,
    SREDnsServerProps,
)
from .sre.firewall import (
    SREFirewallComponent,
    SREFirewallProps,
)
from .sre.identity import (
    SREIdentityComponent,
    SREIdentityProps,
)
from .sre.networking import (
    SRENetworkingComponent,
    SRENetworkingProps,
)
from .sre.remote_desktop import (
    SRERemoteDesktopComponent,
    SRERemoteDesktopProps,
)
from .sre.user_services import (
    SREUserServicesComponent,
    SREUserServicesProps,
)
from .sre.workspaces import (
    SREWorkspacesComponent,
    SREWorkspacesProps,
)


class DeclarativeSRE:
    """Deploy with Pulumi"""

    def __init__(
        self,
        context: Context,
        config: Config,
        shm_name: str,
        sre_name: str,
        graph_api_token: str,
    ) -> None:
        self.context = context
        self.cfg = config
        self.graph_api_token = graph_api_token
        self.shm_name = shm_name
        self.sre_name = sre_name
        self.short_name = f"sre-{sre_name}"
        self.stack_name = f"shm-{shm_name}-{self.short_name}"
        self.tags = context.tags

    def __call__(self) -> None:
        # Load pulumi configuration options
        self.pulumi_opts = pulumi.Config()

        # Construct LDAP paths
        ldap_root_dn = f"DC={self.cfg.shm.fqdn.replace('.', ',DC=')}"
        ldap_group_search_base = f"OU=groups,{ldap_root_dn}"
        ldap_user_search_base = f"OU=users,{ldap_root_dn}"
        ldap_group_name_prefix = f"Data Safe Haven SRE {self.sre_name}"
        ldap_group_names = {
            "admin_group_name": f"{ldap_group_name_prefix} Administrators",
            "privileged_user_group_name": f"{ldap_group_name_prefix} Privileged Users",
            "user_group_name": f"{ldap_group_name_prefix} Users",
        }
        ldap_username_attribute = "uid"
        # LDAP filter syntax: https://ldap.com/ldap-filters/
        # LDAP filter for users of this SRE
        ldap_user_filter = "".join(
            [
                "(&",
                # Users are a posixAccount and
                "(objectClass=posixAccount)",
                # belong to any of these groups
                "(|",
                *(
                    f"(memberOf=CN={group_name},{ldap_group_search_base})"
                    for group_name in ldap_group_names.values()
                ),
                ")",
                ")",
            ]
        )
        # LDAP filter for groups in this SRE
        ldap_group_filter = "".join(
            [
                "(&",
                # Groups are a posixGroup
                "(objectClass=posixGroup)",
                "(|",
                # which is either one of the LDAP groups
                *(f"(CN={group_name})" for group_name in ldap_group_names.values()),
                # or is the primary user group for a member of one of those groups
                *(
                    f"(memberOf=CN=Primary user groups for {group_name},{ldap_group_search_base})"
                    for group_name in ldap_group_names.values()
                ),
                ")",
                ")",
            ]
        )

        # Deploy SRE DNS server
        dns = SREDnsServerComponent(
            "sre_dns_server",
            self.stack_name,
            SREDnsServerProps(
                location=self.context.location,
                shm_fqdn=self.cfg.shm.fqdn,
                shm_networking_resource_group_name=self.pulumi_opts.require(
                    "shm-networking-resource_group_name"
                ),
                sre_index=self.cfg.sre(self.sre_name).index,
            ),
            tags=self.tags,
        )

        # Deploy networking
        networking = SRENetworkingComponent(
            "sre_networking",
            self.stack_name,
            SRENetworkingProps(
                dns_resource_group_name=dns.resource_group.name,
                dns_server_ip=dns.ip_address,
                dns_virtual_network=dns.virtual_network,
                location=self.context.location,
                shm_fqdn=self.cfg.shm.fqdn,
                shm_networking_resource_group_name=self.pulumi_opts.require(
                    "shm-networking-resource_group_name"
                ),
                shm_subnet_monitoring_prefix=self.pulumi_opts.require(
                    "shm-networking-subnet_subnet_monitoring_prefix",
                ),
                shm_virtual_network_name=self.pulumi_opts.require(
                    "shm-networking-virtual_network_name"
                ),
                shm_zone_name=self.cfg.shm.fqdn,
                sre_index=self.cfg.sre(self.sre_name).index,
                sre_name=self.sre_name,
                user_public_ip_ranges=self.cfg.sre(
                    self.sre_name
                ).research_user_ip_addresses,
            ),
            tags=self.tags,
        )

<<<<<<< HEAD
=======
        # Deploy SRE firewall
        SREFirewallComponent(
            "sre_firewall",
            self.stack_name,
            SREFirewallProps(
                location=self.context.location,
                resource_group_name=networking.resource_group.name,
                route_table_name=networking.route_table_name,
                subnet_apt_proxy_server=networking.subnet_apt_proxy_server,
                subnet_firewall=networking.subnet_firewall,
                subnet_firewall_management=networking.subnet_firewall_management,
                subnet_guacamole_containers=networking.subnet_guacamole_containers,
                subnet_identity_containers=networking.subnet_identity_containers,
                subnet_user_services_software_repositories=networking.subnet_user_services_software_repositories,
                subnet_workspaces=networking.subnet_workspaces,
            ),
            tags=self.tags,
        )

        # Deploy automated monitoring
        SREMonitoringComponent(
            "sre_monitoring",
            self.stack_name,
            SREMonitoringProps(
                automation_account_name=self.pulumi_opts.require(
                    "shm-monitoring-automation_account_name"
                ),
                location=self.context.location,
                subscription_resource_id=get_subscription_id_from_rg(
                    dns.resource_group
                ),
                resource_group_name=self.pulumi_opts.require(
                    "shm-monitoring-resource_group_name"
                ),
                sre_index=self.cfg.sre(self.sre_name).index,
                timezone=self.cfg.shm.timezone,
            ),
            tags=self.tags,
        )

>>>>>>> f56d0a62
        # Deploy data storage
        data = SREDataComponent(
            "sre_data",
            self.stack_name,
            SREDataProps(
                admin_email_address=self.cfg.shm.admin_email_address,
                admin_group_id=self.context.admin_group_id,
                admin_ip_addresses=self.cfg.shm.admin_ip_addresses,
                data_provider_ip_addresses=self.cfg.sre(
                    self.sre_name
                ).data_provider_ip_addresses,
                dns_record=networking.shm_ns_record,
                dns_server_admin_password=dns.password_admin,
                location=self.context.location,
                networking_resource_group=networking.resource_group,
                pulumi_opts=self.pulumi_opts,
                sre_fqdn=networking.sre_fqdn,
                subnet_data_configuration=networking.subnet_data_configuration,
                subnet_data_private=networking.subnet_data_private,
                subscription_id=self.cfg.azure.subscription_id,
                subscription_name=self.context.subscription_name,
                tenant_id=self.cfg.azure.tenant_id,
            ),
            tags=self.tags,
        )

        # Deploy the apt proxy server
        apt_proxy_server = SREAptProxyServerComponent(
            "sre_apt_proxy_server",
            self.stack_name,
            SREAptProxyServerProps(
                containers_subnet=networking.subnet_apt_proxy_server,
                dns_resource_group_name=dns.resource_group.name,
                dns_server_ip=dns.ip_address,
                location=self.context.location,
                networking_resource_group_name=networking.resource_group.name,
                sre_fqdn=networking.sre_fqdn,
                storage_account_key=data.storage_account_data_configuration_key,
                storage_account_name=data.storage_account_data_configuration_name,
                storage_account_resource_group_name=data.resource_group_name,
            ),
            tags=self.tags,
        )

        # Deploy identity server
        identity = SREIdentityComponent(
            "sre_identity",
            self.stack_name,
            SREIdentityProps(
                dns_resource_group_name=dns.resource_group.name,
                dns_server_ip=dns.ip_address,
                entra_application_name=f"sre-{self.sre_name}-apricot",
                entra_auth_token=self.graph_api_token,
                entra_tenant_id=self.cfg.shm.entra_tenant_id,
                location=self.context.location,
                networking_resource_group_name=networking.resource_group.name,
                shm_fqdn=self.cfg.shm.fqdn,
                sre_fqdn=networking.sre_fqdn,
                storage_account_key=data.storage_account_data_configuration_key,
                storage_account_name=data.storage_account_data_configuration_name,
                storage_account_resource_group_name=data.resource_group_name,
                subnet_containers=networking.subnet_identity_containers,
            ),
            tags=self.tags,
        )

        # Deploy frontend application gateway
        SREApplicationGatewayComponent(
            "sre_application_gateway",
            self.stack_name,
            SREApplicationGatewayProps(
                key_vault_certificate_id=data.sre_fqdn_certificate_secret_id,
                key_vault_identity=data.managed_identity,
                resource_group=networking.resource_group,
                subnet_application_gateway=networking.subnet_application_gateway,
                subnet_guacamole_containers=networking.subnet_guacamole_containers,
                sre_fqdn=networking.sre_fqdn,
            ),
            tags=self.tags,
        )

        # Deploy containerised remote desktop gateway
        remote_desktop = SRERemoteDesktopComponent(
            "sre_remote_desktop",
            self.stack_name,
            SRERemoteDesktopProps(
                allow_copy=self.cfg.sre(self.sre_name).remote_desktop.allow_copy,
                allow_paste=self.cfg.sre(self.sre_name).remote_desktop.allow_paste,
                database_password=data.password_user_database_admin,
                dns_server_ip=dns.ip_address,
                entra_application_fqdn=networking.sre_fqdn,
                entra_application_name=f"sre-{self.sre_name}-guacamole",
                entra_auth_token=self.graph_api_token,
                entra_tenant_id=self.cfg.shm.entra_tenant_id,
                ldap_group_filter=ldap_group_filter,
                ldap_group_search_base=ldap_group_search_base,
                ldap_server_hostname=identity.hostname,
                ldap_server_port=identity.server_port,
                ldap_user_filter=ldap_user_filter,
                ldap_user_search_base=ldap_user_search_base,
                location=self.context.location,
                storage_account_key=data.storage_account_data_configuration_key,
                storage_account_name=data.storage_account_data_configuration_name,
                storage_account_resource_group_name=data.resource_group_name,
                subnet_guacamole_containers_support=networking.subnet_guacamole_containers_support,
                subnet_guacamole_containers=networking.subnet_guacamole_containers,
            ),
            tags=self.tags,
        )

        # Deploy containerised user services
        user_services = SREUserServicesComponent(
            "sre_user_services",
            self.stack_name,
            SREUserServicesProps(
                database_service_admin_password=data.password_database_service_admin,
                databases=self.cfg.sre(self.sre_name).databases,
                dns_resource_group_name=dns.resource_group.name,
                dns_server_ip=dns.ip_address,
                gitea_database_password=data.password_gitea_database_admin,
                hedgedoc_database_password=data.password_hedgedoc_database_admin,
                ldap_server_hostname=identity.hostname,
                ldap_server_port=identity.server_port,
                ldap_user_filter=ldap_user_filter,
                ldap_username_attribute=ldap_username_attribute,
                ldap_user_search_base=ldap_user_search_base,
                location=self.context.location,
                networking_resource_group_name=networking.resource_group.name,
                nexus_admin_password=data.password_nexus_admin,
                software_packages=self.cfg.sre(self.sre_name).software_packages,
                sre_fqdn=networking.sre_fqdn,
                sre_private_dns_zone_id=networking.sre_private_dns_zone_id,
                storage_account_key=data.storage_account_data_configuration_key,
                storage_account_name=data.storage_account_data_configuration_name,
                storage_account_resource_group_name=data.resource_group_name,
                subnet_containers=networking.subnet_user_services_containers,
                subnet_containers_support=networking.subnet_user_services_containers_support,
                subnet_databases=networking.subnet_user_services_databases,
                subnet_software_repositories=networking.subnet_user_services_software_repositories,
            ),
            tags=self.tags,
        )

        # Deploy workspaces
        workspaces = SREWorkspacesComponent(
            "sre_workspaces",
            self.stack_name,
            SREWorkspacesProps(
                admin_password=data.password_workspace_admin,
                apt_proxy_server_hostname=apt_proxy_server.hostname,
                ldap_group_filter=ldap_group_filter,
                ldap_group_search_base=ldap_group_search_base,
                ldap_server_hostname=identity.hostname,
                ldap_server_port=identity.server_port,
                ldap_user_filter=ldap_user_filter,
                ldap_user_search_base=ldap_user_search_base,
                location=self.context.location,
                log_analytics_workspace_id=self.pulumi_opts.require(
                    "shm-monitoring-log_analytics_workspace_id"
                ),
                log_analytics_workspace_key=self.pulumi_opts.require(
                    "shm-monitoring-log_analytics_workspace_key"
                ),
                software_repository_hostname=user_services.software_repositories.hostname,
                sre_name=self.sre_name,
                storage_account_data_private_user_name=data.storage_account_data_private_user_name,
                storage_account_data_private_sensitive_name=data.storage_account_data_private_sensitive_name,
                subnet_workspaces=networking.subnet_workspaces,
                subscription_name=self.context.subscription_name,
                virtual_network_resource_group=networking.resource_group,
                virtual_network=networking.virtual_network,
                vm_details=list(enumerate(self.cfg.sre(self.sre_name).workspace_skus)),
            ),
            tags=self.tags,
        )

        # Deploy backup service
        SREBackupComponent(
            "sre_backup",
            self.stack_name,
            SREBackupProps(
                location=self.context.location,
                storage_account_data_private_sensitive_id=data.storage_account_data_private_sensitive_id,
                storage_account_data_private_sensitive_name=data.storage_account_data_private_sensitive_name,
            ),
            tags=self.tags,
        )

        # Export values for later use
        pulumi.export("data", data.exports)
        pulumi.export("ldap", ldap_group_names)
        pulumi.export("remote_desktop", remote_desktop.exports)
        pulumi.export("workspaces", workspaces.exports)<|MERGE_RESOLUTION|>--- conflicted
+++ resolved
@@ -163,8 +163,6 @@
             tags=self.tags,
         )
 
-<<<<<<< HEAD
-=======
         # Deploy SRE firewall
         SREFirewallComponent(
             "sre_firewall",
@@ -184,28 +182,6 @@
             tags=self.tags,
         )
 
-        # Deploy automated monitoring
-        SREMonitoringComponent(
-            "sre_monitoring",
-            self.stack_name,
-            SREMonitoringProps(
-                automation_account_name=self.pulumi_opts.require(
-                    "shm-monitoring-automation_account_name"
-                ),
-                location=self.context.location,
-                subscription_resource_id=get_subscription_id_from_rg(
-                    dns.resource_group
-                ),
-                resource_group_name=self.pulumi_opts.require(
-                    "shm-monitoring-resource_group_name"
-                ),
-                sre_index=self.cfg.sre(self.sre_name).index,
-                timezone=self.cfg.shm.timezone,
-            ),
-            tags=self.tags,
-        )
-
->>>>>>> f56d0a62
         # Deploy data storage
         data = SREDataComponent(
             "sre_data",
