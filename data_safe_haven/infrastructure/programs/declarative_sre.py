"""Pulumi declarative program"""

import pulumi

from data_safe_haven.config import Context, SREConfig
from data_safe_haven.infrastructure.common import DockerHubCredentials

from .sre.application_gateway import (
    SREApplicationGatewayComponent,
    SREApplicationGatewayProps,
)
from .sre.apt_proxy_server import SREAptProxyServerComponent, SREAptProxyServerProps
from .sre.backup import (
    SREBackupComponent,
    SREBackupProps,
)
from .sre.data import (
    SREDataComponent,
    SREDataProps,
)
from .sre.dns_server import (
    SREDnsServerComponent,
    SREDnsServerProps,
)
from .sre.firewall import (
    SREFirewallComponent,
    SREFirewallProps,
)
from .sre.identity import (
    SREIdentityComponent,
    SREIdentityProps,
)
from .sre.monitoring import (
    SREMonitoringComponent,
    SREMonitoringProps,
)
from .sre.networking import (
    SRENetworkingComponent,
    SRENetworkingProps,
)
from .sre.remote_desktop import (
    SRERemoteDesktopComponent,
    SRERemoteDesktopProps,
)
from .sre.user_services import (
    SREUserServicesComponent,
    SREUserServicesProps,
)
from .sre.workspaces import (
    SREWorkspacesComponent,
    SREWorkspacesProps,
)


class DeclarativeSRE:
    """Deploy with Pulumi"""

    def __init__(
        self,
        context: Context,
        config: SREConfig,
        graph_api_token: str,
    ) -> None:
        self.context = context
        self.config = config
        self.graph_api_token = graph_api_token
        self.stack_name = f"shm-{context.name}-sre-{config.name}"
        self.tags = {"component": f"SRE {config.name}"} | context.tags

    def __call__(self) -> None:
        # Load pulumi configuration options
        self.pulumi_opts = pulumi.Config()
        shm_admin_group_id = self.pulumi_opts.require("shm-admin-group-id")
        shm_entra_tenant_id = self.pulumi_opts.require("shm-entra-tenant-id")
        shm_fqdn = self.pulumi_opts.require("shm-fqdn")

        # Construct DockerHubCredentials
        dockerhub_credentials = DockerHubCredentials(
            access_token=self.config.dockerhub.access_token,
            server="index.docker.io",
            username=self.config.dockerhub.username,
        )

        # Construct LDAP paths
        ldap_root_dn = f"DC={shm_fqdn.replace('.', ',DC=')}"
        ldap_group_search_base = f"OU=groups,{ldap_root_dn}"
        ldap_user_search_base = f"OU=users,{ldap_root_dn}"
        ldap_group_name_prefix = f"Data Safe Haven SRE {self.config.name}"
        ldap_group_names = {
            "admin_group_name": f"{ldap_group_name_prefix} Administrators",
            "privileged_user_group_name": f"{ldap_group_name_prefix} Privileged Users",
            "user_group_name": f"{ldap_group_name_prefix} Users",
        }
        ldap_username_attribute = "uid"
        # LDAP filter syntax: https://ldap.com/ldap-filters/
        # LDAP filter for users of this SRE
        ldap_user_filter = "".join(
            [
                "(&",
                # Users are a posixAccount and
                "(objectClass=posixAccount)",
                # belong to any of these groups
                "(|",
                *(
                    f"(memberOf=CN={group_name},{ldap_group_search_base})"
                    for group_name in ldap_group_names.values()
                ),
                ")",
                ")",
            ]
        )
        # LDAP filter for groups in this SRE
        ldap_group_filter = "".join(
            [
                "(&",
                # Groups are a posixGroup
                "(objectClass=posixGroup)",
                "(|",
                # which is either one of the LDAP groups
                *(f"(CN={group_name})" for group_name in ldap_group_names.values()),
                # or is the primary user group for a member of one of those groups
                *(
                    f"(memberOf=CN=Primary user groups for {group_name},{ldap_group_search_base})"
                    for group_name in ldap_group_names.values()
                ),
                ")",
                ")",
            ]
        )

        # Deploy SRE DNS server
        dns = SREDnsServerComponent(
            "sre_dns_server",
            self.stack_name,
            SREDnsServerProps(
                dockerhub_credentials=dockerhub_credentials,
                location=self.config.azure.location,
                shm_fqdn=shm_fqdn,
            ),
            tags=self.tags,
        )

        # Deploy networking
        networking = SRENetworkingComponent(
            "sre_networking",
            self.stack_name,
            SRENetworkingProps(
                dns_private_zones=dns.private_zones,
                dns_resource_group_name=dns.resource_group.name,
                dns_server_ip=dns.ip_address,
                dns_virtual_network=dns.virtual_network,
                location=self.config.azure.location,
                shm_fqdn=shm_fqdn,
                shm_resource_group_name=self.context.resource_group_name,
                shm_zone_name=shm_fqdn,
                sre_name=self.config.name,
                user_public_ip_ranges=self.config.sre.research_user_ip_addresses,
            ),
            tags=self.tags,
        )

        # Deploy SRE firewall
        SREFirewallComponent(
            "sre_firewall",
            self.stack_name,
            SREFirewallProps(
                location=self.config.azure.location,
                resource_group_name=networking.resource_group.name,
                route_table_name=networking.route_table_name,
                subnet_apt_proxy_server=networking.subnet_apt_proxy_server,
                subnet_firewall=networking.subnet_firewall,
                subnet_firewall_management=networking.subnet_firewall_management,
                subnet_guacamole_containers=networking.subnet_guacamole_containers,
                subnet_identity_containers=networking.subnet_identity_containers,
                subnet_user_services_software_repositories=networking.subnet_user_services_software_repositories,
                subnet_workspaces=networking.subnet_workspaces,
            ),
            tags=self.tags,
        )

        # Deploy data storage
        data = SREDataComponent(
            "sre_data",
            self.stack_name,
            SREDataProps(
                admin_email_address=self.config.sre.admin_email_address,
                admin_group_id=shm_admin_group_id,
                admin_ip_addresses=self.config.sre.admin_ip_addresses,
                data_provider_ip_addresses=self.config.sre.data_provider_ip_addresses,
                dns_private_zones=dns.private_zones,
                dns_record=networking.shm_ns_record,
                dns_server_admin_password=dns.password_admin,
                location=self.config.azure.location,
                networking_resource_group=networking.resource_group,
                sre_fqdn=networking.sre_fqdn,
                subnet_data_configuration=networking.subnet_data_configuration,
                subnet_data_private=networking.subnet_data_private,
                subscription_id=self.config.azure.subscription_id,
                subscription_name=self.context.subscription_name,
                tenant_id=self.config.azure.tenant_id,
            ),
            tags=self.tags,
        )

        # Deploy the apt proxy server
        apt_proxy_server = SREAptProxyServerComponent(
            "sre_apt_proxy_server",
            self.stack_name,
            SREAptProxyServerProps(
                containers_subnet=networking.subnet_apt_proxy_server,
                dns_resource_group_name=dns.resource_group.name,
                dns_server_ip=dns.ip_address,
                location=self.config.azure.location,
                networking_resource_group_name=networking.resource_group.name,
                sre_fqdn=networking.sre_fqdn,
                storage_account_key=data.storage_account_data_configuration_key,
                storage_account_name=data.storage_account_data_configuration_name,
                storage_account_resource_group_name=data.resource_group_name,
            ),
            tags=self.tags,
        )

        # Deploy identity server
        identity = SREIdentityComponent(
            "sre_identity",
            self.stack_name,
            SREIdentityProps(
                dns_resource_group_name=dns.resource_group.name,
                dns_server_ip=dns.ip_address,
                dockerhub_credentials=dockerhub_credentials,
                entra_application_name=f"sre-{self.config.name}-apricot",
                entra_auth_token=self.graph_api_token,
                entra_tenant_id=shm_entra_tenant_id,
                location=self.config.azure.location,
                networking_resource_group_name=networking.resource_group.name,
                shm_fqdn=shm_fqdn,
                sre_fqdn=networking.sre_fqdn,
                storage_account_key=data.storage_account_data_configuration_key,
                storage_account_name=data.storage_account_data_configuration_name,
                storage_account_resource_group_name=data.resource_group_name,
                subnet_containers=networking.subnet_identity_containers,
            ),
            tags=self.tags,
        )

        # Deploy frontend application gateway
        SREApplicationGatewayComponent(
            "sre_application_gateway",
            self.stack_name,
            SREApplicationGatewayProps(
                key_vault_certificate_id=data.sre_fqdn_certificate_secret_id,
                key_vault_identity=data.managed_identity,
                resource_group=networking.resource_group,
                subnet_application_gateway=networking.subnet_application_gateway,
                subnet_guacamole_containers=networking.subnet_guacamole_containers,
                sre_fqdn=networking.sre_fqdn,
            ),
            tags=self.tags,
        )

        # Deploy containerised remote desktop gateway
        remote_desktop = SRERemoteDesktopComponent(
            "sre_remote_desktop",
            self.stack_name,
            SRERemoteDesktopProps(
                allow_copy=self.config.sre.remote_desktop.allow_copy,
                allow_paste=self.config.sre.remote_desktop.allow_paste,
                database_password=data.password_user_database_admin,
                dns_server_ip=dns.ip_address,
                dockerhub_credentials=dockerhub_credentials,
                entra_application_fqdn=networking.sre_fqdn,
                entra_application_name=f"sre-{self.config.name}-guacamole",
                entra_auth_token=self.graph_api_token,
                entra_tenant_id=shm_entra_tenant_id,
                ldap_group_filter=ldap_group_filter,
                ldap_group_search_base=ldap_group_search_base,
                ldap_server_hostname=identity.hostname,
                ldap_server_port=identity.server_port,
                ldap_user_filter=ldap_user_filter,
                ldap_user_search_base=ldap_user_search_base,
                location=self.config.azure.location,
                storage_account_key=data.storage_account_data_configuration_key,
                storage_account_name=data.storage_account_data_configuration_name,
                storage_account_resource_group_name=data.resource_group_name,
                subnet_guacamole_containers_support=networking.subnet_guacamole_containers_support,
                subnet_guacamole_containers=networking.subnet_guacamole_containers,
            ),
            tags=self.tags,
        )

        # Deploy containerised user services
        user_services = SREUserServicesComponent(
            "sre_user_services",
            self.stack_name,
            SREUserServicesProps(
                database_service_admin_password=data.password_database_service_admin,
                databases=self.config.sre.databases,
                dns_resource_group_name=dns.resource_group.name,
                dns_server_ip=dns.ip_address,
                dockerhub_credentials=dockerhub_credentials,
                gitea_database_password=data.password_gitea_database_admin,
                hedgedoc_database_password=data.password_hedgedoc_database_admin,
                ldap_server_hostname=identity.hostname,
                ldap_server_port=identity.server_port,
                ldap_user_filter=ldap_user_filter,
                ldap_username_attribute=ldap_username_attribute,
                ldap_user_search_base=ldap_user_search_base,
                location=self.config.azure.location,
                networking_resource_group_name=networking.resource_group.name,
                nexus_admin_password=data.password_nexus_admin,
                software_packages=self.config.sre.software_packages,
                sre_fqdn=networking.sre_fqdn,
                storage_account_key=data.storage_account_data_configuration_key,
                storage_account_name=data.storage_account_data_configuration_name,
                storage_account_resource_group_name=data.resource_group_name,
                subnet_containers=networking.subnet_user_services_containers,
                subnet_containers_support=networking.subnet_user_services_containers_support,
                subnet_databases=networking.subnet_user_services_databases,
                subnet_software_repositories=networking.subnet_user_services_software_repositories,
            ),
            tags=self.tags,
        )

        # Deploy monitoring
        monitoring = SREMonitoringComponent(
            "sre_monitoring",
            self.stack_name,
            SREMonitoringProps(
                dns_private_zones=dns.private_zones,
                location=self.config.azure.location,
                subnet=networking.subnet_monitoring,
                timezone=self.config.sre.timezone,
            ),
            tags=self.tags,
        )

        # Deploy workspaces
        workspaces = SREWorkspacesComponent(
            "sre_workspaces",
            self.stack_name,
            SREWorkspacesProps(
                admin_password=data.password_workspace_admin,
                apt_proxy_server_hostname=apt_proxy_server.hostname,
                container_desired_state_name=data.container_desired_state_name,
                data_collection_rule_id=monitoring.data_collection_rule_vms.id,
                data_collection_endpoint_id=monitoring.data_collection_endpoint.id,
                ldap_group_filter=ldap_group_filter,
                ldap_group_search_base=ldap_group_search_base,
                ldap_server_hostname=identity.hostname,
                ldap_server_port=identity.server_port,
                ldap_user_filter=ldap_user_filter,
                ldap_user_search_base=ldap_user_search_base,
                location=self.config.azure.location,
                maintenance_configuration_id=monitoring.maintenance_configuration.id,
                software_repository_hostname=user_services.software_repositories.hostname,
<<<<<<< HEAD
                sre_name=self.sre_name,
                storage_account_data_configuration_name=data.storage_account_data_configuration_name,
=======
                sre_name=self.config.name,
>>>>>>> a352d14c
                storage_account_data_private_user_name=data.storage_account_data_private_user_name,
                storage_account_data_private_sensitive_name=data.storage_account_data_private_sensitive_name,
                subnet_workspaces=networking.subnet_workspaces,
                subscription_name=self.context.subscription_name,
                virtual_network_resource_group=networking.resource_group,
                virtual_network=networking.virtual_network,
                vm_details=list(enumerate(self.config.sre.workspace_skus)),
            ),
            tags=self.tags,
        )

        # Deploy backup service
        SREBackupComponent(
            "sre_backup",
            self.stack_name,
            SREBackupProps(
                location=self.config.azure.location,
                storage_account_data_private_sensitive_id=data.storage_account_data_private_sensitive_id,
                storage_account_data_private_sensitive_name=data.storage_account_data_private_sensitive_name,
            ),
            tags=self.tags,
        )

        # Export values for later use
        pulumi.export("data", data.exports)
        pulumi.export("ldap", ldap_group_names)
        pulumi.export("remote_desktop", remote_desktop.exports)
        pulumi.export("workspaces", workspaces.exports)<|MERGE_RESOLUTION|>--- conflicted
+++ resolved
@@ -353,12 +353,8 @@
                 location=self.config.azure.location,
                 maintenance_configuration_id=monitoring.maintenance_configuration.id,
                 software_repository_hostname=user_services.software_repositories.hostname,
-<<<<<<< HEAD
-                sre_name=self.sre_name,
+                sre_name=self.config.name,
                 storage_account_data_configuration_name=data.storage_account_data_configuration_name,
-=======
-                sre_name=self.config.name,
->>>>>>> a352d14c
                 storage_account_data_private_user_name=data.storage_account_data_private_user_name,
                 storage_account_data_private_sensitive_name=data.storage_account_data_private_sensitive_name,
                 subnet_workspaces=networking.subnet_workspaces,
