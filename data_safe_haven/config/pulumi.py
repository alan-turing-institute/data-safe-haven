--- conflicted
+++ resolved
@@ -4,26 +4,7 @@
 
 from data_safe_haven.serialisers import AzureSerialisableModel
 
-<<<<<<< HEAD
 from .pulumi_project import DSHPulumiProject
-=======
-from .azure_serialisable_model import AzureSerialisableModel
-
-
-class DSHPulumiProject(BaseModel, validate_assignment=True):
-    """Container for DSH Pulumi Project persistent information"""
-
-    encrypted_key: str
-    stack_config: dict[str, Any]
-
-    def __eq__(self, other: object) -> bool:
-        if not isinstance(other, DSHPulumiProject):
-            return NotImplemented
-        return self.stack_config == other.stack_config
-
-    def __hash__(self) -> int:
-        return hash(self.stack_config)
->>>>>>> c1d0adc7
 
 
 class DSHPulumiConfig(AzureSerialisableModel):
