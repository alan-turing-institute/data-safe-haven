--- conflicted
+++ resolved
@@ -36,13 +36,11 @@
 .mustache_config.json
 expanded.yaml
 
-<<<<<<< HEAD
-# Pulumi secrets files
-pulumi/Pulumi.*.yaml
+# Lychee cache
+.lycheecache
 
 # mypy cache
 .mypy_cache
-=======
-# Lychee cache
-.lycheecache
->>>>>>> ce202732
+
+# Pulumi secrets files
+pulumi/Pulumi.*.yaml