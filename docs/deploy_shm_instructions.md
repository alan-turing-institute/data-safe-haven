--- conflicted
+++ resolved
@@ -114,11 +114,7 @@
 1. Navigate to the AAD you have created within the Azure portal. You can do this by:
     - Clicking the link displayed at the end of the initial AAD deployment.
     - Clicking on your username and profile icon at the top left of the Azure portal, clicking `Switch directory` and selecting the AAD you have just created from the `All Directories` section of the `Directory + Subscription` panel that then displays.
-<<<<<<< HEAD
-2. If required, click the "three lines" menu in the top left corner and select `Azure Active Directory`
-=======
 2. If required, click the "hamburger" menu in the top left corner (three horizontal lines) and select `Azure Active Directory`
->>>>>>> 36d9bc10
 3. Click `Overview` in the left panel and copy the `Tenant ID` displayed under the AAD name and initial `something.onmicrosoft.com` domain.
    <p align="center">
       <img src="images/deploy_shm/aad_tenant_id.png" width="80%" title="AAD Tenant ID">
@@ -423,13 +419,8 @@
         - On the `AD forest account` pop-up:
             - Select `Use existing AD account`
             - Enter the details for the `localadsync` user.
-<<<<<<< HEAD
-                - Username: `<SHM ID>localadsync@<SHM domain>` (e.g. localadsync)
-                - Password: use the `shm-<SHM ID>-localadsync-password` secret in the management Key Vault.
-=======
                 - Username: use the `shm-<SHM ID>-aad-localsync-username` secret in the SHM Key Vault.
                 - Password: use the `shm-<SHM ID>-aad-localsync-password` secret in the SHM Key Vault.
->>>>>>> 36d9bc10
             - Click `OK`
             - **Troubleshooting:** if you get an error that the username/password is incorrect or that the domain/directory could not be found, try resetting the password for this user in the **Domain Controller** Active Directory to the value in the secret listed above.
                   - In Server Manager click `Tools > Active Directory Users and Computers`
