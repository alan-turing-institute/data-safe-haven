--- conflicted
+++ resolved
@@ -108,39 +108,25 @@
 ### Add the SHM domain to the new AAD
 1. Navigate to the AAD you have created within the Azure portal. You can do this by:
     - Clicking the link displayed at the end of the initial AAD deployment.
-<<<<<<< HEAD
-    - Clicking on your username and profile icon at the top left of the Azure portal, clicking "Switch directory" and selecting the AAD you have just created from the "All Directories" section of the "Directory + Subscription" panel that then displays.
-2. If required, click the "three lines" menu in the top left corner and select "Azure Active Directory"
+    - Clicking on your username and profile icon at the top left of the Azure portal, clicking `Switch directory` and selecting the AAD you have just created from the `All Directories` section of `Directory + Subscription` panel that then displays.
+2. If required, click the "three lines" menu in the top left corner and select `Azure Active Directory`
 3. Click `Overview` in the left panel and copy the `Tenant ID` displayed under the AAD name and initial `something.onmicrosoft.com` domain.
-=======
-    - Clicking on your username and profile icon at the top left of the Azure portal, clicking `Switch directory` and selecting the AAD you have just created from the `All Directories` section of `Directory + Subscription` panel that then displays.
-2. Click `Overview` in the left panel and copy the `Tenant ID` displayed under the AAD name and initial `something.onmicrosoft.com` domain.
->>>>>>> 49386ba2
    <p align="center">
       <img src="images/deploy_shm/aad_tenant_id.png" width="80%" title="AAD Tenant ID">
    </p>
 4. Add the SHM domain:
     - Ensure you have the latest version of the Safe Haven repository from [https://github.com/alan-turing-institute/data-safe-haven](https://github.com/alan-turing-institute/data-safe-haven).
     - Open a Powershell terminal and navigate to the `deployment/safe_haven_management_environment/setup` directory within the Safe Haven repository.
-<<<<<<< HEAD
-    - **IMPORTANT** Ensure you are authenticated to the correct Azure AD within PowerShell using the command: `Connect-AzureAD -TenantId <aad-tenant-id>`, where `<aad-tenant-id>` is the `Tenant ID` you copied from the AAD portal `Overview` page in the previous step. :warning: If you do not do this before running the next script, you will have to exit Powershell and start it again.
-    - Run `./Setup_SHM_AAD_Domain.ps1 -shmId <SHM ID>`, where the SHM ID is the one specified in the config.
-=======
     - Run `pwsh { ./Setup_SHM_AAD_Domain.ps1 -shmId <SHM ID> -tenantId <AAD tenant ID> }`, where the SHM ID is the one specified in the config and `AAD tenant ID` is the `Tenant ID` you copied from the AAD
       - :pencil: Note the bracketing `pwsh { ... }` which runs this command in a new Powershell environment. This is necessary in order to prevent conflicts between the `AzureAD` and `Az` Powershell modules.
       - **Troubleshooting:** If you get an error like `Could not load file or assembly 'Microsoft.IdentityModel.Clients.ActiveDirectory, Version=3.19.8.16603, Culture=neutral PublicKeyToken=31bf3856ad364e35'. Could not find or load a specific file. (0x80131621)` then you may need to try again in a fresh Powershell terminal.
->>>>>>> 49386ba2
     - :warning: Due to delays with DNS propagation, occasionally the script may exhaust the maximum number of retries without managing to verify the domain. If this occurs, run the script again. If it exhausts the number of retries a second time, wait an hour and try again.
 
 
 ## 5. Deploy key vault for SHM secrets and create emergency admin account
 - Ensure you have the latest version of the Safe Haven repository from [https://github.com/alan-turing-institute/data-safe-haven](https://github.com/alan-turing-institute/data-safe-haven).
 - Open a Powershell terminal and navigate to the `deployment/safe_haven_management_environment/setup` directory within the Safe Haven repository.
-<<<<<<< HEAD
-- Ensure you are logged into Azure within PowerShell using the command: `Connect-AzAccount`
-=======
 - Ensure you are logged into Azure within Powershell using the command: `Connect-AzAccount`.
->>>>>>> 49386ba2
   - NB. If your account is a guest in additional Azure tenants, you may need to add the `-Tenant <Tenant ID>` flag, where `<Tenant ID>` is the ID of the Azure tenant you want to deploy into.
 - **IMPORTANT** Ensure you are also authenticated to the correct Azure AD within PowerShell using the command: `Connect-AzureAD -TenantId <aad-tenant-id>`, where `<aad-tenant-id>` is the `Tenant ID` you copied from the AAD portal `Overview` page in the previous step. :warning: If you do not do this before running the next script, you will have to exit Powershell and start it again.
 - Deploy and configure the SHM key vault by running `./Setup_SHM_KeyVault_And_Emergency_Admin.ps1 -shmId <SHM ID>`, where the SHM ID is the one specified in the config
@@ -241,7 +227,6 @@
           <img src="images/deploy_shm/aad_mfa_settings.png" width="80%" title="AAD MFA settings">
       </p>
 
-<<<<<<< HEAD
 
 ## 7. Configure administrator accounts
 
@@ -335,42 +320,6 @@
   
 
 ## 8. Deploy and configure VNET and Domain Controllers
-=======
-4. Require MFA for all admins
-  - Sign in to the Azure portal as a user administrator or global administrator.
-  - Go to `Azure Active Directory` then click `Manage > Properties` in the left hand side bar
-  - Click `Manage Security Defaults` at the bottom of the blade.
-  - Switch `Enable Security Defaults` to `No`
-  - Check `My organization is using Conditional Access`
-  - Click `Save`
-  - Go to `Azure Active Directory` then click `Manage > Security` in the left hand side bar
-  - Click on `Protect > Conditional access` in the left hand sidebar
-  - Click `+ New Policy`
-  - Call the policy `Require MFA for admins`
-  - Under `Assignments` select `Users and groups`
-    - Under `Include > Select users and groups` tick `Directory roles` and select the following roles:
-      - `Global Administrator`
-      - `SharePoint Administrator`
-      - `Exchange Administrator`
-      - `Conditional Access Administrator`
-      - `Security Administrator`
-      - `Helpdesk Administrator`
-      - `Password Administrator`
-      - `Billing Administrator`
-      - `User Administrator`
-  - Under `Access controls` select `Grant`
-    - Under `Grant access` tick `Require multi-factor authentication`
-  - Under `Enable policy` select `On`
-  - Click `Create`
-
-5. Setup MFA for global administrator
-- Sign out of the Azure portal and then sign-in again as one of the `Global Administrator` accounts that you set up above.
-- You should be prompted with a screen telling you that `Your organisation needs more information to keep your account secure`
-- Click `Next` and fill out the required information (phone number and email address) that you want to have associated with this account
-
-
-## 7. Deploy and configure VNET and Domain Controllers
->>>>>>> 49386ba2
 
 ### Deploy the Virtual Network and Active Directory Domain Controller
 - Ensure you have the latest version of the Safe Haven repository from [https://github.com/alan-turing-institute/data-safe-haven](https://github.com/alan-turing-institute/data-safe-haven).
@@ -429,7 +378,6 @@
 ### Install Azure Active Directory Connect
 1. Navigate to `C:\Installation`
 2. Run the `AzureADConnect.msi` installer
-<<<<<<< HEAD
     - On the `Welcome to Azure AD Connect` screen:
         - Tick the `I agree to the license terms` box
         - Click `Continue`
@@ -527,93 +475,6 @@
 3. Go to the Azure Active Directory in `portal.azure.com`
     - Click `Users > All users` and confirm that the new user is shown in the user list.
     - It may take a few minutes for the synchronisation to fully propagate in Azure.
-=======
-  - On the `Welcome to Azure AD Connect` screen:
-    - Tick the `I agree to the license terms` box
-    - Click `Continue`
-  - On the `Express Settings` screen:
-    - Click `Customize`
-  - On the `Install required components` screen:
-    - Click `Install`
-  - On the `User sign-in` screen:
-    - Ensure that `Password Hash Synchronization` is selected
-    - Click `Next`
-  - On the `Connect to Azure AD` screen:
-    - Provide a global administrator details for the Azure Active Directory you are connected to
-    - You should have created `admin@<SHM domain>` during the `Add additional administrators` step and its password should be stored in the key vault
-      - If you receive an Internet Explorer pop-up dialog `Content within this application coming from the website below is being blocked by Internet Explorer Advanced Security Configuration: https://login.microsoft.com`
-        - Click `Add`
-        - Click `Add`
-        - Click `Close`
-        - Repeat for the same dialog with `https://aadcdn.msftauth.net`
-      - If you receive an error box `We can't sign you in,. Javascript is required to sign you in. Do you want to continue running scripts on this page`
-        - Click `Yes`
-        - Close the dialog by clicking `X`
-    - Enter the global administrator password if prompted
-    - Back on the `Connect to Azure AD` screen, click `Next`
-    - Approve the login with MFA if required
-      - If you see a Windows Security Warning, check `Don't show this message again` and click `Yes`.
-  - On the `Connect your directories` screen:
-    - Ensure that correct forest (your custom domain name; e.g `turingsafehaven.ac.uk`) is selected and click `Add Directory`
-    - On the `AD forest account` pop-up:
-      - Select `Use existing AD account`
-      - Enter the details for the local AD synchronisation user.
-        - Username: `<username>@<SHM domain>` where `username` is in the `shm-<SHM ID>-aad-localsync-username` secret in the management key vault.
-        - Password: use the `shm-<SHM ID>-aad-localsync-password` secret in the management key vault.
-      - Click `OK`
-      - **Troubleshooting:** if you get an error that the username/password is incorrect or that the domain/directory could not be found, try resetting the password for this user to the secret value from the `shm-<SHM ID>-aad-localsync-password` secret in the management key vault.
-          - In Server Manager click `Tools > Active Directory Users and Computers`
-          - Expand the domain in the left hand panel
-          - Expand the `Safe Haven Service Accounts` OU
-          - Right click on the "Local AD Sync Administrator" user and select "reset password"
-          - Set the password to the the secret value from the `shm-<SHM ID>-aad-localsync-password` secret in the management key vault.
-          - Leave the other settings as is and click `OK`
-    - Click `Next`
-  - On the `Azure AD sign-in configuration` screen:
-    - Verify that the `User Principal Name` is set to `userPrincipalName`
-    - Click `Next`
-  - On the `Domain and OU filtering` screen:
-    - Select `Sync Selected domains and OUs`
-    - Expand the domain and deselect all objects
-    - Select `Safe Haven Research Users`
-    - Click `Next`
-  - On the `Uniquely identifying your users` screen:
-    - Click `Next`
-  - On the `Filter users and devices` screen:
-    - Select `Synchronize all users and devices`
-    - Click `Next`
-  - On the `Optional features` screen:
-    - Select `Password Writeback`
-    - Click `Next`
-  - On the `Ready to configure` screen:
-    - Click `Install`
-    - This may take a few minutes to complete
-  - On the `Configuration complete` screen:
-    - Click `Exit`
-
-  - **Troubleshooting:** The error `Directory synchronization is currently in a pending disabled state for this directory. Please wait until directory synchronization has been fully disabled before trying again` may occur if you have recently torn down another SHM linked to the same Azure Active Directory. You need to wait for the Azure Active Directory to fully disconnect - this can take up to 72 hours but is typically sooner. You do not need to close the installer window while waiting. If you need to, you can disconnect from the RDS and VPN and reconnect later before clicking `Retry`.
-
-### Additional AAD Connect Configuration
-This step allows the locale (country code) to be pushed from the local AD to the Azure Active Directory.
-Update the AAD rules
-- Open Powershell as an administrator
-- Run `C:\Installation\UpdateAADSyncRule.ps1`
-
-
-### Validation of AD sync
-1. Make the initial synchronisation to the Azure Active Directory
-  - Open Powershell as an administrator
-  - Run `C:\Installation\Run_ADSync.ps1 -sync Initial`
-2. Add yourself as a new Active Directory user:
-  - Follow the user creation instructions from the [administrator guide](safe_haven_administrator_guide.md). In brief these involve:
-    - adding your details (ie. your first name, last name, phone number etc.) to a user details CSV file.
-    - running `C:\Installation\CreateUsers.ps1 <path_to_user_details_file>` in a Powershell command window with elevated privileges.
-  - :pencil: Note that you should leave `GroupName` blank since there are no SRE groups at this point
-  This will create a user in the local Active Directory on the domain controller and start the synchronisation to Azure Active Directory.
-3. Go to the Azure Active Directory in `portal.azure.com`
-  - Click `Users > All users` and confirm that the new user is shown in the user list.
-  - It may take a few minutes for the synchronisation to fully propagate in Azure.
->>>>>>> 49386ba2
 
 
 ### Configure AAD side of AD connect
