# Data Ingress to the Turing Data Safe Haven

## Intro

Your data is precious to us. The utmost care is taken when transferring the data. However, you will need to follow the guidance to certify we are able to ensure your security.

We have built a Safe Haven solution which uses cloud computing. This uses technology that keeps the data safe, but equally importantly, the processes and contractual agreements that enforce this safety, which your organisation are signing up to.

## Loading data into the environment

There are three methods of transferring data to the safe haven (in order of preference):

+ Microsoft Azure Storage Explorer

+ SFTP

+ Physical

Under no circumstance should sensitive data be sent via email, including encrypted.

## Azure

The Safe Haven is built upon the Microsoft Azure platform. The most convenient way of transferring data from your organisation safely is to use the [Azure Storage Explorer](https://azure.microsoft.com/en-us/features/storage-explorer/).
You do not require log in credentials to upload data via the Azure Storage Explorer.
Instead we will provide a temporary secure access link to allow you to upload data.

### Before we can begin…

You will need to confirm that you are able to receive a secure email.
We use the [Egress secure email](https://www.egress.com/) service, which is free to setup for receiving secure emails.

You will need to send us the public IP address (or range of IP addresses) that are used by the people in your organisation with permission to upload the data.
The data ingress volumes are by default not accessible outside of the Turing, and we will provide temporary access to the upload volume from your IP addresses during the upload period.
Actually uploading data will from these IP addresses will also require the person uploading the data to have access to the temporary secure access link we provide.

Checklist:

+ Access secure emails on work computer

+ Send Turing the public IP address (s) of the computer that will conduct the transfer

When we receive the IP address, we will send the person responsible for the data transfer a temporary secure access link via secure email.
This "write-only" access link has write, list and delete privileges, which will allow you to upload files, verify they have been successfully uploaded and remove or overwrite uploaded files if you need to amend the uploaded data.
It will not allow you to download the contents of the uploaded files.
This provides an added layer of protection in case the upload link is inadvertantly

(Whilst the connection between your computers and our repository is one way – you can only send data, not retrieve it  – if a malicious actor got hold of the link, they could poison your data)

### Uploading

1. Open Azure Storage explorer
2. Click the socket image on the left hand side
      <p align="center">
         <img src="../../images/provider_data_ingress/Azurestorageexplorer1.png" width="80%" title="Azurestorageexplorer1">
      </p>
3. On `Select Resource`, choose `Blob container`
4. On `Select Connection Method`, choose `Shared access signature URL (SAS)` and hit `Next`
5. On `Enter Connection Info`:
  + Set the `Display name` to "ingress" (or choose an appropriate name)
  + Copy the SAS URL that the administrator sent you via secure email into the `Blob container SAS URL` box and hit `Next`
6. On the `Summary` page:
<<<<<<< HEAD
  + Ensure the permissions include Write & List (if not, you will be unable to upload data and should contact the administrator who sent you the token)
=======
  + Ensure the permissions include `Write` & `List` (if not, you will be unable to upload data and should contact the administrator who sent you the token)
>>>>>>> 87444646
  + Hit `Connect`
7. On the left hand side, the connection should show up under `Local & Attached`->`Storage Accounts`->`(Attached Containers)`->`Blob Containers`->`ingress (SAS)`
8. You should now be able to upload data to the Safe Haven by clicking the `Upload` button, completing the ingress process

Note: Since you were not given read permissions, it's expected that you will receive the following warning when uploading a file. Click `Yes`.

<img width="492" alt="Screenshot 2021-04-28 at 14 25 09" src="https://user-images.githubusercontent.com/5486164/116411935-176e5200-a82e-11eb-9f5f-fc6c15f34d77.png">

### Common issues

You may receive an error: _"this request is not authorized to perform this operation"_

+ This means that the IP address you have given us is not correct and is therefore being blocked.
+ You can open a browser and type “what is my IP” to confirm if the IP address you sent corresponds to what your externally facing IP address actually is, or contact your IT team.

## SFTP

If you are unable to install the Microsoft Azure Storage Explorer on your system, we can offer you an SFTP server. This will not be as easy.

We will send you a separate secure email with the address of the FTP server and a key to access the secure area.

You should encrypt your data prior for transit. Please send us the key via a separate secure channel for us to unlock it when we have received it.

## Physically bring in a disk

Alternatively, you can bring your data to us on a physical device.

Please let us know when you will come to the Turing to deliver the data.<|MERGE_RESOLUTION|>--- conflicted
+++ resolved
@@ -59,11 +59,7 @@
   + Set the `Display name` to "ingress" (or choose an appropriate name)
   + Copy the SAS URL that the administrator sent you via secure email into the `Blob container SAS URL` box and hit `Next`
 6. On the `Summary` page:
-<<<<<<< HEAD
-  + Ensure the permissions include Write & List (if not, you will be unable to upload data and should contact the administrator who sent you the token)
-=======
   + Ensure the permissions include `Write` & `List` (if not, you will be unable to upload data and should contact the administrator who sent you the token)
->>>>>>> 87444646
   + Hit `Connect`
 7. On the left hand side, the connection should show up under `Local & Attached`->`Storage Accounts`->`(Attached Containers)`->`Blob Containers`->`ingress (SAS)`
 8. You should now be able to upload data to the Safe Haven by clicking the `Upload` button, completing the ingress process
