--- conflicted
+++ resolved
@@ -301,7 +301,6 @@
   + :white_check_mark: **Verify:** that you are able to send a secure email containing this token (e.g. send it to your own email for testing purposes)
 
 + Ensure that data ingress works for connections from within the accepted IP address and does not work for connections outside the IP address, even if the correct upload token is present.
-<<<<<<< HEAD
   + As the **data provider**, ensure you're working from a device that has an allow-listed IP address
   + Using the secure upload token with write-only permissions and limited time period that you set up in the previous step, follow the [ingress instructions for the data provider](../../how_to_guides/data_provider/how-to-ingress-data-as-provider.md)
   + :white_check_mark: **Verify:** that writing succeeds by uploading a file
@@ -309,16 +308,6 @@
   + Switch to a device that lacks an allow-listed IP address (or change your IP with a VPN)
   + Attempt to write to the ingress volume via the test device
   + :white_check_mark: **Verify:** that the access token fails.
-=======
-  + a) Identify a test device that will have an allowed IP address
-  + b) Generate a secure upload token with write-only permissions with limited time period
-  + c) Attempt to write to the ingress volume via the test device
-  + d) **Verify:** that writing suceeds
-  + e) **Verify:** that one is unable to view or download from ingress
-  + f) Switch to a device that lacks an allowed IP address
-  + g) Attempt to write to the ingress volume via the test device
-  + h) **Verify:** that the access token fails.
->>>>>>> 897fbb67
 
 + Check the token duration and ensure that the upload fails if the duration has expired.
   + Create a write-only token with short duration
@@ -386,19 +375,15 @@
 
 ### We claim:
 
-Tier 2: User can access full package mirrors
-
-<<<<<<< HEAD
-Tier 3: User can only access allowlisted package mirrors
-=======
-Tier 3: User can only access approved packages
->>>>>>> 897fbb67
+Tier 2: User can access all packages from PyPI/CRAN
+
+Tier 3: User can only access approved packages from PyPI/CRAN
 
 ### This means:
 
-Tier 2: The user can access any package included within our mirrors. They can freely use these packages without restriction.
-
-Tier 3: The user can only access a specific set of packages that we have agreed with. They will be unable to download any package not on the allowlist.
+Tier 2: The user can access any package from our mirrors. They can freely use these packages without restriction.
+
+Tier 3: The user can only access a specific pre-agreed set of packages. They will be unable to download any package not on the allowlist.
 
 ### Verify by:
 
@@ -415,25 +400,14 @@
 
 Tier 3:
 
-<<<<<<< HEAD
 + Download packages on the allowlist (see the lists in `environment_configs/package_lists`)
   + Login as the **SRE standard user** into a DSVM via remote desktop web client
-  + Attempt to download a package included in the allowlist
-  + Then attempt to download a package that is not included in the allowlist
+  + Attempt to install a package on the allowlist that is not included out-of-the-box (for example, try `pip install aero-calc`)
+  + Then attempt to download a package that is not included in the allowlist (for example, try `pip install botocore`)
   + <details>
       <summary>:camera: <b>Verify:</b> the first download succeeds and the second fails</summary>
       <img src="../../images/security_checklist/dsvm_pypi_tier3.png" width="80%" title="dsvm_pypi_tier3"/>
     </details>
-=======
-+ Download packages on the allowlist
-  + a) Login as a user into a DSVM via remote desktop web client
-  + b) Check that the package is not installed on the VM `sudo apt list <package>` but on the allowlist
-  + c) Attempt to download the package
-  + d) **Verify:** the download suceeds
-  + e) Take a package that is not included in the allowlist
-  + f) Attempt to download the package
-  + g) **Verify:** the download fails
->>>>>>> 897fbb67
 
 ## 11. Azure Firewalls
 
