# Secure Research Environment Build Instructions
These instructions will walk you through deploying a Secure Research Environment (SRE) that uses an existing Safe Haven Management (SHM) environment.
The following 7 virtual machines are created as a result of these instructions:
- `APP-SRE-<SRE ID>` (Remote Desktop app server)
- `DAT-SRE-<SRE ID>` (data server)
- `DKP-SRE-<SRE ID>` (Remote Desktop desktop server)
- `HACKMD-SRE-<SRE ID>` (HackMD server)
- `GITLAB-SRE-<SRE ID>` (GitLab server)
- `RDG-SRE-<SRE ID>` (Remote Desktop Gateway)
- `SRE-<SRE ID>-160-DSVM-<VERSION>`  (initial shared compute VM at IP address `<data-subnet-prefix>.160`)

## Contents
- [:seedling: Prerequisites](#seedling-prerequisites)
  - [:beginner: Software](#beginner-software)
  - [:key: VPN connection to the SHM VNet](#key-vpn-connection-to-the-shm-vnet)
  - [:name_badge: SRE domain name](#name_badge-sre-domain-name)
  - [:arrow_double_up: Deploying multiple SREs in parallel](#arrow_double_up-deploying-multiple-sres-in-parallel)
- [:clipboard: Define SRE configuration](#clipboard-define-sre-configuration)
  - [:apple: SHM configuration properties](#apple-shm-configuration-properties)
  - [:green_apple: SRE configuration properties](#green_apple-sre-configuration-properties)
  - [:full_moon: Generate full SRE configuration](#full_moon-generate-full-sre-configuration)
- [:cop: Prepare SHM environment](#cop-prepare-shm-environment)
  - [:fast_forward: Optional: Remove data from previous deployments](#fast_forward-optional-remove-data-from-previous-deployments)
  - [:registered: Register SRE with the SHM](#registered-register-sre-with-the-shm)
- [:fishing_pole_and_fish: Deploy virtual network and remote desktop](#fishing_pole_and_fish-deploy-virtual-network-and-remote-desktop)
  - [:clubs: Create SRE DNS Zone](#clubs-create-sre-dns-zone)
  - [:tropical_fish: Deploy the virtual network and remote desktop](#tropical_fish-deploy-the-virtual-network-and-remote-desktop)
  - [:satellite: Configure RDS webclient](#satellite-configure-rds-webclient)
  - [:accept: Configure RDS CAP and RAP settings](#accept-configure-rds-cap-and-rap-settings)
  - [:closed_lock_with_key: Update SSL certificate](#closed_lock_with_key-update-ssl-certificate)
  - [:microscope: Test RDS deployment](#microscope-test-rds-deployment)
- [:floppy_disk: Deploy data server](#floppy_disk-deploy-data-server)
- [:baseball: Deploy databases](#baseball-deploy-databases)
- [:snowflake: Deploy web applications (GitLab and HackMD)](#snowflake-deploy-web-applications-gitlab-and-hackmd)
  - [:microscope: Test GitLab Server](#:microscope-test-gitlab-server)
  - [:microscope: Test HackMD Server](#:microscope-test-hackmd-server)
- [:computer: Deploy data science VMs](#computer-deploy-data-science-vms)
  - [:fast_forward: Optional: Customise the deployed VM](#fast_forward-optional-customise-the-deployed-vm)
  - [:computer: Deploy a single data science VM (DSVM)](#computer-deploy-a-single-data-science-vm-dsvm)
  - [:microscope: Test DSVM deployment](#microscope-test-dsvm-deployment)
- [:lock: Apply network configuration](#lock-apply-network-configuration)
  - [:fire_engine: Deploy firewall](#fire_engine-deploy-firewall)
  - [:fast_forward: Optional: Unpeering package mirrors](#fast_forward-optional-unpeering-package-mirrors)
- [:fire: Run smoke tests on DSVM](#fire-run-smoke-tests-on-dsvm)
- [:bomb: Tearing down the SRE](#bomb-tearing-down-the-sre)

## :seedling: Prerequisites
- An SHM environment that has already been deployed in Azure - follow the [Safe Haven Management (SHM) deployment guide](deploy_shm_instructions.md) if you have not done so already.
- An Azure subscription with sufficient credits to build the SRE.
  - :notebook: Our convention is to name these `Turing SRE - <SRE ID> (SHM <SHM ID>)`
  - :information_source: We recommend allow at least **$1,000** in Azure credits for getting this SRE set up
- **Owner** access to the SRE and SHM Azure subscriptions
  - :information_source: We recommend using security groups to control access (eg. our subscriptions belong to `Safe Haven Test Admins` or `Safe Haven Production Admins`)
- Access to a global administrator account on the SHM Azure Active Directory

### :beginner: Software
- `PowerShell` with support for Azure
  - Install [PowerShell v6.0 or above](https://docs.microsoft.com/en-us/powershell/scripting/install/installing-powershell)
  - Install the [Azure PowerShell Module](https://docs.microsoft.com/en-us/powershell/azure/install-az-ps)
- `Microsoft Remote Desktop`
  - On Mac this can be installed from the [Apple store](https://itunes.apple.com/gb/app/microsoft-remote-desktop-10/id1295203466?mt=12)
- `OpenSSL`
  - Install using your package manager of choice

### :key: VPN connection to the SHM VNet
For some operations, you will need to log on to some of the VMs that you deploy and make manual changes.
This is done using the VPN which should have been deployed when setting up the SHM environment.

- **Download a client VPN certificate**
  - Navigate to the key vault in the SHM subscription via `Resource Groups -> RG_SHM_SECRETS -> kv-shm-<SHM ID>`.
  - Once there open the "Certificates" page under the "Settings" section in the left hand sidebar.
  - Click on the certificate named `shm-<SHM ID>-vpn-client-cert`, click on the "current version" and click the "Download in PFX/PEM format" link.
  - To install, double click on the downloaded certificate, leaving the password field blank.
  - **Make sure to securely delete the "\*.pfx" certificate file after you have installed it.**
  -  This certificate will also allow you to connect via VPN to the SRE VNets once deployed.

- **Configure the VPN connection**
  - Navigate to the Safe Haven Management (SHM) VNet gateway in the SHM subscription via `Resource Groups -> RG_SHM_NETWORKING -> VNET_SHM_<SHM ID>_GW`, where `<SHM ID>` is defined in the config file. Once there open the "Point-to-site configuration page under the `Settings` section in the left hand sidebar (see image below).
    <p align="center">
      <img src="images/deploy_sre/vpn_client.png" width="80%" title="vpn_client">
    </p>
  - Click the `Download VPN client` link at the top of the page to get the root certificate (`VpnServerRoot.cer`) and VPN configuration file (`VpnSettings.xml`), then follow the [VPN set up instructions](https://docs.microsoft.com/en-us/azure/vpn-gateway/point-to-site-vpn-client-configuration-azure-cert) using the Windows or Mac sections as appropriate.
  - :warning: **Windows:** you may get a "Windows protected your PC" pop up. If so, click `More info -> Run anyway`
  - :warning: **Windows:** do not rename the VPN client as this will break it
  - :pencil: **OSX** double clicking on the root certificate may not result in any pop-up dialogue, but the certificate should still be installed. You can view the details of the downloaded certificate by highlighting the certificate file in Finder and pressing the spacebar. You can then look for the certificate of the same name in the login KeyChain and view its details by double clicking the list entry. If the details match the certificate has been successfully installed.
  - :pencil: **OSX** on Catalina you may have to drag the certificate into your personal KeyChain as the default is to install system-wide
  - :pencil: **OSX** on Catalina, the Authentication Settings step is quite counter-intuitive: you must select "None" from the drop-down (not "Certificate") and then select the "Certificate" radio button underneath (see screenshot).
    <p align="center">
      <img src="images/deploy_sre/catalina_authentication.png" width="80%" title="catalina_authentication">
    </p>

  - Continue to follow the set up instructions from the link above, using SSTP (Windows) or IKEv2 (OSX) for the VPN type and naming the VPN connection "Safe Haven Management Gateway (`<SHM ID>`)", where `<SHM ID>` is defined in the config file.

### :name_badge: SRE domain name
You will need access to a public routable domain name for the SRE and its name servers.
This can be a subdomain of the Safe Haven Management domain, e.g, `sandbox.testb.dsgroupdev.co.uk`, or a top-level domain (eg. `dsgroup100.co.uk`).

### :arrow_double_up: Deploying multiple SREs in parallel
> :warning: You can only deploy to **one SRE at a time** from a given computer as the `Az` Powershell module can only work within one Azure subscription at a time.
If you need to deploy multiple SREs in parallel you will need to use multiple computers.
One option here is to provision dedicated deployment VMs on Azure - we have had success in doing so when using both Ubuntu and Windows VMs.


## :clipboard: Define SRE configuration
The full configuration details for a new SRE are generated by defining a few "core" properties for the new SRE and the management environment in which it will be deployed.

### :apple: SHM configuration properties
The core properties for the relevant pre-existing Safe Haven Management (SHM) environment must be present in the `environment_configs/core` folder.
The following core SHM properties must be defined in a JSON file named `shm_<SHM ID>_core_config.json`.

```json
{
    "subscriptionName": "Name of the Azure subscription the management environment is deployed in",
    "dnsSubscriptionName": "Name of the Azure subscription holding DNS records",
    "dnsResourceGroupName": "Name of the resource group holding DNS records (eg. RG_SHM_DNS_TEST)",
    "adminSecurityGroupName" : "Name of the Azure Security Group that admins of this Safe Haven will belong to",
    "computeVmImageSubscriptionName": "Azure Subscription name for compute VM",
    "domain": "The fully qualified domain name for the management environment",
    "shmId": "A short ID to identify the management environment. This must be 7 or fewer characters.",
    "name": "Safe Haven deployment name",
    "organisation": {
        "name": "Organisation name",
        "townCity": "Location",
        "stateCountyRegion": "Location",
        "countryCode": "e.g. GB"
    },
    "location": "The Azure location in which the management environment VMs are deployed"
}
```

> :warning: The `shmId` field must have a maximum of 7 characters.


### :green_apple: SRE configuration properties
The core properties for the new SRE environment must be present in the `environment_configs/core` folder.
The following core SRE properties must be defined in a JSON file named `sre_<SRE ID>_core_config.json`.

```json
{
    "subscriptionName": "Name of the Azure subscription the secure research environment is deployed in",
    "adminSecurityGroupName" : "Name of the Azure Security Group that admins of this SHM belong to",
    "shmId": "The short ID for the SHM segment to deploy against",
    "sreId": "A short ID to identify the secure research environment. This *must be* 7 characters or less; if not it will be truncated in some places which might cause problems if those characters are not unique.",
    "tier": "The data classification tier for the SRE. This controls the outbound network restrictions on the SRE and which mirror set the SRE is peered with",
    "domain": "The fully qualified domain name for the SRE",
    "ipPrefix": "The three octet IP address prefix for the Class A range used by the management environemnt",
    "inboundAccessFrom": "A comma-separated string of IP ranges (addresses or CIDR ranges) from which access to the RDS webclient is permitted. For Tier 0 and 1 this should be 'Internet'. For Tier 2 this should correspond to the any organisational networks (including guest networks) at the partner organisations where access should be permitted from (i.e. any network managed by the organsiation, such as EduRoam, Turing Guest, Turing Secure etc). For Tier 3 SREs, this should correspond to the RESTRICTED networks at the partner organisations. These should only permit connections from within meduim security access controlled physical spaces and from managed devices (e.g. Turing Secure). Using 'default' will use the default Turing networks.",
    "outboundInternetAccess": "Whether to allow outbound internet access from inside the remote desktop environment. Either ('Yes', 'Allow', 'Permit'), ('No', 'Deny', 'Forbid') or 'default' (for Tier 0 and 1 'Allow' otherwise 'Deny')",
    "computeVmImageType": "The name of the Compute VM image (most commonly 'Ubuntu')",
    "computeVmImageVersion": "The version of the Compute VM image (e.g. 0.1.2019082900)"
}
```

> :warning: The `sreId` field must have a maximum length of 7 characters.

> :warning: The `ipPrefix` must be unique for each SRE attached to the same SHM.
  It is very important that address spaces do not overlap in the environment as this will cause network faults.
  The address spaces use a private class A range and use a 21-bit subnet mask.
  This provides ample addresses for a SRE and capacity to add additional subnets should that be required in the future.


### :full_moon: Generate full SRE configuration
On your **deployment machine**.
- Ensure you have the latest version of the Safe Haven repository from [https://github.com/alan-turing-institute/data-safe-haven](https://github.com/alan-turing-institute/data-safe-haven).
- Open a Powershell terminal and navigate to the top-level folder within the Safe Haven repository.
- Generate a new full configuration file for the new SRE using the following commands.
  - `Import-Module ./deployment/common/Configuration.psm1 -Force`
  - `Add-SreConfig -configId <SRE config ID>`, where the config ID is `<SHM ID><SRE ID>` for the config file you are using (e.g. `testasandbox` for the `sandbox` SRE in the `testa` SHM).
- A full configuration file for the new SRE will be created at `environment_configs/full/sre_<SRE ID>_full_config.json`. This file is used by the subsequent steps in the SRE deployment.
- Commit this new full configuration file to the Safe Haven repository

## :cop: Prepare SHM environment
On your **deployment machine**.
- Ensure you have the latest version of the Safe Haven repository from [https://github.com/alan-turing-institute/data-safe-haven](https://github.com/alan-turing-institute/data-safe-haven).
- Open a Powershell terminal and navigate to the `deployment/secure_research_environment/setup` directory within the Safe Haven repository.
- Ensure you are logged into Azure within PowerShell using the command: `Connect-AzAccount`
  - NB. If your account is a guest in additional Azure tenants, you may need to add the `-Tenant <Tenant ID>` flag, where `<Tenant ID>` is the ID of the Azure tenant you want to deploy into.

### :fast_forward: Optional: Remove data from previous deployments
> :warning: If you are redeploying an SRE in the same subscription and did not use the `./SRE_Teardown.ps1` script to clean up the previous deployment, then there may be residual SRE data in the SHM.

On your **deployment machine**.
- :pencil: If the subscription is not empty, confirm that it is not being used before deleting any resources in it.
- Clear any remaining SRE data from the SHM by running `./Remove_SRE_Data_From_SHM.ps1 -configId <SRE config ID>`, where the config ID is `<SHM ID><SRE ID>` for the config file you are using.

### :registered: Register SRE with the SHM
On your **deployment machine**.
- Register service accounts with the SHM by running `./Setup_SRE_KeyVault_And_Users.ps1 -configId <SRE config ID>`, where the config ID is `<SHM ID><SRE ID>` for the config file you are using.
- This step also creates a key vault in the SRE subscription in `Resource Groups -> RG_SRE_SECRETS -> kv-shm-<SHM ID>-sre-<SRE ID>`. Additional deployment steps will add secrets to this key vault and you will need to access some of these for some of the manual configuration steps later.

## :fishing_pole_and_fish: Deploy virtual network and remote desktop
### :clubs: Create SRE DNS Zone
On your **deployment machine**.
- Run `./Setup_SRE_DNS_Zone.ps1 -configId <SRE config ID>`, where the config ID is `<SHM ID><SRE ID>` for the config file you are using.
- If you see a message `You need to add the following NS records to the parent DNS system for...` you will need to manually add the specified NS records to the parent's DNS system, as follows:

#### Manually add NS records
- To find the required values for the NS records on the portal, click `All resources` in the far left panel, search for "DNS Zone" and locate the DNS Zone with SRE's domain. The NS record will list 4 Azure name servers.
  <p align="center">
    <img src="images/deploy_sre/subdomain_ns_record.png" width="80%" title="subdomain_ns_record">
  </p>
- Duplicate these records to the parent DNS system as follows:
  - If the parent domain has an Azure DNS Zone, create an NS record set in this zone.
    The name should be set to the subdomain (e.g. `sandbox`) or `@` if using a custom domain, and the values duplicated from above.
    For example, for a new subdomain `sandbox.testa.dsgroupdev.co.uk`, duplicate the NS records from the Azure DNS Zone `sandbox.testa.dsgroupdev.co.uk` to the Azure DNS Zone for `testa.dsgroupdev.co.uk`, by creating a record set with name `sandbox`.
  - If the parent domain is outside of Azure, create NS records in the registrar for the new domain with the same value as the NS records in the new Azure DNS Zone for the domain.

### :tropical_fish: Deploy the virtual network and remote desktop
On your **deployment machine**.
- Ensure you have the latest version of the Safe Haven repository from [https://github.com/alan-turing-institute/data-safe-haven](https://github.com/alan-turing-institute/data-safe-haven).
- Open a Powershell terminal and navigate to the `deployment/secure_research_environment/setup` directory within the Safe Haven repository.
- Ensure you are logged into Azure within PowerShell using the command: `Connect-AzAccount`
- Run `./Setup_SRE_VNET_RDS.ps1 -configId <SRE config ID>`, where the config ID is `<SHM ID><SRE ID>` for the config file you are using.
- The deployment will take around 50 minutes.
- The VNet peerings may take a few minutes to provision after the script completes.

### :satellite: Configure RDS webclient
- Connect to the **RDS Gateway** via Remote Desktop client over the SHM VPN connection
- The IP address can be found using the Azure portal by navigating to the Virtual Machine (`Resource Groups -> RG_SRE_RDS -> RDG-SRE-<SRE ID>`)
- Login as the SHM **domain** admin user `<admin username>@<SHM domain>` (eg. `shmtestbadmin@testb.dsgroupdev.co.uk`) using the username and password obtained from the Azure portal. They are in the `RG_SHM_SECRETS` resource group, in the `kv-shm-<SHM ID>` key vault, under `Secrets`. as follows:
  - The username is the `shm-<SHM ID>-vm-admin-username` secret plus `@<SHM DOMAIN>` where you add your custom SHM domain. For example `shmtestbadmin@testb.dsgroupdev.co.uk`
  - The password in the `shm-<SHM ID>-domain-admin-password` secret.
On the **SRE RDS Gateway**.
- Open a PowerShell command window with elevated privileges - make sure to use the `Windows PowerShell` application, not the `Windows PowerShell (x86)` application. The required server management commandlets are not installed on the x86 version.
- Run `C:\Installation\Deploy_RDS_Environment.ps1` (prefix the command with a leading `.\` if running from within the `C:\Installation` directory)
- This script will take about 20 minutes to run (this cannot be done remotely, as it needs to be run as a domain user but remote Powershell uses a local user)

### :accept: Configure RDS CAP and RAP settings
On your **deployment machine**.
- Ensure you have the latest version of the Safe Haven repository from [https://github.com/alan-turing-institute/data-safe-haven](https://github.com/alan-turing-institute/data-safe-haven).
- Open a Powershell terminal and navigate to the `deployment/secure_research_environment/setup` directory within the Safe Haven repository.
- Ensure you are logged into Azure within PowerShell using the command: `Connect-AzAccount`
- Run `./Configure_SRE_RDS_CAP_And_RAP.ps1 -configId <SRE config ID>`, where the config ID is `<SHM ID><SRE ID>` for the config file you are using.

### :closed_lock_with_key: Update SSL certificate
On your **deployment machine**.
- Ensure you have the latest version of the Safe Haven repository from [https://github.com/alan-turing-institute/data-safe-haven](https://github.com/alan-turing-institute/data-safe-haven).
- Open a Powershell terminal and navigate to the `deployment/secure_research_environment/setup` directory within the Safe Haven repository.
- Ensure you are logged into Azure within PowerShell using the command: `Connect-AzAccount`
  - NB. If your account is a guest in additional Azure tenants, you may need to add the `-Tenant <Tenant ID>` flag, where `<Tenant ID>` is the ID of the Azure tenant you want to deploy into.
- Run `./Update_SRE_RDS_SSL_Certificate.ps1 -configId <SRE config ID> -emailAddress <email>`, where the config ID is `<SHM ID><SRE ID>` for the config file you are using and the email address is one that you would like to be notified when certificate expiry is approaching.
- **NOTE:** This script should be run again whenever you want to update the certificate for this SRE.
- **Troubleshooting:** Let's Encrypt will only issue **5 certificates per week** for a particular host (e.g. `rdg-sre-sandbox.testa.dsgroupdev.co.uk`). For production environments this should usually not be an issue. The signed certificates are also stored in the key vault for easy redeployment. However, if you find yourself needing to re-run this step without the key vault secret available, either to debug an error experienced in production or when redeploying a test environment frequently during development, you should run `./Update_SRE_RDS_SSL_Certificate.ps1 -dryRun $true` to use the Let's Encrypt staging server, which will issue certificates more frequently. However, these certificates will not be trusted by your browser, so you will need to override the security warning in your browser to access the RDS web client for testing.

### :microscope: Test RDS deployment
- Disconnect from any SRE VMs and connect to the SHM VPN
- Connect to the **SHM Domain Controller** via the Remote Desktop client
- The IP address can be found using the Azure portal by navigating to the Virtual Machine (`Resource Groups -> RG_SHM_DC -> DC1-SHM-<SRE ID>`)
- Log in as a **domain** user (ie. `<admin username>@<SHM domain>`) using the username and password obtained from the Azure portal. They are in the `RG_SHM_SECRETS` resource group, in the `kv-shm-<SHM ID>` key vault, under `Secrets`.
  - The username is the `shm-<SHM ID>-vm-admin-username` secret plus `@<SHM DOMAIN>` where you add your custom SHM domain. For example `shmtestbadmin@testb.dsgroupdev.co.uk`
  - The password in the `shm-<SHM ID>-domain-admin-password` secret.


#### Set up a non-privileged user account
At this point you should create a non-privileged user account for testing with.
These steps ensure that you have created a non-privileged user account that you can use for testing.
You must ensure that you have assigned a licence to this user in the Azure Active Directory so that MFA will work correctly.

1. **Create a new non-privileged user account for yourself**
On the **SHM Domain Controller**.
- Follow the user creation instructions from the [administrator guide](safe_haven_administrator_guide.md). In brief these involve:
  - adding your details (ie. your first name, last name, phone number etc.) to a user details CSV file.
  - running `C:\Installation\CreateUsers.ps1 <path_to_user_details_file>` in a Powershell command window with elevated privileges.
This will create a user in the local Active Directory on the SHM domain controller and start the process of synchronisation to the Azure Active Directory, which will take around 5 minutes.

2. **Ensure that your user account is in the correct Security Group**
- Still in the `Active Directory Users and Computers` app, open the `Safe Haven Security Groups` OU
- Right click the `SG <SRE ID> Research Users` security group and select `Properties`
- Click on the `Members` tab.
- If your user is not already listed here you must add them to the group
  - Click the `Add` button
  - Enter the start of your username and click `Check names`
  - Select your username and click `Ok`
  - Click `Ok` again to exit the `Add users` dialogue
- Synchronise with Azure Active Directory by running `C:\Installation\Run_ADSync.ps1` in Powershell.

3. **Ensure that your user account has MFA enabled**
Please ensure that your account is fully set-up (including MFA) as [detailed in the user guide](safe_haven_user_guide.md).
In order to verify this switch to your custom Azure Active Directory in the Azure portal:
- Go to `portal.azure.com` and click on your username in the top-right
- Select `Switch directory` and then click on `All Directories`
- Select your custom Azure Active Directory in the list of directories
- This should cause the portal to reload

You can now verify the following things
- The `Usage Location` must be set in Azure Active Directory (should be automatically synchronised from the local Active Directory if it was correctly set there)
  - Navigate to `Azure Active Directory` -> `Manage / Users` -> (user account), and ensure that `Settings`->`Usage Location` is set.
- A licence must be assigned to the user.
  - Navigate to `Azure Active Directory` -> `Manage / Users` -> (user account) -> `Licenses` and verify that a license is assigned and the appropriate MFA service enabled.
- MFA must be enabled for the user.
  - The user must log into `aka.ms/mfasetup` and set up MFA as [detailed in the user guide](safe_haven_user_guide.md).

#### Test the RDS using a non-privileged user account
On your **deployment machine**.
- Launch a local web browser and go to `https://<SRE ID>.<safe haven domain>` (eg. `https://sandbox.dsgroupdev.co.uk/`) and log in.
  - **Troubleshooting** If you get a "404 resource not found" error when accessing the webclient URL, it is likely that you missed the step of installing the RDS webclient.
    - Go back to the previous section and run the webclient installation step.
    - Once the webclient is installed, you will need to manually run the steps from the SSL certificate generation script to install the SSL certificate on the  webclient. Still on the RDS Gateway, run the commands below, replacing `<path-to-full-certificate-chain>` with the path to the `xxx_full_chain.pem` file in the `C:\Certificates` folder.
      - `Import-RDWebClientBrokerCert <path-to-full-certificate-chain>`
      - `Publish-RDWebClientPackage -Type Production -Latest`
  - **Troubleshooting** If you get an "unexpected server authentication certificate error", your browser has probably cached a previous certificate for this domain.
    - Do a [hard reload](https://www.getfilecloud.com/blog/2015/03/tech-tip-how-to-do-hard-refresh-in-browsers/) of the page (permanent fix)
    - OR open a new private / incognito browser window and visit the page.
  - **Troubleshooting** If you can see an empty screen with `Work resources` but no app icons, your user has not been correctly added to the security group.
- Once you have logged in, click on the `Presentation server` app icon. You should receive an MFA request to your phone or authentication app.
  - **Troubleshooting** If you can log in to the initial webclient authentication but don't get the MFA request, then the issue is likely that the configuration of the connection between the SHM NPS server and the RDS Gateway server is not correct.
    - Ensure that both the SHM NPS server and the RDS Gateway are running
    - The RADIUS client shared secret might not be set correctly on the SHM NPS server. Try manually setting as follows:
      - Ensure you are connected to the SHM VPN and connect to the SHM NPS server using Remote Desktop.
      - Click `Tools` -> `Network Policy Server`
      - In the left pane, under `NPS (Local)`, expand `RADIUS Clients and Servers` and click `RADIUS Clients`
      - Double-click on `RDG-SRE-<SRE ID>-<safe haven domain>`
      - Under `Settings` set `Shared secret` and `Confirm shared secret` to the value of the secret `sre-<SRE ID>-nps-secret` in the SRE key vault.
    - Ensure the same shared secret from the `sre-<SRE ID>-nps-secret` in the SRE key vault is set on the SRE RDS Gateway in the [SRE RDS Gateway RD CAP Store configuration](sre_build_instructions.md#configure-rds-to-use-shm-nps-server-for-client-access-policies) (see previous sections for instructions).
    - Ensure that the [SHM NPS server RADIUS Client configuration](sre_build_instructions.md#configure-rds-to-use-shm-nps-server-for-client-access-policies) is using the **private** IP address of the RDS Gateway and **not** its public one.
    - Use the Event viewer on the SRE RDS Gateway (`Custom views > Server roles > Network Policy and Access Services`) to check whether the NPS server is contactable and whether it is discarding requests
    - Use the Event viewer on the SHM NPS server  (`Custom views > Server roles > Network Policy and Access Services`) to check whether NPS requests are being received and whether the NPS server has an LDAP connection to the SHM DC.
    - One common error on the NPS server is `A RADIUS message was received from the invalid RADIUS client IP address x.x.x.x`. [This help page](https://docs.microsoft.com/en-us/previous-versions/windows/it-pro/windows-server-2008-R2-and-2008/dd316135(v=ws.10)) might be useful.
      - This may indicate that the NPS server could not join the SHM domain. Try `ping DC1-SHM-<SHM ID>` from the NPS server and if this does not resolve, try rebooting it.
      - This may indicate that the shared secret is different between the SHM and SRE.
    - Ensure that the `Windows Firewall` is set to `Domain Network` on both the SHM NPS server and the SRE RDS Gateway
  - **Troubleshooting** If you get a "We couldn't connect to the gateway because of an error" message, it's likely that the "Remote RADIUS Server" authentication timeouts have not been [increased as described in a previous section](sre_build_instructions.md#increase-the-authorisation-timeout-to-allow-for-mfa). It seems that these are reset everytime the "Central CAP store" shared RADIUS secret is changed.
  - **Troubleshooting** If you get multiple MFA requests with no change in the "Opening ports" message, it may be that the shared RADIUS secret does not match on the SHM server and SRE RDS Gateway. It is possible that this may occur if the password is too long. We previously experienced this issue with a 20 character shared secret and this error went away when we reduced the length of the secret to 12 characters. We then got a "We couldn't connect to the gateway because of an error" message, but were then able to connect successfully after again increasing the authorisation timeout for the remote RADIUS server on the RDS Gateway.
  - **Troubleshooting** If you are able to log into the webclient with a username and password but cannot connect to the presentation server (as no MFA prompt is given), please look at [this documentation](https://docs.microsoft.com/en-us/previous-versions/windows/it-pro/windows-server-2008-R2-and-2008/dd316134(v=ws.10)). In particular, ensure that the default UDP ports `1812`, `1813`, `1645` and `1646` are all open on the SHM NPS network security group (`NSG_SHM_SUBNET_IDENTITY`).
- Once you have approved the sign in, you should see a remote Windows desktop.
- **NOTE:** The other apps will not work until the other servers have been deployed.

## :floppy_disk: Deploy Data Server
On your **deployment machine**.
- Ensure you have the latest version of the Safe Haven repository from [https://github.com/alan-turing-institute/data-safe-haven](https://github.com/alan-turing-institute/data-safe-haven).
- Open a Powershell terminal and navigate to the `deployment/secure_research_environment/setup` directory within the Safe Haven repository.
- Ensure you are logged into Azure within PowerShell using the command: `Connect-AzAccount`
  - NB. If your account is a guest in additional Azure tenants, you may need to add the `-Tenant <Tenant ID>` flag, where `<Tenant ID>` is the ID of the Azure tenant you want to deploy into.
- Run the `./Setup_SRE_Data_Server.ps1 -configId <SRE config ID>` script, where the config ID is `<SHM ID><SRE ID>` for the config file you are using.
- The deployment will take around 20 minutes to complete

## :baseball: Deploy databases
On your **deployment machine**.
- Ensure you have the latest version of the Safe Haven repository from [https://github.com/alan-turing-institute/data-safe-haven](https://github.com/alan-turing-institute/data-safe-haven).
- Open a Powershell terminal and navigate to the `deployment/secure_research_environment/setup` directory within the Safe Haven repository.
- Ensure you are logged into Azure within PowerShell using the command: `Connect-AzAccount`
  - NB. If your account is a guest in additional Azure tenants, you may need to add the `-Tenant <Tenant ID>` flag, where `<Tenant ID>` is the ID of the Azure tenant you want to deploy into.
- Run `./Setup_SRE_Databases.ps1 -configId <SRE config ID>`, where the config ID is `<SHM ID><SRE ID>` for the config file you are using.
- The deployment will take around 30 minutes to complete, most of which is spent in Windows Update.

## :snowflake: Deploy web applications (GitLab and HackMD)
On your **deployment machine**.
- Ensure you have the latest version of the Safe Haven repository from [https://github.com/alan-turing-institute/data-safe-haven](https://github.com/alan-turing-institute/data-safe-haven).
- Open a Powershell terminal and navigate to the `deployment/secure_research_environment/setup` directory within the Safe Haven repository.
- Ensure you are logged into Azure within PowerShell using the command: `Connect-AzAccount`
  - NB. If your account is a guest in additional Azure tenants, you may need to add the `-Tenant <Tenant ID>` flag, where `<Tenant ID>` is the ID of the Azure tenant you want to deploy into.
- Run `./Setup_SRE_WebApp_Servers.ps1 -configId <SRE config ID>`, where the config ID is `<SHM ID><SRE ID>` for the config file you are using.
- The deployment will take a few minutes to complete

### :microscope: Test GitLab Server
There is a built-in `root` user, whose password is stored in the SRE key vault (see SRE config file for key vault and secret names).
You can test Gitlab from inside the RDS environment by clicking on the `GitLab` icon and logging in with the short-form `username` of a user in the `SG <SRE ID> Research Users` security group.

### :microscope: Test HackMD Server
You can test HackMD from inside the RDS environment by clicking on the `HackMD` icon and logging in with the long-form `username@<shm-domain-fqdn>` of a user in the `SG DSGROUP<SRE ID> Research Users` security group.

## :computer: Deploy data science VMs
### :fast_forward: Optional: Customise the deployed VM
If this SRE needs additional software or settings that are not in your default VM image, you can create a custom cloud init file.
On your **deployment machine**.
- By default, compute VM deployments will use the `cloud-init-compute-vm.template.yaml` configuration file in the `deployment/secure_research_environment/cloud_init/` folder. This does all the necessary steps to configure the VM to work with LDAP.
- If you require additional steps to be taken at deploy time while the VM still has access to the internet (e.g. to install some additional project-specific software), copy the default cloud init file to a file named `cloud-init-compute-vm-sre-<SRE ID>.template.yaml` in the same folder and add any additional required steps in the `SRE-SPECIFIC COMMANDS` block marked with comments.

### :computer: Deploy a single data science VM (DSVM)
On your **deployment machine**.
- Ensure you have the latest version of the Safe Haven repository from [https://github.com/alan-turing-institute/data-safe-haven](https://github.com/alan-turing-institute/data-safe-haven).
- Open a Powershell terminal and navigate to the `deployment/secure_research_environment/setup` directory within the Safe Haven repository.
- Ensure you are logged into Azure within PowerShell using the command: `Connect-AzAccount`
  - NB. If your account is a guest in additional Azure tenants, you may need to add the `-Tenant <Tenant ID>` flag, where `<Tenant ID>` is the ID of the Azure tenant you want to deploy into.
- Run `git fetch;git pull;git status;git log -1 --pretty="At commit %h (%H)"` to verify you are on the correct branch and up to date with `origin` (and to output this confirmation and the current commit for inclusion in the deployment record).
- Deploy a new VM into an SRE environment using `./Add_DSVM.ps1 -configId <SRE config ID>`, where the config ID is `<SHM ID><SRE ID>` for the config file you are using.
- You will also be prompted for the VM size (optional) and the desired last octet of the IP address (the first machine deployed should use `160` here)
  - The initial shared VM should be deployed with the last octet `160`
  - The convention is that subsequent CPU-based VMs are deployed with the next unused last octet in the range `161` to `179` and GPU-based VMs are deployed with the next unused last octet between `180` and `199`.
- After deployment, copy everything from the `git fetch;...` command and its output to the command prompt returned after the VM deployment and paste this into the deployment log (e.g. a Github issue used to record VM deployments for a SRE or set of SREs)
- The deployment will take around 10 minutes to complete
- If you want to deploy several DSVMs, simply repeat the above setps with a different IP address last octet

### :microscope: Test DSVM deployment
- Click on the VM in the SRE subscription under the `RG_DSG_COMPUTE` resource group. It will have the last octet of its IP address at the end of its name.
- Click on the "Serial console" item near the bottom of the VM menu on the left hand side of the VM information panel
- If you are not prompted with `login:`, hit enter until the prompt appears
- Enter the username from the `sre-<SRE ID>-vm-admin-username` secret in the SRE key vault.
- Enter the password from the `sre-<SRE ID>-dsvm-admin-password` secret in the SRE key vault.
- To validate that our custom `cloud-init.yaml` file has been successfully uploaded, run `sudo cat /var/lib/cloud/instance/user-data.txt`. You should see the contents of the `deployment/secure_research_environment/cloud_init/cloud-init-compute-vm.template.yaml` file in the Safe Haven git repository.
- To see the output of our custom `cloud-init.yaml` file, run `sudo tail -n 200 /var/log/cloud-init-output.log` and scroll up.

## :lock: Apply network configuration
On your **deployment machine**.
- Ensure you have the latest version of the Safe Haven repository from [https://github.com/alan-turing-institute/data-safe-haven](https://github.com/alan-turing-institute/data-safe-haven).
- Open a Powershell terminal and navigate to the `deployment/secure_research_environment/setup` directory within the Safe Haven repository.
- Ensure you are logged into Azure within PowerShell using the command: `Connect-AzAccount`
  - NB. If your account is a guest in additional Azure tenants, you may need to add the `-Tenant <Tenant ID>` flag, where `<Tenant ID>` is the ID of the Azure tenant you want to deploy into.
<<<<<<< HEAD
- Run `./Apply_Network_Configuration.ps1 -configId <SRE config ID>`, where the config ID is `<SHM ID><SRE ID>` for the config file you are using.
=======
- Run the `./Apply_SRE_Network_Configuration.ps1 -sreId <SRE ID>` script, where the SRE ID is the one specified in the config

### :fire_engine: Deploy firewall
<!-- NB. this could be moved earlier in the deployment process once this has been tested, but the first attempt will just focus on locking down an already-deployed environment -->
- Ensure you have the latest version of the Safe Haven repository from [https://github.com/alan-turing-institute/data-safe-haven](https://github.com/alan-turing-institute/data-safe-haven).
- Open a Powershell terminal and navigate to the `deployment/secure_research_environment/setup` directory within the Safe Haven repository.
- Ensure you are logged into Azure within PowerShell using the command: `Connect-AzAccount`
  - NB. If your account is a guest in additional Azure tenants, you may need to add the `-Tenant <Tenant ID>` flag, where `<Tenant ID>` is the ID of the Azure tenant you want to deploy into.
- Deploy and configure the firewall by running `./Setup_SRE_Firewall.ps1 -sreId <SRE ID>`, where the SRE ID is the one specified in the config
- This will take **a few minutes** to run.

>>>>>>> cf77c7e3

### :fast_forward: Optional: Unpeering package mirrors
The `Apply_Network_Configuration.ps1` script ensures that the SRE is peered to the correct mirror network.
However, if you need to unpeer the mirror networks for some reason (e.g. while preparing an SRE subscription for re-use), you can run the unpeering script separately as described below.

> :warning: You will not normally need to do this - think carefully before doing so!

On your **deployment machine**.
- Ensure you have the latest version of the Safe Haven repository from [https://github.com/alan-turing-institute/data-safe-haven](https://github.com/alan-turing-institute/data-safe-haven).
- Open a Powershell terminal and navigate to the `deployment/secure_research_environment/setup` directory within the Safe Haven repository.
- Ensure you are logged into Azure within PowerShell using the command: `Connect-AzAccount`
  - NB. If your account is a guest in additional Azure tenants, you may need to add the `-Tenant <Tenant ID>` flag, where `<Tenant ID>` is the ID of the Azure tenant you want to deploy into.
- Run `./Unpeer_Sre_And_Mirror_Networks.ps1 -configId <SRE config ID>`, where the config ID is `<SHM ID><SRE ID>` for the config file you are using.


## :fire: Run smoke tests on DSVM
These tests should be run **after** the network lock down and peering the SRE and package mirror VNets.
They are automatically uploaded to the compute VM during the deployment step.

To run the smoke tests:
- Connect to the DSVM using the remote desktop URL (eg. `https://sandbox.dsgroupdev.co.uk/`) and selecting the the `DSVM Main (Desktop)` app
On the **DSVM**.
- Open a terminal session
- Copy the tests folder using `cp -R ~<sre-admin>/smoke_tests ~/smoke_tests`
- Enter the test directory using `cd ~/smoke_tests/tests`
- Run `source run_all_tests.sh`. Check `README.md` if anything is unclear.
- If all test results are expected you are done! Otherwise, contact Turing REG for help diagnosing test failures.

## :bomb: Tearing down the SRE
On your **deployment machine**.
- Ensure you have the latest version of the Safe Haven repository from [https://github.com/alan-turing-institute/data-safe-haven](https://github.com/alan-turing-institute/data-safe-haven).
- Open a Powershell terminal and navigate to the `deployment/secure_research_environment/setup` directory within the Safe Haven repository.
- Ensure you are logged into Azure within PowerShell using the command: `Connect-AzAccount`
  - NB. If your account is a guest in additional Azure tenants, you may need to add the `-Tenant <Tenant ID>` flag, where `<Tenant ID>` is the ID of the Azure tenant you want to deploy into.
  - Run `./SRE_Teardown.ps1 -configId <SRE config ID>`, where the config ID is `<SHM ID><SRE ID>` for the config file you are using.<|MERGE_RESOLUTION|>--- conflicted
+++ resolved
@@ -396,10 +396,7 @@
 - Open a Powershell terminal and navigate to the `deployment/secure_research_environment/setup` directory within the Safe Haven repository.
 - Ensure you are logged into Azure within PowerShell using the command: `Connect-AzAccount`
   - NB. If your account is a guest in additional Azure tenants, you may need to add the `-Tenant <Tenant ID>` flag, where `<Tenant ID>` is the ID of the Azure tenant you want to deploy into.
-<<<<<<< HEAD
-- Run `./Apply_Network_Configuration.ps1 -configId <SRE config ID>`, where the config ID is `<SHM ID><SRE ID>` for the config file you are using.
-=======
-- Run the `./Apply_SRE_Network_Configuration.ps1 -sreId <SRE ID>` script, where the SRE ID is the one specified in the config
+- Run the `./Apply_SRE_Network_Configuration.ps1 -configId <SRE config ID>` script, where the config ID is `<SHM ID><SRE ID>` for the config file you are using.
 
 ### :fire_engine: Deploy firewall
 <!-- NB. this could be moved earlier in the deployment process once this has been tested, but the first attempt will just focus on locking down an already-deployed environment -->
@@ -410,7 +407,6 @@
 - Deploy and configure the firewall by running `./Setup_SRE_Firewall.ps1 -sreId <SRE ID>`, where the SRE ID is the one specified in the config
 - This will take **a few minutes** to run.
 
->>>>>>> cf77c7e3
 
 ### :fast_forward: Optional: Unpeering package mirrors
 The `Apply_Network_Configuration.ps1` script ensures that the SRE is peered to the correct mirror network.
