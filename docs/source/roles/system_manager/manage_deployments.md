--- conflicted
+++ resolved
@@ -163,9 +163,6 @@
     If you provide the optional `-dryRun` parameter then the names of all affected resources will be printed, but nothing will be deleted
     ```
 
-<<<<<<< HEAD
-### {{unlock}} Disconnect from the Microsoft Entra ID
-=======
 The `SRE_Teardown.ps1` script *does not* remove the SRE data storage account stored in the SHM. Thus, the `ingress`, `egress`, and `backup` data folders still exist.
 This allows the data to be used for the project associated with the SRE to exist before and after the project starts and ends, without requiring the full SRE to be running.
 
@@ -175,8 +172,7 @@
 Deleting the SRE storage account from `RG_SHM_<SHM ID>_PERSISTENT_DATA` will delete any work that was done in the SRE.
 ```
 
-### {{unlock}} Disconnect from the Azure Active Directory
->>>>>>> 9ac2359a
+### {{unlock}} Disconnect from the Microsoft Entra ID
 
 Connect to the **SHM Domain Controller (DC1)** via Remote Desktop Client over the SHM VPN connection
 
