--- conflicted
+++ resolved
@@ -723,11 +723,7 @@
 Although everyone in your group will have **read-and-write access**, you can create your own folders inside `/scratch` and choose your own permissions for them.
 
 ```{caution}
-<<<<<<< HEAD
-You should not use `/scratch/` for long-term storage as it can be reset at any time without warning (e.g. when the VM is restarted).
-=======
 You should not use `/scratch/` for long-term storage as it can be reset at any time without warning (_e.g._ when the VM is restarted).
->>>>>>> d4c057bc
 ```
 
 The contents of `/scratch/` will be **different** on different VMs in your SRE.
@@ -796,11 +792,7 @@
 One of the benefits of having cloud based infastructure is that it can be deleted forever when the project is over.
 Deleting the infrastructure ensures that neither sensitive data nor insights derived from the data or modelling techniques persist.
 
-<<<<<<< HEAD
-While working on the project, make sure that every piece of code you think might be useful is stored in a `GitLab` repository within the secure environment.
-=======
 While working on the project, make sure that every piece of code you think might be useful is stored in a GitLab repository within the secure environment.
->>>>>>> d4c057bc
 Any other work should be transferred to the `/shared/` drive so that it is accessible to other TRE users.
 You can also use the `/backup/` drive to store work that you want to keep safe from accidental deletion.
 Anything that you think should be considered for **egress** from the environment (eg. images or processed datasets) should be transferred to the shared `/output/` drive.
