# The Turing Data Safe Haven

```{toctree}
:hidden: true
:maxdepth: 2

overview/index.md
design/index.md
<<<<<<< HEAD
deployment/index.md
=======
processes/index.md
>>>>>>> abbc3384
roles/index.md
contributing/index.md
```

```{image} _static/scriberia_diagram.jpg
:alt: Data Safe Haven cartoon by Scriberia for The Alan Turing Institute
:align: center
```

Many of the important questions we want to answer for society require the use of sensitive data.
In order to effectively answer these questions, we need productive, secure environments to analyse that data.

We have developed:

- A proposal for how to design productive and secure research environments.
- A shared model for classifying projects into common sensitivity tiers, with a web-based tool to support this process.
- A proposed default set of technical security measures for each tier.
- A set of infrastructure-as-code tools which will allow anyone to deploy their own isolated research environment.

If this sounds interesting to you, take a look at our GitHub releases: [![Data Safe Haven releases](https://img.shields.io/static/v1?label=Data%20Safe%20Haven&message=Releases&style=flat&logo=github)](https://github.com/alan-turing-institute/data-safe-haven/releases).

## Documentation structure

The documentation for this project covers several different topics.
You can read them through in order or simply jump to the section that you are most interested in.

<<<<<<< HEAD
- [**Overview**](overview/index.md)
    - If you want an overview of what the Data Safe Haven project is about.
- [**Design**](design/index.md)
    - If you want details about the technical design of the Data Safe Haven.
- [**Deployment**](deployment/index.md)
    - If you want to deploy your own Data Safe Haven.
- [**Roles**](roles/index.md)
    - Information about the different user roles in the Data Safe Haven.
    - Instructions and advice for the actions of different user roles.
    - If you're using a Data Safe Haven that someone else has deployed then start here.
=======
- [Overview](overview/index.md)
    - if you want an overview of what the Data Safe Haven project is about.
- [Design](design/index.md)
    - if you want details about the technical design of the Data Safe Haven.
- Deployment
    - if you want to deploy your own Data Safe Haven.
- [Processes](processes/index.md)
    - processes necessary to use the Data Safe Haven.
- [Roles](roles/index.md)
    - information about the different user roles in the Data Safe Haven.
    - if you're using a Data Safe Haven that someone else has deployed then start here.
>>>>>>> abbc3384

## Legal

The code is released under the [BSD 3-Clause Licence](https://opensource.org/licenses/BSD-3-Clause).
This documentation is released under the [CC BY 4.0 Licence](https://creativecommons.org/licenses/by/4.0/).

### Disclaimer

```{warning}
The Alan Turing Institute and its group companies ("we", "us", the "Turing") make no
representations, warranties, or guarantees, express or implied, regarding the information contained
on this site, including but not limited to information about the use or deployment of the Data
Safe Haven and/or related materials. We expressly exclude any implied warranties or representations
whatsoever including without limitation regarding the use of the Data Safe Haven and related
materials for any particular purpose. The Data Safe Haven and related materials are provided on an
'as is' and 'as available' basis and you use them at your own cost and risk. To the fullest extent
permitted by law, the Turing excludes any liability arising from your use of or inability to use
this site, any of the information or materials contained on it, and/or the Data Safe Haven.

Deployments of the Data Safe Haven code and/or related materials depend on their specific
implementation into different environments and we cannot account for all of these variations. Safe
use of any Data Safe Haven code or materials also relies upon individuals' and their organisations'
good and responsible data handling processes and protocols and we make no representations and give
no guarantees regarding the safety, security or suitability of any instance(s) of the deployment of
the Data Safe Haven. The Turing assumes no responsibility for updating any of the content on this
site; however, the underlying code and related materials may change from time to time with updates
and it is the user's responsibility to keep abreast of these updates.
```<|MERGE_RESOLUTION|>--- conflicted
+++ resolved
@@ -1,16 +1,9 @@
-# The Turing Data Safe Haven
-
-```{toctree}
 :hidden: true
 :maxdepth: 2
 
 overview/index.md
 design/index.md
-<<<<<<< HEAD
 deployment/index.md
-=======
-processes/index.md
->>>>>>> abbc3384
 roles/index.md
 contributing/index.md
 ```
@@ -37,7 +30,6 @@
 The documentation for this project covers several different topics.
 You can read them through in order or simply jump to the section that you are most interested in.
 
-<<<<<<< HEAD
 - [**Overview**](overview/index.md)
     - If you want an overview of what the Data Safe Haven project is about.
 - [**Design**](design/index.md)
@@ -48,19 +40,6 @@
     - Information about the different user roles in the Data Safe Haven.
     - Instructions and advice for the actions of different user roles.
     - If you're using a Data Safe Haven that someone else has deployed then start here.
-=======
-- [Overview](overview/index.md)
-    - if you want an overview of what the Data Safe Haven project is about.
-- [Design](design/index.md)
-    - if you want details about the technical design of the Data Safe Haven.
-- Deployment
-    - if you want to deploy your own Data Safe Haven.
-- [Processes](processes/index.md)
-    - processes necessary to use the Data Safe Haven.
-- [Roles](roles/index.md)
-    - information about the different user roles in the Data Safe Haven.
-    - if you're using a Data Safe Haven that someone else has deployed then start here.
->>>>>>> abbc3384
 
 ## Legal
 
