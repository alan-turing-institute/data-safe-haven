# Secure Research Environment Build Instructions

These instructions will walk you through deploying a Secure Research Environment (SRE) that uses an existing Safe Haven Management (SHM) environment.

> :warning: If you are deploying a Tier 1 environment, follow [these instructions](./how-to-deploy-sre-tier1.md) instead.

## Contents

+ [:seedling: Prerequisites](#seedling-prerequisites)
  + [:beginner: Software](#beginner-software)
  + [:key: VPN connection to the SHM VNet](#key-vpn-connection-to-the-shm-vnet)
  + [:name_badge: SRE domain name](#name_badge-sre-domain-name)
  + [:arrow_double_up: Deploying multiple SREs in parallel](#arrow_double_up-deploying-multiple-sres-in-parallel)
+ [:clipboard: Define SRE configuration](#clipboard-define-sre-configuration)
  + [:apple: SHM configuration properties](#apple-shm-configuration-properties)
  + [:green_apple: SRE configuration properties](#green_apple-sre-configuration-properties)
  + [:full_moon: View full SRE configuration](#full_moon-optional-view-full-sre-configuration)
+ [:cop: Prepare SHM environment](#cop-prepare-shm-environment)
  + [:fast_forward: Optional: Remove data from previous deployments](#fast_forward-optional-remove-data-from-previous-deployments)
  + [:registered: Register SRE with the SHM](#registered-register-sre-with-the-shm)
+ [:station: Deploy networking components](#station-deploy-networking-components)
  + [:clubs: Create SRE DNS Zone](#clubs-create-sre-dns-zone)
  + [:ghost: Deploy the virtual network](#ghost-deploy-the-virtual-network)
+ [:fishing_pole_and_fish: Deploy remote desktop](#fishing_pole_and_fish-deploy-remote-desktop)
  + [:tropical_fish: Deploy the remote desktop servers](#tropical_fish-deploy-remote-desktop-servers)
  + [:satellite: Configure RDS webclient](#satellite-configure-rds-webclient)
  + [:closed_lock_with_key: Secure RDS webclient](#closed_lock_with_key-secure-rds-webclient)
  + [:bicyclist: Set up a non-privileged user account](#bicyclist-optional-set-up-a-non-privileged-user-account)
  + [:microscope: Test the RDS using a non-privileged user account](#mountain_bicyclist-test-the-rds-using-a-non-privileged-user-account)
+ [:floppy_disk: Deploy storage accounts](#floppy_disk-deploy-storage-accounts)
+ [:baseball: Deploy databases](#baseball-deploy-databases)
+ [:snowflake: Deploy web applications (GitLab and HackMD)](#snowflake-deploy-web-applications-gitlab-and-hackmd)
  + [:microscope: Test GitLab Server](#microscope-test-gitlab-server)
  + [:microscope: Test HackMD Server](#microscope-test-hackmd-server)
+ [:computer: Deploy data science VMs](#computer-deploy-data-science-vms)
  + [:fast_forward: Optional: Customise the deployed VM](#fast_forward-optional-customise-the-deployed-vm)
  + [:computer: Deploy a single data science VM (DSVM)](#computer-deploy-a-single-data-science-vm-dsvm)
  + [:microscope: Test DSVM deployment](#microscope-test-dsvm-deployment)
+ [:lock: Apply network configuration](#lock-apply-network-configuration)
+ [:fire_engine: Deploy firewall](#fire_engine-deploy-firewall)
+ [:chart_with_upwards_trend: Configure logging](#chart_with_upwards_trend-configure-logging)
+ [:fire: Run smoke tests on DSVM](#fire-run-smoke-tests-on-dsvm)
+ [:bomb: Tearing down the SRE](#bomb-tearing-down-the-sre)

## :seedling: Prerequisites

+ An SHM environment that has already been deployed in Azure - follow the [Safe Haven Management (SHM) deployment guide](how-to-deploy-shm.md) if you have not done so already.
+ An Azure subscription with sufficient credits to build the SRE.
  + :notebook: Our convention is to name these `Turing SRE - <SRE ID> (SHM <SHM ID>)`
  + :information_source: We recommend allowing at least **$1,000** in Azure credits for setting up each SRE
+ **Owner** access to the SRE and SHM Azure subscriptions
  + :information_source: We recommend using security groups to control access (eg. our subscriptions belong to `Safe Haven Test Admins` or `Safe Haven Production Admins` )
+ Access to a global administrator account on the SHM Azure Active Directory

### :beginner: Software

+ `PowerShell` with support for Azure
  + Install [PowerShell v7.0 or above](<https://docs.microsoft.com/en-us/powershell/scripting/install/installing-powershell>)
  + Install the [Azure PowerShell Module](<https://docs.microsoft.com/en-us/powershell/azure/install-az-ps>) using `Install-Module -Name Az -RequiredVersion 5.0.0 -Repository PSGallery`
+ `Microsoft Remote Desktop`
  + On OSX this can be installed from the [Apple store](https://apps.apple.com)
+ `OpenSSL`
  + Install using your package manager of choice

### :key: VPN connection to the SHM VNet

For some operations, you will need to log on to some of the VMs that you deploy and make manual changes.
<<<<<<< HEAD
This is done using the VPN which should have been deployed [when setting up the SHM environment](how-to-deploy-shm.md#download-a-client-vpn-certificate-for-the-safe-haven-management-network).
=======
This is done using the VPN which should have been deployed when setting up the SHM environment.

#### Download a client VPN certificate

+ Navigate to the key vault in the SHM subscription via `Resource Groups -> RG_SHM_<SHM ID>_SECRETS -> kv-shm-<SHM ID>` .
+ Once there open the "Certificates" page under the "Settings" section in the left hand sidebar.
+ Click on the certificate named `shm-<SHM ID>-vpn-client-cert` , click on the "current version" and click the "Download in PFX/PEM format" link.
+ To install, double click on the downloaded certificate, leaving the password field blank.
+ **Make sure to securely delete the "\*.pfx" certificate file after you have installed it.**
+ This certificate will also allow you to connect via VPN to the SRE VNets once deployed.

#### Configure the VPN connection

+ Navigate to the Safe Haven Management (SHM) VNet gateway in the SHM subscription via `Resource Groups -> RG_SHM_<SHM ID>_NETWORKING -> VNET_SHM_<SHM ID>_GW` , where `<SHM ID>` is defined in the config file.
+ Once there open the "Point-to-site configuration page under the `Settings` section in the left hand sidebar (see image below).

<p align="center">
  <img src="../../images/deploy_sre/vpn_client.png" width="80%" title="vpn_client"/>
</p>

+ Click the `Download VPN client` link at the top of the page to get the root certificate (`VpnServerRoot.cer`) and VPN configuration file (`VpnSettings.xml`), then follow the [VPN set up instructions](https://docs.microsoft.com/en-us/azure/vpn-gateway/point-to-site-vpn-client-configuration-azure-cert) using the Windows or Mac sections as appropriate.
+ :warning: **Windows:** you may get a "Windows protected your PC" pop up. If so, click `More info -> Run anyway`
+ :warning: **Windows:** do not rename the VPN client as this will break it
+ :warning: **Windows:** when deploying on Windows, the SHM VPN needs to be redownloaded/reconfigured each time an SRE is deployed. This is not true for OSX.
+ :pencil: **OSX** double clicking on the root certificate may not result in any pop-up dialogue, but the certificate should still be installed. You can view the details of the downloaded certificate by highlighting the certificate file in Finder and pressing the spacebar. You can then look for the certificate of the same name in the login KeyChain and view its details by double clicking the list entry. If the details match the certificate has been successfully installed.
+ :pencil: **OSX** on Catalina you may have to drag the certificate into your personal KeyChain as the default is to install system-wide
+ :pencil: **OSX** on Catalina, the Authentication Settings step is quite counter-intuitive: you must select "None" from the drop-down (not "Certificate") and then select the "Certificate" radio button underneath (see screenshot).

<p align="center">
  <img src="../../images/deploy_sre/catalina_authentication.png" width="80%" title="catalina_authentication"/>
</p>

+ Continue to follow the set up instructions from the link above, using SSTP (Windows) or IKEv2 (OSX) for the VPN type and naming the VPN connection "Safe Haven Management Gateway ( `<SHM ID>` )", where `<SHM ID>` is defined in the config file.
>>>>>>> b462aa6a

### :name_badge: SRE domain name

You will need access to a public routable domain name for the SRE and its name servers.
This can be a subdomain of the Safe Haven Management domain, e.g, `sandbox.testb.dsgroupdev.co.uk` , or a top-level domain (eg. `dsgroup100.co.uk` ).

### :arrow_double_up: Deploying multiple SREs in parallel

> :warning: You can only deploy to **one SRE at a time** from a given computer as the `Az` Powershell module can only work within one Azure subscription at a time.

If you need to deploy multiple SREs in parallel you will need to use multiple computers.
One option here is to provision dedicated deployment VMs on Azure - we have had success in doing so when using both Ubuntu and Windows VMs.

## :clipboard: Define SRE configuration

The full configuration details for a new SRE are generated by defining a few "core" properties for the new SRE and the management environment in which it will be deployed.

### :apple: SHM configuration properties

The core properties for the relevant pre-existing Safe Haven Management (SHM) environment must be present in the `environment_configs` folder.
The following core SHM properties must be defined in a JSON file named `shm_<SHM ID>_core_config.json` .

Please [read the instructions](how-to-deploy-shm.md#create-configuration-file) to find out what to put in this file.

### :green_apple: SRE configuration properties

The core properties for the new SRE environment must be present in the `environment_configs` folder.

> :pencil: You should decide on an `<SRE ID>` at this point. This should be 7 characters or fewer

This also gives you the `<SRE Config ID>`, which is the combination: `<SHM ID><SRE ID>`

The following core SRE properties must be defined in a JSON file named `sre_<SRE Config ID>_core_config.json`.

``` json
{
    "sreId": "The <SRE ID> that you decided on above (eg. 'sandbox').",
    "tier": "The data classification tier for the SRE. This controls the outbound network restrictions on the SRE and which mirror set the SRE is peered with",
    "nexus": "[Optional, Bool] Whether to use a Nexus repository as a proxy to PyPI and CRAN. Defaults to true if tier is 2 and false otherwise.",
    "shmId": "The <SHM ID> that you decided on above (eg. 'testa').",
    "subscriptionName": "Azure subscription that the SRE will be deployed into.",
    "ipPrefix": "The three octet IP address prefix for the Class A range used by the management environment. See below for suggestion on how to set this",
    "inboundAccessFrom": "A comma-separated string of IP ranges (addresses or CIDR ranges) from which access to the RDS webclient is permitted. See below for suggestion on how to set this.",
    "outboundInternetAccess": "Whether to allow outbound internet access from inside the remote desktop environment. Either ('Yes', 'Allow', 'Permit'), ('No', 'Deny', 'Forbid') or 'default' (for Tier 0 and 1 'Allow' otherwise 'Deny')",
    "computeVmImage": {
        "type": "The name of the Compute VM image (most commonly 'Ubuntu')",
        "version": "The version of the Compute VM image (e.g. 0.1.2019082900)",
    },
    "dataAdminIpAddresses": "[Optional] A list of one or more IP addresses which admins will be using to transfer sensitive data to/from the secure Azure storage area (if not specified then Turing IP addresses will be used).",
    "azureAdminGroupName" : "[Optional] Azure Security Group that admins of this SRE will belong to. If not specified then the same one as the SHM will be used.",
    "domain": "[Optional] The fully qualified domain name for the SRE. If not specified then <SRE ID>.<SHM domain> will be used.",
    "databases": "[Optional] A list of one or more database flavours from the following list ('MSSQL', 'PostgreSQL'). For example ['MSSQL', 'PostgreSQL'] would deploy both an MS-SQL and a PostgreSQL database.",
    "overrides": "[Optional, Advanced] Do not use this unless you know what you're doing! If you want to override any of the default settings, you can do so by creating the same JSON structure that would be found in the final config file and nesting it under this entry. For example, to change the name of the key vault secret containing the MSSQL admin password, you could use something like: 'sre: { databases: { dbmssql: { adminPasswordSecretName: my-password-name } } }'"
}
```

> :pencil: When deciding on what to set the `inboundAccessFrom` field to, we recommend the following settings:
> - Tier 0/1 SREs: this can be set to 'Internet', allowing access from anywhere.
> - Tier 2 SREs: this should correspond to the **organisational networks** (including guest networks) for all approved partner organisations (i.e. any network managed by the organsiation, such as `EduRoam`, `Turing Guest`, `Turing Secure` etc)
> - Tier 3 SREs: this should correspond to the **restricted networks** for all approved partner organisations. These should only permit connections from within medium security access controlled physical spaces and from managed devices (e.g. `Turing Secure`).
> Setting this to 'default' will use the default Turing network ranges.
>
> :warning: The `ipPrefix` must be unique for each SRE attached to the same SHM.
> Each SRE should use a `/21` subspace of the `10.0.0.0/24` private class A range, starting from `10.21.0.0` to cleanly avoid the space already occupied by the SHM `10.0.1.0 - 10.0.7.255` and the mirrors (`10.20.2.0-10.20.3.255`).
> It is very important that address spaces do not overlap in the environment as this will cause network faults. This means that prefixes must differ by at least 8 in their third octet.
> This provides ample addresses for a SRE and capacity to add additional subnets should that be required in the future.

### :full_moon: Optional: View full SRE configuration

A full configuration, which will be used in subsequent steps, will be automatically generated from your core configuration. Should you wish to, you can view a nested printout of the full SRE (or full SHM) config by doing the following:

On your **deployment machine**.

+ Ensure you have the latest version of the Safe Haven repository from [https://github.com/alan-turing-institute/data-safe-haven](https://github.com/alan-turing-institute/data-safe-haven).
+ Open a Powershell terminal and navigate to the top-level folder within the Safe Haven repository.
+ Show the full configuration for the new SRE or the SHM using the following commands.
  + `Import-Module ./deployment/common/Configuration -Force`
  + SRE: `Show-FullConfig -shmId <SHM ID> -sreId <SRE ID>`
  + SHM: `Show-FullConfig -shmId <SHM ID>`

## :cop: Prepare SHM environment

On your **deployment machine**.

+ Ensure you have the latest version of the Safe Haven repository from [https://github.com/alan-turing-institute/data-safe-haven](https://github.com/alan-turing-institute/data-safe-haven).
+ Open a Powershell terminal and navigate to the `deployment/secure_research_environment/setup` directory within the Safe Haven repository.
+ Ensure you are logged into Azure within PowerShell using the command: `Connect-AzAccount` . This command will give you a URL and a short alphanumeric code. You will need to visit that URL in a web browser and enter the code
  + NB. If your account belongs to multiple Azure tenants (for example, as a guest), you may need to add the `-Tenant <Tenant ID>` flag, where `<Tenant ID>` is the ID of the Azure tenant you want to deploy into.

### :fast_forward: Optional: Remove data from previous deployments

> :warning: If you are redeploying an SRE in the same subscription and did not use the `./SRE_Teardown.ps1` script to clean up the previous deployment, then there may be residual SRE data in the SHM.

On your **deployment machine**.

+ :pencil: If the subscription is not empty, confirm that it is not being used before deleting any resources in it.
+ Clear any remaining SRE data from the SHM by running `./Remove_SRE_Data_From_SHM.ps1 -configId <SRE Config ID>` , where the `<SRE Config ID>` is the  name specified in the config, equal to `<SHMID><SREID>` . For example, the config `sre_testcsandbox_full_config` will have `<SRE Config ID>` equal to `testcsandbox` .

### :registered: Register SRE with the SHM

On your **deployment machine**.

+ Register service accounts with the SHM by running `./Setup_SRE_KeyVault_And_Users.ps1 -configId <SRE Config ID>` , where the `<SRE Config ID>` is `<SHM ID><SRE ID>` for the config you are using. For example, the config `sre_testcsandbox_full_config` will have `<SRE Config ID>` equal to `testcsandbox` .
+ This step also creates a key vault in the SRE subscription in `Resource Groups -> RG_SHM_<SHM ID>_SRE_<SRE ID>_SECRETS -> kv-<SHM ID>-sre-<SRE ID>` . Additional deployment steps will add secrets to this key vault and you will need to access some of these for some of the manual configuration steps later.

## :station: Deploy networking components

### :clubs: Create SRE DNS Zone

On your **deployment machine**.

+ Run `./Setup_SRE_DNS_Zone.ps1 -configId <SRE Config ID>` , where the `<SRE Config ID>` is `<SHM ID><SRE ID>` for the config you are using. For example, the config `sre_testcsandbox_full_config` will have `<SRE Config ID>` equal to `testcsandbox` .
+ If you see a message `You need to add the following NS records to the parent DNS system for...` you will need to manually add the specified NS records to the parent's DNS system, as follows:

  <details>
  <summary><b>Instructions for manually creating SRE DNS records</b></summary>

  + To find the required values for the NS records on the portal, click `All resources` in the far left panel, search for "DNS Zone" and locate the DNS Zone with SRE's domain. The NS record will list 4 Azure name servers.

    <p align="center">
      <img src="../../images/deploy_sre/subdomain_ns_record.png" width="80%" title="subdomain_ns_record"/>
    </p>

  + Duplicate these records to the parent DNS system as follows:
    + If the parent domain has an Azure DNS Zone, create an NS record set in this zone.
      + The name should be set to the subdomain (e.g. `sandbox` ) or `@` if using a custom domain, and the values duplicated from above.
      + For example, for a new subdomain `sandbox.testa.dsgroupdev.co.uk` , duplicate the NS records from the Azure DNS Zone `sandbox.testa.dsgroupdev.co.uk` to the Azure DNS Zone for `testa.dsgroupdev.co.uk` , by creating a record set with name `sandbox` .
    + If the parent domain is outside of Azure, create NS records in the registrar for the new domain with the same value as the NS records in the new Azure DNS Zone for the domain.

  </details>

### :ghost: Deploy the virtual network

On your **deployment machine**.

+ Ensure you have the latest version of the Safe Haven repository from [https://github.com/alan-turing-institute/data-safe-haven](https://github.com/alan-turing-institute/data-safe-haven).
+ Open a Powershell terminal and navigate to the `deployment/secure_research_environment/setup` directory within the Safe Haven repository.
+ Ensure you are logged into Azure within PowerShell using the command: `Connect-AzAccount` . This command will give you a URL and a short alphanumeric code. You will need to visit that URL in a web browser and enter the code
+ Run `./Setup_SRE_Networking.ps1 -configId <SRE Config ID>` , where the `<SRE Config ID>` is the  name specified in the config, equal to `<SHMID><SREID>` . For example, the config `sre_testcsandbox_full_config` will have `<SRE Config ID>` qual to `testcsandbox` .
+ The deployment will take **around 5 minutes**.
+ The VNet peerings may take a few minutes to provision after the script completes.

## :fishing_pole_and_fish: Deploy remote desktop

### :tropical_fish: Deploy the remote desktop servers

On your **deployment machine**.

+ Ensure you have the latest version of the Safe Haven repository from [https://github.com/alan-turing-institute/data-safe-haven](https://github.com/alan-turing-institute/data-safe-haven).
+ Open a Powershell terminal and navigate to the `deployment/secure_research_environment/setup` directory within the Safe Haven repository.
+ Ensure you are logged into Azure within PowerShell using the command: `Connect-AzAccount` . This command will give you a URL and a short alphanumeric code. You will need to visit that URL in a web browser and enter the code
+ Run `./Setup_SRE_Remote_Desktop.ps1 -configId <SRE Config ID>` , where the `<SRE Config ID>` is the  name specified in the config, equal to `<SHMID><SREID>` . For example, the config `sre_testcsandbox_full_config` will have `<SRE Config ID>` equal to `testcsandbox` .
+ The deployment will take **around 50 minutes**.
+ **Troubleshooting** If you encounter errors with the deployment of the remote desktop servers, re-running `Setup_SRE_Remote_Desktop.ps1` should fix them. If this does not work, please try deleting everything that has been deployed into the `RG_SHM_<SHM ID>_SRE_<SRE ID>_RDS` resource group for this SRE and [attempt to rerun this step again](#tropical_fish-deploy-remote-desktop-servers).

### :satellite: Configure RDS webclient

+ Connect to the **RDS Gateway** via Remote Desktop client over the SHM VPN connection
  + :warning: **Windows:** when deploying on Windows, the SHM VPN needs to be redownloaded/reconfigured each time an SRE is deployed. Otherwise, there may be difficulties connecting to the **RDS Gateway**. This is not true for OSX.
+ The private IP address can be found using the Azure portal by navigating to the Virtual Machine `RDG-SRE-<SRE ID>`
+ Set the PC name to be the IP address and the Friendly name to `RDG-SRE-<SRE ID>`
+ Login as the SHM **domain** admin user `<admin username>@<SHM domain>` (eg. `shmtestbadmin@testb.dsgroupdev.co.uk` ) using the username and password obtained from the Azure portal. They are in the `RG_SHM_<SHM ID>_SECRETS` resource group, in the `kv-shm-<SHM ID>` key vault, under `Secrets` . as follows:
  + The username is the `shm-<SHM ID>-domain-admin-username` secret plus `@<SHM DOMAIN>` where you add your custom SHM domain. For example `shmtestbadmin@testb.dsgroupdev.co.uk`
  + The password in the `shm-<SHM ID>-domain-admin-password` secret.

On the **SRE RDS Gateway**.

+ Open a PowerShell command window with elevated privileges - make sure to use the `Windows PowerShell` application, not the `Windows PowerShell (x86)` application. The required server management commandlets are not installed on the x86 version.
+ Run `C:\Installation\Deploy_RDS_Environment.ps1` (prefix the command with a leading `.\` if running from within the `C:\Installation` directory)
+ This script will take about 20 minutes to run (this cannot be done remotely, as it needs to be run as a domain user but remote Powershell uses a local user)

### :closed_lock_with_key: Secure RDS webclient

On your **deployment machine**.

+ Ensure you have the latest version of the Safe Haven repository from [https://github.com/alan-turing-institute/data-safe-haven](https://github.com/alan-turing-institute/data-safe-haven).
+ Open a Powershell terminal and navigate to the `deployment/secure_research_environment/setup` directory within the Safe Haven repository.
+ Ensure you are logged into Azure within PowerShell using the command: `Connect-AzAccount` . This command will give you a URL and a short alphanumeric code. You will need to visit that URL in a web browser and enter the code
+ Run `./Secure_SRE_Remote_Desktop_Gateway.ps1 -configId <SRE Config ID>` , where the `<SRE Config ID>` is the  name specified in the config, equal to `<SHMID><SREID>` . For example, the config `sre_testcsandbox_full_config` will have `<SRE Config ID>` equal to `testcsandbox` .
+ This will perform the following actions, which can be run individually if desired:

<details>
<summary><strong>Disable insecure TLS connections</strong></summary>

On your **deployment machine**.

+ Ensure you have the latest version of the Safe Haven repository from [https://github.com/alan-turing-institute/data-safe-haven](https://github.com/alan-turing-institute/data-safe-haven).
+ Open a Powershell terminal and navigate to the `deployment/secure_research_environment/setup` directory within the Safe Haven repository.
+ Ensure you are logged into Azure within PowerShell using the command: `Connect-AzAccount` . This command will give you a URL and a short alphanumeric code. You will need to visit that URL in a web browser and enter the code
+ Run `./Disable_Legacy_TLS.ps1 -configId <SRE Config ID>` , where the `<SRE Config ID>` is the  name specified in the config, equal to `<SHMID><SREID>` . For example, the config `sre_testcsandbox_full_config` will have `<SRE Config ID>` equal to `testcsandbox` .
+ The deployment will take **less than 5 minutes**.
  + NB. If additional TLS protocols become available (or existing ones are found to be insecure) during the lifetime of the SRE, then you can re-run this script to update the list of accepted protocols

</details>

<details>
<summary><strong>Configure RDS CAP and RAP settings</strong></summary>

On your **deployment machine**.

+ Ensure you have the latest version of the Safe Haven repository from [https://github.com/alan-turing-institute/data-safe-haven](https://github.com/alan-turing-institute/data-safe-haven).
+ Open a Powershell terminal and navigate to the `deployment/secure_research_environment/setup` directory within the Safe Haven repository.
+ Ensure you are logged into Azure within PowerShell using the command: `Connect-AzAccount` . This command will give you a URL and a short alphanumeric code. You will need to visit that URL in a web browser and enter the code
+ Run `./Configure_SRE_RDS_CAP_And_RAP.ps1 -configId <SRE Config ID>` , where the `<SRE Config ID>` is `<SHM ID><SRE ID>` for the config you are using. For example, the config `sre_testcsandbox_full_config` will have `<SRE Config ID>` equal to `testcsandbox` .

</details>

<details>
<summary><strong>Update SSL certificate</strong></summary>

On your **deployment machine**.

+ Ensure you have the latest version of the Safe Haven repository from [https://github.com/alan-turing-institute/data-safe-haven](https://github.com/alan-turing-institute/data-safe-haven).
+ Open a Powershell terminal and navigate to the `deployment/secure_research_environment/setup` directory within the Safe Haven repository.
+ Ensure you are logged into Azure within PowerShell using the command: `Connect-AzAccount` . This command will give you a URL and a short alphanumeric code. You will need to visit that URL in a web browser and enter the code
  + NB. If your account is a guest in additional Azure tenants, you may need to add the `-Tenant <Tenant ID>` flag, where `<Tenant ID>` is the ID of the Azure tenant you want to deploy into.
+ Run `./Update_SRE_RDS_SSL_Certificate.ps1 -configId <SRE Config ID> -emailAddress <email>` , where the `<SRE Config ID>` is `<SHM ID><SRE ID>` for the config file you are using and the email address is one that you would like to be notified when certificate expiry is approaching.
+ **NOTE:** This script should be run again whenever you want to update the certificate for this SRE.
+ **Troubleshooting:** Let's Encrypt will only issue **5 certificates per week** for a particular host (e.g. `rdg-sre-sandbox.testa.dsgroupdev.co.uk` ). For production environments this should usually not be an issue. The signed certificates are also stored in the key vault for easy redeployment. However, if you find yourself needing to re-run this step without the key vault secret available, either to debug an error experienced in production or when redeploying a test environment frequently during development, you should run `./Update_SRE_RDS_SSL_Certificate.ps1 -dryRun $true` to use the Let's Encrypt staging server, which will issue certificates more frequently. However, these certificates will not be trusted by your browser, so you will need to override the security warning in your browser to access the RDS web client for testing.

</details>

### :bicyclist: Optional: Set up a non-privileged user account

These steps ensure that you have created a non-privileged user account that you can use for testing.
You must ensure that you have assigned a licence to this user in the Azure Active Directory so that MFA will work correctly.

You should have already set up a non-privileged user account upon setting up the SHM, when [validating the active directory synchronisation](./how-to-deploy-shm.md#validate-active-directory-synchronisation), but you may wish to set up another or verify that you have set one up already:

<details>
<summary><strong>Set up a non-privileged user account</strong></summary>

Carry out the following on the **SHM Domain Controller (DC1)** via Microsoft Remote Desktop (you deployed this when setting up the SHM):

+ Double click on the desktop named `DC1-SHM-<SHM ID>`
+ Log in as a **domain** user (ie. `<admin username>@<SHM domain>` rather than simply `<admin username>`) using the username and password obtained from the Azure portal as follows:
  + On the Azure portal navigate to the `RG_SHM_<SHM ID>_SECRETS` resource group and then the `kv-shm-<SHM ID>` key vault and then select `secrets` on the left hand panel.
  + The username is the `shm-<SHM ID>-domain-admin-username` secret. Add your custom AD domain to the username so the login is `<admin username>@SHM domain>` rather than simply `<admin username>`.
  + The password is the `shm-<SHM ID>-domain-admin-password` secret.
+ If you see a warning dialog that the certificate cannot be verified as root, accept this and continue.

+ Follow the [user creation instructions](./how-to-deploy-shm.md#validate-active-directory-synchronisation) from the [SHM deployment guide](./how-to-deploy-shm.md) (everything under the Validate Active Directory synchronisation header). In brief these involve:
  + adding your details (ie. your first name, last name, phone number etc.) to a user details CSV file.
  + running `C:\Installation\CreateUsers.ps1 <path_to_user_details_file>` in a Powershell command window with elevated privileges.

This will create a user in the local Active Directory on the SHM domain controller and start the process of synchronisation to the Azure Active Directory, which will take around 5 minutes.

#### Ensure that your non-privileged user account is in the correct Security Group

+ In Server Manager click `Tools > Active Directory Users and Computers`
+ In `Active Directory Users and Computers`, expand the domain in the left hand panel click `Safe Haven Security Groups`
+ Right click the `SG <SRE ID> Research Users` security group and select `Properties`
+ Click on the `Members` tab.
+ If your user is not already listed here you must add them to the group
  + Click the `Add` button
  + Enter the start of your username and click `Check names`
  + Select your username and click `Ok`
  + Click `Ok` again to exit the `Add users` dialogue
+ Synchronise with Azure Active Directory by running `C:\Installation\Run_ADSync.ps1` in Powershell.

#### Ensure that your user account has MFA enabled

Please ensure that your account is fully set-up (including MFA as [detailed in the user guide](../../how_to_guides/user_guides/user-guide.md#door-set-up-multi-factor-authentication)).
In order to verify this switch to your custom Azure Active Directory in the Azure portal:

+ Go to `portal.azure.com` and click on your username in the top-right
+ Select `Switch directory` and then click on `All Directories`
+ Select your custom Azure Active Directory in the list of directories
+ This should cause the portal to reload

</details>

<details>
<summary><strong>Verify non-privileged user account is set up</strong></summary>

+ The `Usage Location` must be set in Azure Active Directory (should be automatically synchronised from the local Active Directory if it was correctly set there)
  + Navigate to `Azure Active Directory` -> `Manage / Users` -> (user account), and ensure that `Settings` -> `Usage Location` is set.
+ A licence must be assigned to the user.
  + Navigate to `Azure Active Directory` -> `Manage / Users` -> (user account) -> `Licenses` and verify that a license is assigned and the appropriate MFA service enabled.
+ MFA must be enabled for the user.
  + The user must log into `aka.ms/mfasetup` and set up MFA as [detailed in the user guide](../../how_to_guides/user_guides/user-guide.md#door-set-up-multi-factor-authentication).

</details>

### :microscope: Test the RDS using a non-privileged user account

On your **deployment machine**.

+ Launch a local web browser and go to `https://<SRE ID>.<safe haven domain>` (eg. `https://sandbox.dsgroupdev.co.uk/`, where the first part  of the `<safe haven domain>` is the `<SHM ID>`) and log in with the user name and password you set up for the non-privileged user account.
+ You should see a screen like the following. If you do not, follow the **troubleshooting** instructions below.
+ **NOTE:** The apps will not work until the other servers have been deployed.

  <p align="center">
    <img src="../../images/deploy_sre/rds_desktop.png" width="80%" title="rds_desktop"/>
  </p>

<details>
<summary><strong>Troubleshooting</strong></summary>

If you get a `404 resource not found` error when accessing the webclient URL, it is likely that the RDS webclient failed to install correctly.

+ Go back to the previous section and rerun the `C:\Installation\Deploy_RDS_Environment.ps1` script on the RDS gateway.
+ After doing this, follow the instructions to [configure RDS CAP and RAP settings](#accept-configure-rds-cap-and-rap-settings) and to [update the SSL certificate](#closed_lock_with_key-update-ssl-certificate).

If you get an `unexpected server authentication certificate error` , your browser has probably cached a previous certificate for this domain.

+ Do a [hard reload](https://www.getfilecloud.com/blog/2015/03/tech-tip-how-to-do-hard-refresh-in-browsers/) of the page (permanent fix)
+ OR open a new private / incognito browser window and visit the page.

If you can see an empty screen with `Work resources` but no app icons, your user has not been correctly added to the security group.

+ Ensure that the user you have logged in with is a member of the `SG <SRE ID> Research Users` group on the domain controller

</details>

## :snowflake: Deploy web applications (GitLab and HackMD)

On your **deployment machine**.

+ Ensure you have the latest version of the Safe Haven repository from [https://github.com/alan-turing-institute/data-safe-haven](https://github.com/alan-turing-institute/data-safe-haven).
+ Open a Powershell terminal and navigate to the `deployment/secure_research_environment/setup` directory within the Safe Haven repository.
+ Ensure you are logged into Azure within PowerShell using the command: `Connect-AzAccount` . This command will give you a URL and a short alphanumeric code. You will need to visit that URL in a web browser and enter the code
  + NB. If your account is a guest in additional Azure tenants, you may need to add the `-Tenant <Tenant ID>` flag, where `<Tenant ID>` is the ID of the Azure tenant you want to deploy into.
+ Run the `./Setup_SRE_WebApp_Servers.ps1 -configId <SRE Config ID>` , where the `<SRE Config ID>` is the  name specified in the config, equal to `<SHMID><SREID>` . For example, the config `sre_testcsandbox_full_config` will have `<SRE Config ID>` equal to `testcsandbox` .

### :microscope: Test GitLab and HackMD servers

On your **deployment machine**.

+ Launch a local web browser and go to `https://<SRE ID>.<safe haven domain>` (eg. `https://sandbox.dsgroupdev.co.uk/` ) and log in.
+ Test `GitLab` by clicking on the `GitLab` app icon.
  + You should receive an MFA request to your phone or authentication app.
  + Once you have approved the sign in, you should see a Chrome window with the GitLab login page.
  + Log in with the short-form `username` of a user in the `SG <SRE ID> Research Users` security group.
+ Test `HackMD` by clicking on the `HackMD` app icon.
  + You should receive an MFA request to your phone or authentication app.
  + Once you have approved the sign in, you should see a Chrome window with the GitLab login page.
  + Log in with the short-form `username` of a user in the `SG <SRE ID> Research Users` security group.
+ If you do not get an MFA prompt or you cannot connect to the GitLab and HackMD servers, follow the **troubleshooting** instructions below.

<details>
<summary><strong>Troubleshooting</strong></summary>

  If you can log in to the initial webclient authentication but do not get the MFA request, then the issue is likely that the configuration of the connection between the SHM NPS server and the RDS Gateway server is not correct.

  + Ensure that both the SHM NPS server and the RDS Gateway are running
  + Follow the instructions to [configure RDS CAP and RAP settings](#accept-configure-rds-cap-and-rap-settings) to reset the configuration of the RDS gateway and NPS VMs.
  + Ensure that the default UDP ports `1812` , `1813` , `1645` and `1646` are all open on the SHM NPS network security group ( `NSG_SHM_SUBNET_IDENTITY` ). [This documentation](https://docs.microsoft.com/en-us/previous-versions/windows/it-pro/windows-server-2008-R2-and-2008/dd316134(v=ws.10)) gives further details.

  If this does not resolve the issue, trying checking the Windows event logs

    + Use `Event Viewer` on the SRE RDS Gateway ( `Custom views > Server roles > Network Policy and Access Services` ) to check whether the NPS server is contactable and whether it is discarding requests
    + Use `Event Viewer` on the SHM NPS server ( `Custom views > Server roles > Network Policy and Access Services` ) to check whether NPS requests are being received and whether the NPS server has an LDAP connection to the SHM DC.
      + Ensure that the requests are being received from the **private** IP address of the RDS Gateway and **not** its public one.
    + One common error on the NPS server is `A RADIUS message was received from the invalid RADIUS client IP address x.x.x.x` . [This help page](https://docs.microsoft.com/en-us/previous-versions/windows/it-pro/windows-server-2008-R2-and-2008/dd316135(v=ws.10)) might be useful.
      + This may indicate that the NPS server could not join the SHM domain. Try `ping DC1-SHM-<SHM ID>` from the NPS server and if this does not resolve, try rebooting it.
    + Ensure that the `Windows Firewall` is set to `Domain Network` on both the SHM NPS server and the SRE RDS Gateway

  If you get a `We couldn't connect to the gateway because of an error` message, it's likely that the `Remote RADIUS Server` authentication timeouts have not been set correctly.

  + Follow the instructions to [configure RDS CAP and RAP settings](#accept-configure-rds-cap-and-rap-settings) to reset the authentication timeouts on the RDS gateway.
    + If you get multiple MFA requests with no change in the `Opening ports` message, it may be that the shared RADIUS secret does not match on the SHM server and SRE RDS Gateway.
  + Follow the instructions to [configure RDS CAP and RAP settings](#accept-configure-rds-cap-and-rap-settings) to reset the secret on both the RDS gateway and NPS VMs.
  + :warning: This can happen if the NPS secret stored in the key vault is too long. We found that a 20 character secret caused problems but the (default) 12 character secret works.

</details>

## :floppy_disk: Deploy storage accounts

On your **deployment machine**.

+ Ensure you have the latest version of the Safe Haven repository from [https://github.com/alan-turing-institute/data-safe-haven](https://github.com/alan-turing-institute/data-safe-haven).
+ Open a Powershell terminal and navigate to the `deployment/secure_research_environment/setup` directory within the Safe Haven repository.
+ Ensure you are logged into Azure within PowerShell using the command: `Connect-AzAccount`. This command will give you a URL and a short alphanumeric code. You will need to visit that URL in a web browser and enter the code
  + NB. If your account is a guest in additional Azure tenants, you may need to add the `-Tenant <Tenant ID>` flag, where `<Tenant ID>` is the ID of the Azure tenant you want to deploy into.
+ Deploy an SRE storage account using `./Setup_SRE_Storage_Accounts.ps1 -configId <SRE Config ID>`
  + Where the `<SRE Config ID>` is the name specified in the config, equal to `<SHMID><SREID>`. For example, the config `sre_testcsandbox_full_config` will have `<SRE Config ID>` equal to `testcsandbox`.
  + This script will create a storage account in the `RG_SHM_<shmId>_DATA_PERSISTENT` resource group, a corresponding private end point in `RG_SRE_NETWORKING` and will configure the DNS zone of the storage account to the right IP address.
+ The deployment will take around 5 minutes to complete

## :baseball: Deploy databases

On your **deployment machine**.

+ Ensure you have the latest version of the Safe Haven repository from [https://github.com/alan-turing-institute/data-safe-haven](https://github.com/alan-turing-institute/data-safe-haven).
+ Open a Powershell terminal and navigate to the `deployment/secure_research_environment/setup` directory within the Safe Haven repository.
+ Ensure you are logged into Azure within PowerShell using the command: `Connect-AzAccount` . This command will give you a URL and a short alphanumeric code. You will need to visit that URL in a web browser and enter the code
  + NB. If your account is a guest in additional Azure tenants, you may need to add the `-Tenant <Tenant ID>` flag, where `<Tenant ID>` is the ID of the Azure tenant you want to deploy into.
+ Run the `./Setup_SRE_Databases.ps1 -configId <SRE Config ID>` , where the `<SRE Config ID>` is the  name specified in the config, equal to `<SHMID><SREID>` . For example, the config `sre_testcsandbox_full_config` will have `<SRE Config ID>` equal to `testcsandbox` .
+ This will deploy any databases that you specified in the core config file. The time taken will depend on which (if any) databases you chose.

## :computer: Deploy data science VMs

### :fast_forward: Optional: Customise the deployed VM

If this SRE needs additional software or settings that are not in your default VM image, you can create a custom cloud init file.
On your **deployment machine**.

+ By default, compute VM deployments will use the `cloud-init-compute-vm.template.yaml` configuration file in the `deployment/secure_research_environment/cloud_init/` folder. This does all the necessary steps to configure the VM to work with LDAP.
+ If you require additional steps to be taken at deploy time while the VM still has access to the internet (e.g. to install some additional project-specific software), copy the default cloud init file to a file named `cloud-init-compute-vm-sre-<SRE ID>.template.yaml` in the same folder and add any additional required steps in the `SRE-SPECIFIC COMMANDS` block marked with comments.

### :computer: Deploy a single data science VM (DSVM)

On your **deployment machine**.

+ Ensure you have the latest version of the Safe Haven repository from [https://github.com/alan-turing-institute/data-safe-haven](https://github.com/alan-turing-institute/data-safe-haven).
+ Open a Powershell terminal and navigate to the `deployment/secure_research_environment/setup` directory within the Safe Haven repository.
+ Ensure you are logged into Azure within PowerShell using the command: `Connect-AzAccount` . This command will give you a URL and a short alphanumeric code. You will need to visit that URL in a web browser and enter the code
  + NB. If your account is a guest in additional Azure tenants, you may need to add the `-Tenant <Tenant ID>` flag, where `<Tenant ID>` is the ID of the Azure tenant you want to deploy into.
+ Run `git fetch;git pull;git status;git log -1 --pretty="At commit %h (%H)"` to verify you are on the correct branch and up to date with `origin` (and to output this confirmation and the current commit for inclusion in the deployment record).
+ Deploy a new VM into an SRE environment using `./Add_DSVM.ps1 -configId <SRE Config ID> -ipLastOctet <IP last octet>` , where the config ID is `<SHM ID><SRE ID>` for the config file you are using and `<IP last octet>` is the desired last octet of the IP address.
  + The initial shared `DSVM Main` shared VM should be deployed with the last octet `160`
  + The convention is that subsequent CPU-based VMs are deployed with the next unused last octet in the range `161` to `179` and GPU-based VMs are deployed with the next unused last octet between `180` and `199` .
  + You can also provide a VM size by passing the optional `-vmSize` parameter.
+ After deployment, copy everything from the `git fetch;...` command and its output to the command prompt returned after the VM deployment and paste this into the deployment log (e.g. a Github issue used to record VM deployments for a SRE or set of SREs)
+ The deployment will take around 10 minutes to complete
+ If you want to deploy several DSVMs, simply repeat the above setps with a different IP address last octet

### :microscope: Test DSVM deployment

+ Click on the VM in the SRE subscription under the `RG_DSG_COMPUTE` resource group. It will have the last octet of its IP address at the end of its name.
+ Click on the "Serial console" item near the bottom of the VM menu on the left hand side of the VM information panel
+ If you are not prompted with `login:` , hit enter until the prompt appears
+ Enter the username from the `sre-<SRE ID>-vm-admin-username` secret in the SRE key vault.
+ Enter the password from the `sre-<SRE ID>-vm-admin-password-compute` secret in the SRE key vault.
+ To validate that our custom `cloud-init.yaml` file has been successfully uploaded, run `sudo cat /var/lib/cloud/instance/user-data.txt` . You should see the contents of the `deployment/secure_research_environment/cloud_init/cloud-init-compute-vm.template.yaml` file in the Safe Haven git repository.
+ To see the output of our custom `cloud-init.yaml` file, run `sudo tail -n 200 /var/log/cloud-init-output.log` and scroll up.

## :lock: Apply network configuration

On your **deployment machine**.

+ Ensure you have the latest version of the Safe Haven repository from [https://github.com/alan-turing-institute/data-safe-haven](https://github.com/alan-turing-institute/data-safe-haven).
+ Open a Powershell terminal and navigate to the `deployment/secure_research_environment/setup` directory within the Safe Haven repository.
+ Ensure you are logged into Azure within PowerShell using the command: `Connect-AzAccount` . This command will give you a URL and a short alphanumeric code. You will need to visit that URL in a web browser and enter the code
  + NB. If your account is a guest in additional Azure tenants, you may need to add the `-Tenant <Tenant ID>` flag, where `<Tenant ID>` is the ID of the Azure tenant you want to deploy into.
+ Run the `./Apply_SRE_Network_Configuration.ps1 -configId <SRE Config ID>` script, where the `<SRE Config ID>` is the  name specified in the config, equal to `<SHMID><SREID>` . For example, the config `sre_testcsandbox_full_config` will have `<SRE Config ID>` equal to `testcsandbox` .  you are using.

## :fire_engine: Configure firewall

<!-- NB. this could be moved earlier in the deployment process once this has been tested, but the first attempt will just focus on locking down an already-deployed environment -->

+ Ensure you have the latest version of the Safe Haven repository from [https://github.com/alan-turing-institute/data-safe-haven](https://github.com/alan-turing-institute/data-safe-haven).
+ Open a Powershell terminal and navigate to the `deployment/secure_research_environment/setup` directory within the Safe Haven repository.
+ Ensure you are logged into Azure within PowerShell using the command: `Connect-AzAccount`
  + NB. If your account is a guest in additional Azure tenants, you may need to add the `-Tenant <Tenant ID>` flag, where `<Tenant ID>` is the ID of the Azure tenant you want to deploy into.
+ Deploy and configure the firewall by running `./Setup_SRE_Firewall.ps1 -configId <SRE Config ID>` , where the config ID is `<SHM ID><SRE ID>` for the config file you are using.
+ This will take **a few minutes** to run.

## :chart_with_upwards_trend: Configure logging

+ Ensure you have the latest version of the Safe Haven repository from [https://github.com/alan-turing-institute/data-safe-haven](https://github.com/alan-turing-institute/data-safe-haven).
+ Open a Powershell terminal and navigate to the `deployment/secure_research_environment/setup` directory within the Safe Haven repository.
+ Ensure you are logged into Azure within PowerShell using the command: `Connect-AzAccount` . This command will give you a URL and a short alphanumeric code. You will need to visit that URL in a web browser and enter the code
  + NB. If your account is a guest in additional Azure tenants, you may need to add the `-Tenant <Tenant ID>` flag, where `<Tenant ID>` is the ID of the Azure tenant you want to deploy into.
+ Deploy and configure logging by running `./Setup_SRE_Logging.ps1 -configId <SRE Config ID>` , where the `<SRE Config ID>` is the  name specified in the config, equal to `<SHMID><SREID>` . For example, the config `sre_testcsandbox_full_config` will have `<SRE Config ID>` equal to `testcsandbox` .
+ This will take **a few minutes** to run.
+ If configuration fails for one or more of the VMs, see the **troubleshooting** instructions below.

<details>
<summary><strong>Troubleshooting</strong></summary>

The API call that installs the logging extensions to the VMs will time out after a few minutes, so you may get some extension installation failure messages if installation of the loggin agent takes longer than this to complete.
When this happens, you will see a failure message reporting that installation of the extension was not successful for the VM(s) for which the API timed out.
You may also get this message for other failures in installation.

In any case, re-running `./Setup_SRE_Logging.ps1 -configId <SRE Config ID>` will attempt to install the extensions again, skipping any VMs that already have the extensions installed.
Where the issue was an API timeout, these VMs will report that the extension is already installed when the logging set up script is run again.

Where there was a genuine failure in the installation of a VM extension, the script will try again to install the extension when the logging set up script is run again.
If you get consistent failure messages after re-running the logging set up script a few times, then further investigation will be required.

</details>

## :fire: Run smoke tests on DSVM

These tests should be run **after** the network lock down and peering the SRE and package mirror VNets.
They are automatically uploaded to the compute VM during the deployment step.

To run the smoke tests:

+ Connect to the DSVM using the remote desktop URL (eg. `https://sandbox.dsgroupdev.co.uk/` ) and selecting the the `DSVM Main (Desktop)` app

On the **DSVM**.

+ Open a terminal session
+ Enter the test directory using `cd /opt/verification/smoke_tests`
+ Run `bats run_all_tests.bats` .
+ If all test results are expected you are done! Otherwise check the `README.md` in this folder for help diagnosing test failures.

## :bomb: Tearing down the SRE

On your **deployment machine**.

+ Ensure you have the latest version of the Safe Haven repository from [GitHub](https://github.com/alan-turing-institute/data-safe-haven).
+ Open a Powershell terminal and navigate to the `deployment/administration` directory within the Safe Haven repository.
+ Ensure you are logged into Azure within PowerShell using the command: `Connect-AzAccount` . This command will give you a URL and a short alphanumeric code. You will need to visit that URL in a web browser and enter the code
  + NB. If your account is a guest in additional Azure tenants, you may need to add the `-Tenant <Tenant ID>` flag, where `<Tenant ID>` is the ID of the Azure tenant you want to deploy into.
  + Run `./SRE_Teardown.ps1 -configId <SRE Config ID>` , where the `<SRE Config ID>` is the  name specified in the config, equal to `<SHMID><SREID>` . For example, the config `sre_testcsandbox_full_config` will have `<SRE Config ID>` equal to `testcsandbox`.<|MERGE_RESOLUTION|>--- conflicted
+++ resolved
@@ -64,56 +64,17 @@
 
 ### :key: VPN connection to the SHM VNet
 
-For some operations, you will need to log on to some of the VMs that you deploy and make manual changes.
-<<<<<<< HEAD
-This is done using the VPN which should have been deployed [when setting up the SHM environment](how-to-deploy-shm.md#download-a-client-vpn-certificate-for-the-safe-haven-management-network).
-=======
-This is done using the VPN which should have been deployed when setting up the SHM environment.
-
-#### Download a client VPN certificate
-
-+ Navigate to the key vault in the SHM subscription via `Resource Groups -> RG_SHM_<SHM ID>_SECRETS -> kv-shm-<SHM ID>` .
-+ Once there open the "Certificates" page under the "Settings" section in the left hand sidebar.
-+ Click on the certificate named `shm-<SHM ID>-vpn-client-cert` , click on the "current version" and click the "Download in PFX/PEM format" link.
-+ To install, double click on the downloaded certificate, leaving the password field blank.
-+ **Make sure to securely delete the "\*.pfx" certificate file after you have installed it.**
-+ This certificate will also allow you to connect via VPN to the SRE VNets once deployed.
-
-#### Configure the VPN connection
-
-+ Navigate to the Safe Haven Management (SHM) VNet gateway in the SHM subscription via `Resource Groups -> RG_SHM_<SHM ID>_NETWORKING -> VNET_SHM_<SHM ID>_GW` , where `<SHM ID>` is defined in the config file.
-+ Once there open the "Point-to-site configuration page under the `Settings` section in the left hand sidebar (see image below).
-
-<p align="center">
-  <img src="../../images/deploy_sre/vpn_client.png" width="80%" title="vpn_client"/>
-</p>
-
-+ Click the `Download VPN client` link at the top of the page to get the root certificate (`VpnServerRoot.cer`) and VPN configuration file (`VpnSettings.xml`), then follow the [VPN set up instructions](https://docs.microsoft.com/en-us/azure/vpn-gateway/point-to-site-vpn-client-configuration-azure-cert) using the Windows or Mac sections as appropriate.
-+ :warning: **Windows:** you may get a "Windows protected your PC" pop up. If so, click `More info -> Run anyway`
-+ :warning: **Windows:** do not rename the VPN client as this will break it
-+ :warning: **Windows:** when deploying on Windows, the SHM VPN needs to be redownloaded/reconfigured each time an SRE is deployed. This is not true for OSX.
-+ :pencil: **OSX** double clicking on the root certificate may not result in any pop-up dialogue, but the certificate should still be installed. You can view the details of the downloaded certificate by highlighting the certificate file in Finder and pressing the spacebar. You can then look for the certificate of the same name in the login KeyChain and view its details by double clicking the list entry. If the details match the certificate has been successfully installed.
-+ :pencil: **OSX** on Catalina you may have to drag the certificate into your personal KeyChain as the default is to install system-wide
-+ :pencil: **OSX** on Catalina, the Authentication Settings step is quite counter-intuitive: you must select "None" from the drop-down (not "Certificate") and then select the "Certificate" radio button underneath (see screenshot).
-
-<p align="center">
-  <img src="../../images/deploy_sre/catalina_authentication.png" width="80%" title="catalina_authentication"/>
-</p>
-
-+ Continue to follow the set up instructions from the link above, using SSTP (Windows) or IKEv2 (OSX) for the VPN type and naming the VPN connection "Safe Haven Management Gateway ( `<SHM ID>` )", where `<SHM ID>` is defined in the config file.
->>>>>>> b462aa6a
+For some operations, you will need to log on to some of the VMs that you deploy and make manual changes. This is done using the VPN which should have been deployed [when setting up the SHM environment](how-to-deploy-shm.md#download-a-client-vpn-certificate-for-the-safe-haven-management-network).
 
 ### :name_badge: SRE domain name
 
-You will need access to a public routable domain name for the SRE and its name servers.
-This can be a subdomain of the Safe Haven Management domain, e.g, `sandbox.testb.dsgroupdev.co.uk` , or a top-level domain (eg. `dsgroup100.co.uk` ).
+You will need access to a public routable domain name for the SRE and its name servers. This can be a subdomain of the Safe Haven Management domain, e.g, `sandbox.testb.dsgroupdev.co.uk` , or a top-level domain (eg. `dsgroup100.co.uk` ).
 
 ### :arrow_double_up: Deploying multiple SREs in parallel
 
 > :warning: You can only deploy to **one SRE at a time** from a given computer as the `Az` Powershell module can only work within one Azure subscription at a time.
 
-If you need to deploy multiple SREs in parallel you will need to use multiple computers.
-One option here is to provision dedicated deployment VMs on Azure - we have had success in doing so when using both Ubuntu and Windows VMs.
+If you need to deploy multiple SREs in parallel you will need to use multiple computers. One option here is to provision dedicated deployment VMs on Azure - we have had success in doing so when using both Ubuntu and Windows VMs.
 
 ## :clipboard: Define SRE configuration
 
@@ -121,8 +82,7 @@
 
 ### :apple: SHM configuration properties
 
-The core properties for the relevant pre-existing Safe Haven Management (SHM) environment must be present in the `environment_configs` folder.
-The following core SHM properties must be defined in a JSON file named `shm_<SHM ID>_core_config.json` .
+The core properties for the relevant pre-existing Safe Haven Management (SHM) environment must be present in the `environment_configs` folder. The following core SHM properties must be defined in a JSON file named `shm_<SHM ID>_core_config.json`.
 
 Please [read the instructions](how-to-deploy-shm.md#create-configuration-file) to find out what to put in this file.
 
