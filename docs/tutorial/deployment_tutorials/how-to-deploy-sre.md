# Secure Research Environment Build Instructions

These instructions will walk you through deploying a Secure Research Environment (SRE) that uses an existing Safe Haven Management (SHM) environment.

We currently support three different end-user interfaces:

<<<<<<< HEAD
+ :avocado: `Apache Guacamole` :sparkles: **recommended** :sparkles:
  + [All tiers](how-to-deploy-sre-apache-guacamole.md)
+ :beginner: `CoCalc`
=======
+ :pear: `Apache Guacamole` :sparkles: **recommended for development and testing or for Tier 0/1 production SREs requiring full remote desktop** :sparkles:
  + [Tiers 0/1 only](how-to-deploy-sre-apache-guacamole.md)
+ :beginner: `CoCalc` :sparkles: **recommended for Tier 0/1 SREs requiring collaborative notebook editing** :sparkles:
>>>>>>> 87444646
  + [Tiers 0/1 only](how-to-deploy-sre-cocalc.md)
+ :bento: `Microsoft Remote Desktop` :sparkles: **recommended for Tier 2 or above production SREs** :sparkles:
  + [Tiers 2/3/4](how-to-deploy-sre-microsoft-rds.md)

Deployment of an SRE using Apache Guacamole is more fully automated and cheaper than using Microsoft Remote Desktop.
However, we have not yet run a penetration test for a Guacamole based SRE so would not yet recommend it's use in production environments at Tier 2 or above.<|MERGE_RESOLUTION|>--- conflicted
+++ resolved
@@ -4,15 +4,9 @@
 
 We currently support three different end-user interfaces:
 
-<<<<<<< HEAD
-+ :avocado: `Apache Guacamole` :sparkles: **recommended** :sparkles:
-  + [All tiers](how-to-deploy-sre-apache-guacamole.md)
-+ :beginner: `CoCalc`
-=======
 + :pear: `Apache Guacamole` :sparkles: **recommended for development and testing or for Tier 0/1 production SREs requiring full remote desktop** :sparkles:
   + [Tiers 0/1 only](how-to-deploy-sre-apache-guacamole.md)
 + :beginner: `CoCalc` :sparkles: **recommended for Tier 0/1 SREs requiring collaborative notebook editing** :sparkles:
->>>>>>> 87444646
   + [Tiers 0/1 only](how-to-deploy-sre-cocalc.md)
 + :bento: `Microsoft Remote Desktop` :sparkles: **recommended for Tier 2 or above production SREs** :sparkles:
   + [Tiers 2/3/4](how-to-deploy-sre-microsoft-rds.md)
