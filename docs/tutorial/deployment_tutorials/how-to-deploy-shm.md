--- conflicted
+++ resolved
@@ -565,11 +565,7 @@
   + the private IP address for the SHM NPS VM can be found through the Azure portal, by going to the `RG_SHM_<SHM ID>_NPS` resource group; selecting the `NPS-SHM-<SHM ID>` VM and looking at the `Private IP` field.
   + the Username and Password are the same as for `DC1-SHM` and `DC2-SHM` (ie the credentials you used above to Remote Desktop into the domain controller above):
   + To obtain the login credentials again, on the Azure portal navigate to the `RG_SHM_<SHM ID>_SECRETS` resource group and then the `kv-shm-<SHM ID>` key vault and then select `secrets` on the left hand panel.
-<<<<<<< HEAD
-  + The username is the `shm-<SHM ID>-domain-admin-username` secret plus the domain, ie `<admin username>@custom domain`
-=======
-  + The username is the `shm-<SHM ID>-domain-admin-username` secret plus the domain, ie `<admin username>@custom domain`.
->>>>>>> 78a1df17
+  + The username is the `shm-<SHM ID>-domain-admin-username` secret plus the domain, i.e. `<admin username>@custom domain`.
   + The password in the `shm-<SHM ID>-domain-admin-password` secret.
 + In Server Manager select `Tools > Network Policy Server` (or open the `Network Policy Server` desktop app directly)
 + Configure NPS to log to a local text file:
