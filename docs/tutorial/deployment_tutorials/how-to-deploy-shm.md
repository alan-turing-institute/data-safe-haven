--- conflicted
+++ resolved
@@ -408,13 +408,8 @@
 + Copy the Private IP address and enter it in the `PC name` field on remote desktop. Click Add.
 + Double click on the desktop that appears under `saved desktops`.
 + Log in as a **domain** user (ie. `<admin username>@<SHM domain>` rather than simply `<admin username>`) using the username and password obtained from the Azure portal as follows:
-<<<<<<< HEAD
-  + On the Azure portal navigate to the `RG_SHM_SECRETS` resource group and then the `kv-shm-<SHM ID>` key vault and then select `secrets` on the left hand panel.
+  + On the Azure portal navigate to the `RG_SHM_<SHM ID>_SECRETS` resource group and then the `kv-shm-<SHM ID>` key vault and then select `secrets` on the left hand panel.
   + The username is the `shm-<SHM ID>-domain-admin-username` secret. Add your custom AD domain to the username so the login is `<admin username>@SHM domain>` rather than simply `<admin username>`.
-=======
-  + On the Azure portal navigate to the `RG_SHM_<SHM ID>_SECRETS` resource group and then the `kv-shm-<SHM ID>` key vault and then select `secrets` on the left hand panel.
-  + The username is the `shm-<SHM ID>-vm-admin-username` secret. Add your custom AD domain to the username so the login is `<admin username>@SHM domain>` rather than simply `<admin username>`.
->>>>>>> b16a9198
   + The password in the `shm-<SHM ID>-domain-admin-password` secret.
 + If you see a warning dialog that the certificate cannot be verified as root, accept this and continue.
 
