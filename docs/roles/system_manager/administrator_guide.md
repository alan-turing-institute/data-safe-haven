--- conflicted
+++ resolved
@@ -305,21 +305,12 @@
 
 On your **deployment machine**.
 
-<<<<<<< HEAD
-- Ensure you have the same version of the Data Safe Haven repository as was used by your deployment team
-- Open a `Powershell` terminal and navigate to the `deployment/safe_haven_management_environment/setup` directory within the Data Safe Haven repository
-- Ensure you are logged into `Azure` within `Powershell` using the command: `Connect-AzAccount`. This command will give you a URL and a short alphanumeric code. You will need to visit that URL in a web browser and enter the code
-  - NB. If your account is a guest in additional Azure tenants, you may need to add the `-Tenant <Tenant ID>` flag, where `<Tenant ID>` is the ID of the Azure tenant you want to deploy into.
-- Tear down the package mirrors by running `./Teardown_SHM_Package_Mirrors.ps1 -shmId <SHM ID> -tier <desired tier>`, where `<SHM ID>` is the {ref}`management environment ID <roles_deployer_shm_id>` specified in the configuration file
-- This will take **a few minutes** to run
-=======
 - Ensure you have the same version of the Data Safe Haven repository as was used by your deployment team.
 - Open a `Powershell` terminal and navigate to the `deployment/administration` directory within the Data Safe Haven repository.
 - Ensure you are logged into `Azure` within `Powershell` using the command: `Connect-AzAccount`. This command will give you a URL and a short alphanumeric code. You will need to visit that URL in a web browser and enter the code
   - NB. If your account is a guest in additional Azure tenants, you may need to add the `-Tenant <Tenant ID>` flag, where `<Tenant ID>` is the ID of the Azure tenant you want to deploy into.
 - Tear down the package mirrors by running `./SHM_Package_Repository_Teardown.ps1 -shmId <SHM ID> -tier <desired tier>`, where `<SHM ID>` is the {ref}`management environment ID <roles_deployer_shm_id>` specified in the configuration file.
 - This will take **a few minutes** to run.
->>>>>>> b0c3cfbb
 
 ## Ingress and Egress
 
