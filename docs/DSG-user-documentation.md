--- conflicted
+++ resolved
@@ -28,7 +28,6 @@
 
 The process for requesting help with the issue is as follows:
 
-<<<<<<< HEAD
 1. Make sure you have **read this document** and checked if it answers your query.
 
    *Please do not log an issue before you have read all of the sections in this document.*
@@ -53,21 +52,6 @@
     What happens?
     What would you expect to happen instead if there were no bug?
     * Any workarounds/fixes you have found
-=======
-1. make sure you have read the below document and checked if it answers your query.
-  Please do not log an issue before you have read the below document.
-2. re-start the environment (safe haven or data science suite) at least once, re-attempt the process leading to the bug/error at least twice.
-3. Let your challenge facilitator know of the issue. They have been given access to an internal Github issue tracker and will relay issues to Turing IT and REG.
-
-Please help your facilitator with a summary, and an appropriate tag for the issue: [feature request], [package request], [bug report], etc.
-
-If you are reporting a bug, include:
-
-•	Your client machine’s operating system and operating system version
-•	Precise condition under which the bug occurs. How to reproduce it.
-•	Precise description of the bug. What happens? What would you expect to happen instead if there were no bug?
-•	Any workarounds/fixes you have found
->>>>>>> f4db4b7b
 
 ## Section 2: Overview of the Turing DSG IT set-up
 
@@ -170,7 +154,6 @@
 
 For security reasons, you must (re-)set your password before you can log in:
 
-<<<<<<< HEAD
 1. Open a private browser session ('incognito mode') on your laptop – this will avoid picking up any existing Azure / Microsoft accounts you have.
 2. Paste the following URL into the private browser address bar - https://aka.ms/ssprsetup
 3. At the login prompt enter your username `username@turingsafehaven.ac.uk` and confirm/proceed.
@@ -178,32 +161,21 @@
 4. There will then be a password prompt.
   The first time you log-in **you haven’t set a password yet** so click "Forgotten password"
 5. Complete the requested information (captcha and the phone number you provided on registration).
-6.	Reset your password by following the instructions.
-=======
-1.	Open a private browser session (‘incognito mode’) on your laptop – this will avoid picking up any existing Azure / Microsoft accounts you have 
-2.	Paste the following URL into the private browser address bar - https://aka.ms/ssprsetup
-3.	At the login prompt enter your username username@turingsafehaven.ac.uk and confirm/proceed
-4.	There will then be a password prompt.
-  And as you haven’t set a password yet - click "Forgotten password" 
-5.	Complete the requested information (captcha and the phone number you provided on registration) 
 6. Generate a new password using the [Secure Password
 Generator we set up](https://passwordsgenerator.net/?length=20&symbols=0&numbers=1&lowercase=1&uppercase=1&similar=1&ambiguous=0&client=1&autoselect=1).
 7.	Reset your password by following the instructions
 
-:warning: Do **not** use special characters or symbols in your passwordif you
-prefer to pass on using the Secure Password Generator. If you
-do, you may be unable to type them in the virtual keyboard to access the secure
-environment. Choose an alphanumeric password with minimum length of 12
-characters, with at least one of each:
+:warning: Do **not** use special characters or symbols in your password if you prefer to pass on using the Secure Password Generator.
+If you do, you may be unable to type them in the virtual keyboard to access the secure environment.
+Choose an alphanumeric password with minimum length of 12 characters, with at least one of each:
 
 - uppercase character
 - lowercase character
 - number
 
-:warning: During this process, you will need to provide a phone number for
-account recovery. This is **not** MFA. You still need to set up MFA in the next
-section, otherwise you will be unable to launch any apps. :warning:
->>>>>>> f4db4b7b
+:warning: During this process, you will need to provide a phone number for account recovery.
+This is **not** MFA.
+You still need to set up MFA in the next section, otherwise you will be unable to launch any apps. :warning:
 
 #### Configure the MFA
 
@@ -360,21 +332,15 @@
 
 ![](images/logon_VMdesktop.png)
 
-<<<<<<< HEAD
-### Section 4.4: Using the data analytics virtual machine
-=======
-:sparkles: TOP TIP: if you get a warning
+If you get a warning:
 
 > Oops, we couldn't connect to "Shared VM (Desktop)"
 >
 > We couldn't connect to the gateway because of an error. If this keeps happening, ask your admin or tech support for help.
 
-make sure that you have MFA enabled (see [Section
-[section 3](#set-your-password), which is different from text messages for
-account recovery.
-
-## Section 4.4. Using the data analytics VM
->>>>>>> f4db4b7b
+then make sure that you have MFA enabled (see [Section 3](section-3-user-activation-instructions), which is different from text messages for account recovery.
+
+### Section 4.4: Using the data analytics virtual machine
 
 The analytics environment can be accessed through the `Shared VM` (desktop) app.
 Please log in with username `[UID]` and password `[pw]`.
@@ -400,14 +366,6 @@
 
 ![](images/gitlab_screenshot.png)
 
-<<<<<<< HEAD
-### Section 4.5: Accessing GitLab and storing code
-
-GitLab is an open source version of GitHub.
-
-It allows you to version control all the code that you write for any of the Data Study Group challenges.
-There is a local GitLab installation within the Work Resources.
-=======
 ### What if I want to install packages?
 
 In Python, run this in a shell:
@@ -447,14 +405,12 @@
 ...
 ```
 
-
-## Section 4.5. Accessing GitLab and storing code
+### Section 4.5: Accessing GitLab and storing code
 
 GitLab is an open source version of GitHub, working as a code hosting platform for version control and collaboration. It lets you and others work together on projects.
 
 It also allows you to version control all the code that you write for any of the Data Study Group challenges. 
 There is a local GitLab installation within the Work Resources. 
->>>>>>> f4db4b7b
 
 If you have not used GitLab before:
 - There is a small tutorial below
@@ -474,9 +430,6 @@
 Please make all your repositories public so they are easy to share within your group.
 (Note that they are not really public as the server is only available inside your team’s virtual environment.)
 
-<<<<<<< HEAD
-### Section 4.6: Accessing HackMD and writing the report
-=======
 ### Section 4.5.1 Repositories
 A repository is usually used to organize a single project. Repositories can contain folders and files, images, videos, spreadsheets, and data sets – anything your project needs. We recommend including a README, or a file with information about your project.
 
@@ -648,8 +601,7 @@
 7. When ready, click on the Submit merge request button.
 Your merge request will be ready to be approved and merged.
 
-## Section 4.6. Accessing HackMD and writing the report
->>>>>>> f4db4b7b
+### Section 4.6: Accessing HackMD and writing the report
 
 HackMD is a locally installed tool that allows you to collaboratively write the data study group challenge report.
 It uses markdown which is a simple way to format your text so that it renders nicely in full html.
@@ -747,7 +699,6 @@
 Based on an initial document by Kirstie Whitaker.
 Updated by Catherine Lawrence, Franz Király, Martin O’Reilly, and Sebastian Vollmer.
  
-
 ## Appendix A: Migrating to a new data science VM post package update
 
 Important: please listen to your facilitators who will explicitly update you on VM updates and potential additional instructions specific to the migration.
