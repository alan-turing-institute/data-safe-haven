--- conflicted
+++ resolved
@@ -39,14 +39,9 @@
 - Upload the user details CSV file to a sensible location on the SHM domain controller
   - :pencil: we suggest `C:\Installation\YYYYDDMM-HHMM_user_details.csv` but this is up to you
 
-<<<<<<< HEAD
-## :scroll: Generating CSV file manually
-- Make a new copy of the user details template file from `C:\Installation\user_details_template.csv` on the SHM DC1 domain controller.
-=======
 ### :hand: Manually edit CSV
 On the **SHM domain controller (DC1)**.
-- Make a new copy of the user details template file from `C:\Installation/user_details_template.csv`
->>>>>>> 49386ba2
+- Make a new copy of the user details template file from `C:\Installation\user_details_template.csv`
   - :pencil: we suggest naming this `YYYYDDMM-HHMM_user_details.csv` but this is up to you
 - Remove the example user and add the required details for each user
   - `SamAccountName`: Log in username **without** the @domain bit. Use `firstname.lastname` format. Maximum length is 20 characters.
@@ -64,10 +59,7 @@
     If the user needs to be added to multiple groups, separate them with a pipe-character (`|`).
 
 ## :arrows_counterclockwise: Create and synchronise users
-<<<<<<< HEAD
-=======
 On the **SHM domain controller (DC1)**.
->>>>>>> 49386ba2
 - Open a PowerShell command window with elevated privileges.
 - Run `C:\Installation\CreateUsers.ps1 <path_to_user_details_file>`
 - This script will add the users and trigger a sync with Azure Active Directory, but it will still take around 5 minutes for the changes to propagate.
